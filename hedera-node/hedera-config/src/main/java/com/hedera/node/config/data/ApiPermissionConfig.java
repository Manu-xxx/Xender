/*
 * Copyright (C) 2023-2024 Hedera Hashgraph, LLC
 *
 * Licensed under the Apache License, Version 2.0 (the "License");
 * you may not use this file except in compliance with the License.
 * You may obtain a copy of the License at
 *
 *      http://www.apache.org/licenses/LICENSE-2.0
 *
 * Unless required by applicable law or agreed to in writing, software
 * distributed under the License is distributed on an "AS IS" BASIS,
 * WITHOUT WARRANTIES OR CONDITIONS OF ANY KIND, either express or implied.
 * See the License for the specific language governing permissions and
 * limitations under the License.
 */

package com.hedera.node.config.data;

import static com.hedera.hapi.node.base.HederaFunctionality.CONSENSUS_CREATE_TOPIC;
import static com.hedera.hapi.node.base.HederaFunctionality.CONSENSUS_DELETE_TOPIC;
import static com.hedera.hapi.node.base.HederaFunctionality.CONSENSUS_GET_TOPIC_INFO;
import static com.hedera.hapi.node.base.HederaFunctionality.CONSENSUS_SUBMIT_MESSAGE;
import static com.hedera.hapi.node.base.HederaFunctionality.CONSENSUS_UPDATE_TOPIC;
import static com.hedera.hapi.node.base.HederaFunctionality.CONTRACT_CALL;
import static com.hedera.hapi.node.base.HederaFunctionality.CONTRACT_CALL_LOCAL;
import static com.hedera.hapi.node.base.HederaFunctionality.CONTRACT_CREATE;
import static com.hedera.hapi.node.base.HederaFunctionality.CONTRACT_DELETE;
import static com.hedera.hapi.node.base.HederaFunctionality.CONTRACT_GET_BYTECODE;
import static com.hedera.hapi.node.base.HederaFunctionality.CONTRACT_GET_INFO;
import static com.hedera.hapi.node.base.HederaFunctionality.CONTRACT_GET_RECORDS;
import static com.hedera.hapi.node.base.HederaFunctionality.CONTRACT_UPDATE;
import static com.hedera.hapi.node.base.HederaFunctionality.CRYPTO_APPROVE_ALLOWANCE;
import static com.hedera.hapi.node.base.HederaFunctionality.CRYPTO_CREATE;
import static com.hedera.hapi.node.base.HederaFunctionality.CRYPTO_DELETE;
import static com.hedera.hapi.node.base.HederaFunctionality.CRYPTO_DELETE_ALLOWANCE;
import static com.hedera.hapi.node.base.HederaFunctionality.CRYPTO_GET_ACCOUNT_BALANCE;
import static com.hedera.hapi.node.base.HederaFunctionality.CRYPTO_GET_ACCOUNT_RECORDS;
import static com.hedera.hapi.node.base.HederaFunctionality.CRYPTO_GET_INFO;
import static com.hedera.hapi.node.base.HederaFunctionality.CRYPTO_TRANSFER;
import static com.hedera.hapi.node.base.HederaFunctionality.CRYPTO_UPDATE;
import static com.hedera.hapi.node.base.HederaFunctionality.ETHEREUM_TRANSACTION;
import static com.hedera.hapi.node.base.HederaFunctionality.FILE_APPEND;
import static com.hedera.hapi.node.base.HederaFunctionality.FILE_CREATE;
import static com.hedera.hapi.node.base.HederaFunctionality.FILE_DELETE;
import static com.hedera.hapi.node.base.HederaFunctionality.FILE_GET_CONTENTS;
import static com.hedera.hapi.node.base.HederaFunctionality.FILE_GET_INFO;
import static com.hedera.hapi.node.base.HederaFunctionality.FILE_UPDATE;
import static com.hedera.hapi.node.base.HederaFunctionality.FREEZE;
import static com.hedera.hapi.node.base.HederaFunctionality.GET_ACCOUNT_DETAILS;
import static com.hedera.hapi.node.base.HederaFunctionality.GET_VERSION_INFO;
import static com.hedera.hapi.node.base.HederaFunctionality.NETWORK_GET_EXECUTION_TIME;
import static com.hedera.hapi.node.base.HederaFunctionality.NODE_CREATE;
import static com.hedera.hapi.node.base.HederaFunctionality.NODE_DELETE;
import static com.hedera.hapi.node.base.HederaFunctionality.NODE_UPDATE;
import static com.hedera.hapi.node.base.HederaFunctionality.SCHEDULE_CREATE;
import static com.hedera.hapi.node.base.HederaFunctionality.SCHEDULE_DELETE;
import static com.hedera.hapi.node.base.HederaFunctionality.SCHEDULE_GET_INFO;
import static com.hedera.hapi.node.base.HederaFunctionality.SCHEDULE_SIGN;
import static com.hedera.hapi.node.base.HederaFunctionality.SYSTEM_DELETE;
import static com.hedera.hapi.node.base.HederaFunctionality.SYSTEM_UNDELETE;
import static com.hedera.hapi.node.base.HederaFunctionality.TOKEN_ACCOUNT_WIPE;
import static com.hedera.hapi.node.base.HederaFunctionality.TOKEN_AIRDROP;
import static com.hedera.hapi.node.base.HederaFunctionality.TOKEN_ASSOCIATE_TO_ACCOUNT;
import static com.hedera.hapi.node.base.HederaFunctionality.TOKEN_BURN;
import static com.hedera.hapi.node.base.HederaFunctionality.TOKEN_CREATE;
import static com.hedera.hapi.node.base.HederaFunctionality.TOKEN_DELETE;
import static com.hedera.hapi.node.base.HederaFunctionality.TOKEN_DISSOCIATE_FROM_ACCOUNT;
import static com.hedera.hapi.node.base.HederaFunctionality.TOKEN_FEE_SCHEDULE_UPDATE;
import static com.hedera.hapi.node.base.HederaFunctionality.TOKEN_FREEZE_ACCOUNT;
import static com.hedera.hapi.node.base.HederaFunctionality.TOKEN_GET_ACCOUNT_NFT_INFOS;
import static com.hedera.hapi.node.base.HederaFunctionality.TOKEN_GET_INFO;
import static com.hedera.hapi.node.base.HederaFunctionality.TOKEN_GET_NFT_INFO;
import static com.hedera.hapi.node.base.HederaFunctionality.TOKEN_GET_NFT_INFOS;
import static com.hedera.hapi.node.base.HederaFunctionality.TOKEN_GRANT_KYC_TO_ACCOUNT;
import static com.hedera.hapi.node.base.HederaFunctionality.TOKEN_MINT;
import static com.hedera.hapi.node.base.HederaFunctionality.TOKEN_PAUSE;
import static com.hedera.hapi.node.base.HederaFunctionality.TOKEN_REJECT;
import static com.hedera.hapi.node.base.HederaFunctionality.TOKEN_REVOKE_KYC_FROM_ACCOUNT;
import static com.hedera.hapi.node.base.HederaFunctionality.TOKEN_UNFREEZE_ACCOUNT;
import static com.hedera.hapi.node.base.HederaFunctionality.TOKEN_UNPAUSE;
import static com.hedera.hapi.node.base.HederaFunctionality.TOKEN_UPDATE;
import static com.hedera.hapi.node.base.HederaFunctionality.TOKEN_UPDATE_NFTS;
import static com.hedera.hapi.node.base.HederaFunctionality.TRANSACTION_GET_FAST_RECORD;
import static com.hedera.hapi.node.base.HederaFunctionality.TRANSACTION_GET_RECEIPT;
import static com.hedera.hapi.node.base.HederaFunctionality.TRANSACTION_GET_RECORD;
import static com.hedera.hapi.node.base.HederaFunctionality.UTIL_PRNG;

import com.hedera.hapi.node.base.HederaFunctionality;
import com.hedera.node.config.types.PermissionedAccountsRange;
import com.swirlds.config.api.ConfigData;
import com.swirlds.config.api.ConfigProperty;
import edu.umd.cs.findbugs.annotations.NonNull;
import java.util.EnumMap;
import java.util.Objects;
import java.util.function.Function;

/**
 * A configuration for the permissions of the API.
 *
 * @param createAccount              the permission for {@link HederaFunctionality#CRYPTO_CREATE} functionality
 * @param cryptoTransfer             the permission for {@link HederaFunctionality#CRYPTO_TRANSFER} functionality
 * @param updateAccount              the permission for {@link HederaFunctionality#CRYPTO_UPDATE} functionality
 * @param cryptoGetBalance           the permission for {@link HederaFunctionality#CRYPTO_GET_ACCOUNT_BALANCE}
 *                                   functionality
 * @param getAccountInfo             the permission for {@link HederaFunctionality#CRYPTO_GET_INFO} functionality
 * @param cryptoDelete               the permission for {@link HederaFunctionality#CRYPTO_DELETE} functionality
 * @param getAccountRecords          the permission for {@link HederaFunctionality#CRYPTO_GET_ACCOUNT_RECORDS}
 *                                   functionality
 * @param getTxRecordByTxID          the permission for {@link HederaFunctionality#TRANSACTION_GET_RECORD}
 *                                   functionality
 * @param getTxFastRecordByTxID     the permission for {@link HederaFunctionality#TRANSACTION_GET_FAST_RECORD}  functionality
 * @param getTransactionReceipts     the permission for {@link HederaFunctionality#TRANSACTION_GET_RECEIPT}
 *                                   functionality
 * @param approveAllowances          the permission for {@link HederaFunctionality#CRYPTO_APPROVE_ALLOWANCE}
 *                                   functionality
 * @param deleteAllowances           the permission for {@link HederaFunctionality#CRYPTO_DELETE_ALLOWANCE}
 *                                   functionality
 * @param utilPrng                   the permission for {@link HederaFunctionality#UTIL_PRNG} functionality
 * @param createFile                 the permission for {@link HederaFunctionality#FILE_CREATE} functionality
 * @param updateFile                 the permission for {@link HederaFunctionality#FILE_UPDATE} functionality
 * @param deleteFile                 the permission for {@link HederaFunctionality#FILE_DELETE} functionality
 * @param appendContent              the permission for {@link HederaFunctionality#FILE_APPEND} functionality
 * @param getFileContent             the permission for {@link HederaFunctionality#FILE_GET_CONTENTS} functionality
 * @param getFileInfo                the permission for {@link HederaFunctionality#FILE_GET_INFO} functionality
 * @param createContract             the permission for {@link HederaFunctionality#CONTRACT_CREATE} functionality
 * @param updateContract             the permission for {@link HederaFunctionality#CONTRACT_UPDATE} functionality
 * @param contractCallMethod         the permission for {@link HederaFunctionality#CONTRACT_CALL} functionality
 * @param getContractInfo            the permission for {@link HederaFunctionality#CONTRACT_GET_INFO} functionality
 * @param contractCallLocalMethod    the permission for {@link HederaFunctionality#CONTRACT_CALL_LOCAL} functionality
 * @param contractGetBytecode        the permission for {@link HederaFunctionality#CONTRACT_GET_BYTECODE} functionality
 * @param getTxRecordByContractID    the permission for {@link HederaFunctionality#CONTRACT_GET_RECORDS} functionality
 * @param deleteContract             the permission for {@link HederaFunctionality#CONTRACT_DELETE} functionality
 * @param createTopic                the permission for {@link HederaFunctionality#CONSENSUS_CREATE_TOPIC}
 *                                   functionality
 * @param updateTopic                the permission for {@link HederaFunctionality#CONSENSUS_UPDATE_TOPIC}
 *                                   functionality
 * @param deleteTopic                the permission for {@link HederaFunctionality#CONSENSUS_DELETE_TOPIC}
 *                                   functionality
 * @param submitMessage              the permission for {@link HederaFunctionality#CONSENSUS_SUBMIT_MESSAGE}
 *                                   functionality
 * @param getTopicInfo               the permission for {@link HederaFunctionality#CONSENSUS_GET_TOPIC_INFO}
 *                                   functionality
 * @param ethereumTransaction        the permission for {@link HederaFunctionality#ETHEREUM_TRANSACTION} functionality
 * @param scheduleCreate             the permission for {@link HederaFunctionality#SCHEDULE_CREATE} functionality
 * @param scheduleSign               the permission for {@link HederaFunctionality#SCHEDULE_SIGN} functionality
 * @param scheduleDelete             the permission for {@link HederaFunctionality#SCHEDULE_DELETE} functionality
 * @param scheduleGetInfo            the permission for {@link HederaFunctionality#SCHEDULE_GET_INFO} functionality
 * @param tokenCreate                the permission for {@link HederaFunctionality#TOKEN_CREATE} functionality
 * @param tokenFreezeAccount         the permission for {@link HederaFunctionality#TOKEN_FREEZE_ACCOUNT} functionality
 * @param tokenUnfreezeAccount
 * @param tokenGrantKycToAccount     the permission for {@link HederaFunctionality#TOKEN_GRANT_KYC_TO_ACCOUNT}
 *                                   functionality
 * @param tokenRevokeKycFromAccount  the permission for {@link HederaFunctionality#TOKEN_REVOKE_KYC_FROM_ACCOUNT}
 *                                   functionality
 * @param tokenDelete                the permission for {@link HederaFunctionality#TOKEN_DELETE} functionality
 * @param tokenMint                  the permission for {@link HederaFunctionality#TOKEN_MINT} functionality
 * @param tokenBurn                  the permission for {@link HederaFunctionality#TOKEN_BURN} functionality
 * @param tokenAccountWipe           the permission for {@link HederaFunctionality#TOKEN_ACCOUNT_WIPE} functionality
 * @param tokenUpdate                the permission for {@link HederaFunctionality#TOKEN_UPDATE} functionality
 * @param tokenGetInfo               the permission for {@link HederaFunctionality#TOKEN_GET_INFO} functionality
 * @param tokenAssociateToAccount    the permission for {@link HederaFunctionality#TOKEN_ASSOCIATE_TO_ACCOUNT}
 *                                   functionality
 * @param tokenDissociateFromAccount the permission for {@link HederaFunctionality#TOKEN_DISSOCIATE_FROM_ACCOUNT}
 *                                   functionality
 * @param tokenGetNftInfo            the permission for {@link HederaFunctionality#TOKEN_GET_NFT_INFO} functionality
 * @param tokenGetNftInfos           the permission for {@link HederaFunctionality#TOKEN_GET_NFT_INFOS} functionality
 * @param tokenGetAccountNftInfos    the permission for {@link HederaFunctionality#TOKEN_GET_ACCOUNT_NFT_INFOS}
 *                                   functionality
 * @param tokenFeeScheduleUpdate
 * @param tokenPause
 * @param tokenUnpause
 * @param getVersionInfo             the permission for {@link HederaFunctionality#GET_VERSION_INFO} functionality
 * @param networkGetExecutionTime    the permission for {@link HederaFunctionality#NETWORK_GET_EXECUTION_TIME}
 *                                   functionality
 * @param systemDelete               the permission for {@link HederaFunctionality#SYSTEM_DELETE} functionality
 * @param systemUndelete             the permission for {@link HederaFunctionality#SYSTEM_UNDELETE} functionality
 * @param freeze                     the permission for {@link HederaFunctionality#FREEZE} functionality
 * @param getAccountDetails          the permission for {@link HederaFunctionality#GET_ACCOUNT_DETAILS} functionality
 * @param tokenUpdateNfts            the permission for {@link HederaFunctionality#TOKEN_UPDATE_NFTS} functionality
 * @param tokenReject                the permission for {@link HederaFunctionality#TOKEN_REJECT} functionality
 * @param tokenAirdrop               the permission for {@link HederaFunctionality#TOKEN_AIRDROP} functionality
 *
 * @param createNode                   the permission for {@link HederaFunctionality#NODE_CREATE} functionality
 * @param updateNode                   the permission for {@link HederaFunctionality#NODE_UPDATE} functionality
 * @param deleteNode                   the permission for {@link HederaFunctionality#NODE_DELETE} functionality
 */
@ConfigData
public record ApiPermissionConfig(
        @ConfigProperty(defaultValue = "0-*") PermissionedAccountsRange createAccount,
        @ConfigProperty(defaultValue = "0-*") PermissionedAccountsRange cryptoTransfer,
        @ConfigProperty(defaultValue = "0-*") PermissionedAccountsRange updateAccount,
        @ConfigProperty(defaultValue = "0-*") PermissionedAccountsRange cryptoGetBalance,
        @ConfigProperty(defaultValue = "0-*") PermissionedAccountsRange getAccountInfo,
        @ConfigProperty(defaultValue = "0-*") PermissionedAccountsRange cryptoDelete,
        @ConfigProperty(defaultValue = "0-*") PermissionedAccountsRange getAccountRecords,
        @ConfigProperty(defaultValue = "0-*") PermissionedAccountsRange getTxRecordByTxID,
        @ConfigProperty(defaultValue = "0-*") PermissionedAccountsRange getTxFastRecordByTxID,
        @ConfigProperty(defaultValue = "0-*") PermissionedAccountsRange getTransactionReceipts,
        @ConfigProperty(defaultValue = "0-*") PermissionedAccountsRange approveAllowances,
        @ConfigProperty(defaultValue = "0-*") PermissionedAccountsRange deleteAllowances,
        @ConfigProperty(defaultValue = "0-*") PermissionedAccountsRange utilPrng,
        @ConfigProperty(defaultValue = "0-*") PermissionedAccountsRange createFile,
        @ConfigProperty(defaultValue = "0-*") PermissionedAccountsRange updateFile,
        @ConfigProperty(defaultValue = "0-*") PermissionedAccountsRange deleteFile,
        @ConfigProperty(defaultValue = "0-*") PermissionedAccountsRange appendContent,
        @ConfigProperty(defaultValue = "0-*") PermissionedAccountsRange getFileContent,
        @ConfigProperty(defaultValue = "0-*") PermissionedAccountsRange getFileInfo,
        @ConfigProperty(defaultValue = "0-*") PermissionedAccountsRange createContract,
        @ConfigProperty(defaultValue = "0-*") PermissionedAccountsRange updateContract,
        @ConfigProperty(defaultValue = "0-*") PermissionedAccountsRange contractCallMethod,
        @ConfigProperty(defaultValue = "0-*") PermissionedAccountsRange getContractInfo,
        @ConfigProperty(defaultValue = "0-*") PermissionedAccountsRange contractCallLocalMethod,
        @ConfigProperty(defaultValue = "0-*") PermissionedAccountsRange contractGetBytecode,
        @ConfigProperty(defaultValue = "0-*") PermissionedAccountsRange getTxRecordByContractID,
        @ConfigProperty(defaultValue = "0-*") PermissionedAccountsRange deleteContract,
        @ConfigProperty(defaultValue = "0-*") PermissionedAccountsRange createTopic,
        @ConfigProperty(defaultValue = "0-*") PermissionedAccountsRange updateTopic,
        @ConfigProperty(defaultValue = "0-*") PermissionedAccountsRange deleteTopic,
        @ConfigProperty(defaultValue = "0-*") PermissionedAccountsRange submitMessage,
        @ConfigProperty(defaultValue = "0-*") PermissionedAccountsRange getTopicInfo,
        @ConfigProperty(defaultValue = "0-*") PermissionedAccountsRange ethereumTransaction,
        @ConfigProperty(defaultValue = "0-*") PermissionedAccountsRange scheduleCreate,
        @ConfigProperty(defaultValue = "0-*") PermissionedAccountsRange scheduleSign,
        @ConfigProperty(defaultValue = "0-*") PermissionedAccountsRange scheduleDelete,
        @ConfigProperty(defaultValue = "0-*") PermissionedAccountsRange scheduleGetInfo,
        @ConfigProperty(defaultValue = "0-*") PermissionedAccountsRange tokenCreate,
        @ConfigProperty(defaultValue = "0-*") PermissionedAccountsRange tokenFreezeAccount,
        @ConfigProperty(defaultValue = "0-*") PermissionedAccountsRange tokenUnfreezeAccount,
        @ConfigProperty(defaultValue = "0-*") PermissionedAccountsRange tokenGrantKycToAccount,
        @ConfigProperty(defaultValue = "0-*") PermissionedAccountsRange tokenRevokeKycFromAccount,
        @ConfigProperty(defaultValue = "0-*") PermissionedAccountsRange tokenDelete,
        @ConfigProperty(defaultValue = "0-*") PermissionedAccountsRange tokenMint,
        @ConfigProperty(defaultValue = "0-*") PermissionedAccountsRange tokenBurn,
        @ConfigProperty(defaultValue = "0-*") PermissionedAccountsRange tokenAccountWipe,
        @ConfigProperty(defaultValue = "0-*") PermissionedAccountsRange tokenUpdate,
        @ConfigProperty(defaultValue = "0-*") PermissionedAccountsRange tokenGetInfo,
        @ConfigProperty(defaultValue = "0-*") PermissionedAccountsRange tokenAssociateToAccount,
        @ConfigProperty(defaultValue = "0-*") PermissionedAccountsRange tokenDissociateFromAccount,
        @ConfigProperty(defaultValue = "0-*") PermissionedAccountsRange tokenGetNftInfo,
        @ConfigProperty(defaultValue = "0-*") PermissionedAccountsRange tokenGetNftInfos,
        @ConfigProperty(defaultValue = "0-*") PermissionedAccountsRange tokenGetAccountNftInfos,
        @ConfigProperty(defaultValue = "0-*") PermissionedAccountsRange tokenFeeScheduleUpdate,
        @ConfigProperty(defaultValue = "0-*") PermissionedAccountsRange tokenPause,
        @ConfigProperty(defaultValue = "0-*") PermissionedAccountsRange tokenUnpause,
        @ConfigProperty(defaultValue = "0-*") PermissionedAccountsRange getVersionInfo,
        @ConfigProperty(defaultValue = "2-50") PermissionedAccountsRange networkGetExecutionTime,
        @ConfigProperty(defaultValue = "2-59") PermissionedAccountsRange systemDelete,
        @ConfigProperty(defaultValue = "2-60") PermissionedAccountsRange systemUndelete,
        @ConfigProperty(defaultValue = "2-58") PermissionedAccountsRange freeze,
        @ConfigProperty(defaultValue = "2-50") PermissionedAccountsRange getAccountDetails,
        @ConfigProperty(defaultValue = "0-*") PermissionedAccountsRange tokenUpdateNfts,
        @ConfigProperty(defaultValue = "0-*") PermissionedAccountsRange tokenReject,
<<<<<<< HEAD
        @ConfigProperty(defaultValue = "0-*") PermissionedAccountsRange tokenAirdrop,
        @ConfigProperty(defaultValue = "0-*") PermissionedAccountsRange createNode,
        @ConfigProperty(defaultValue = "0-*") PermissionedAccountsRange updateNode,
        @ConfigProperty(defaultValue = "0-*") PermissionedAccountsRange deleteNode) {
=======
        @ConfigProperty(defaultValue = "2-55") PermissionedAccountsRange createNode,
        @ConfigProperty(defaultValue = "0-*") PermissionedAccountsRange updateNode,
        @ConfigProperty(defaultValue = "2-55") PermissionedAccountsRange deleteNode) {
>>>>>>> a1ccc190

    private static final EnumMap<HederaFunctionality, Function<ApiPermissionConfig, PermissionedAccountsRange>>
            permissionKeys = new EnumMap<>(HederaFunctionality.class);

    static {
        /* Transactions */
        permissionKeys.put(CRYPTO_CREATE, c -> c.createAccount);
        permissionKeys.put(CRYPTO_TRANSFER, c -> c.cryptoTransfer);
        permissionKeys.put(CRYPTO_UPDATE, c -> c.updateAccount);
        permissionKeys.put(CRYPTO_DELETE, c -> c.cryptoDelete);
        permissionKeys.put(CRYPTO_APPROVE_ALLOWANCE, c -> c.approveAllowances);
        permissionKeys.put(CRYPTO_DELETE_ALLOWANCE, c -> c.deleteAllowances);
        permissionKeys.put(FILE_CREATE, c -> c.createFile);
        permissionKeys.put(FILE_UPDATE, c -> c.updateFile);
        permissionKeys.put(FILE_DELETE, c -> c.deleteFile);
        permissionKeys.put(FILE_APPEND, c -> c.appendContent);
        permissionKeys.put(CONTRACT_CREATE, c -> c.createContract);
        permissionKeys.put(CONTRACT_UPDATE, c -> c.updateContract);
        permissionKeys.put(CONTRACT_CALL, c -> c.contractCallMethod);
        permissionKeys.put(CONTRACT_DELETE, c -> c.deleteContract);
        permissionKeys.put(ETHEREUM_TRANSACTION, c -> c.ethereumTransaction);
        permissionKeys.put(CONSENSUS_CREATE_TOPIC, c -> c.createTopic);
        permissionKeys.put(CONSENSUS_UPDATE_TOPIC, c -> c.updateTopic);
        permissionKeys.put(CONSENSUS_DELETE_TOPIC, c -> c.deleteTopic);
        permissionKeys.put(CONSENSUS_SUBMIT_MESSAGE, c -> c.submitMessage);
        permissionKeys.put(TOKEN_CREATE, c -> c.tokenCreate);
        permissionKeys.put(TOKEN_FREEZE_ACCOUNT, c -> c.tokenFreezeAccount);
        permissionKeys.put(TOKEN_UNFREEZE_ACCOUNT, c -> c.tokenUnfreezeAccount);
        permissionKeys.put(TOKEN_GRANT_KYC_TO_ACCOUNT, c -> c.tokenGrantKycToAccount);
        permissionKeys.put(TOKEN_REVOKE_KYC_FROM_ACCOUNT, c -> c.tokenRevokeKycFromAccount);
        permissionKeys.put(TOKEN_DELETE, c -> c.tokenDelete);
        permissionKeys.put(TOKEN_MINT, c -> c.tokenMint);
        permissionKeys.put(TOKEN_BURN, c -> c.tokenBurn);
        permissionKeys.put(TOKEN_ACCOUNT_WIPE, c -> c.tokenAccountWipe);
        permissionKeys.put(TOKEN_UPDATE, c -> c.tokenUpdate);
        permissionKeys.put(TOKEN_ASSOCIATE_TO_ACCOUNT, c -> c.tokenAssociateToAccount);
        permissionKeys.put(TOKEN_DISSOCIATE_FROM_ACCOUNT, c -> c.tokenDissociateFromAccount);
        permissionKeys.put(TOKEN_PAUSE, c -> c.tokenPause);
        permissionKeys.put(TOKEN_UNPAUSE, c -> c.tokenUnpause);
        permissionKeys.put(SYSTEM_DELETE, c -> c.systemDelete);
        permissionKeys.put(SYSTEM_UNDELETE, c -> c.systemUndelete);
        permissionKeys.put(FREEZE, c -> c.freeze);
        permissionKeys.put(SCHEDULE_CREATE, c -> c.scheduleCreate);
        permissionKeys.put(SCHEDULE_DELETE, c -> c.scheduleDelete);
        permissionKeys.put(SCHEDULE_SIGN, c -> c.scheduleSign);
        permissionKeys.put(TOKEN_UPDATE_NFTS, c -> c.tokenUpdateNfts);
        permissionKeys.put(TOKEN_REJECT, c -> c.tokenReject);
        permissionKeys.put(TOKEN_AIRDROP, c -> c.tokenAirdrop);
        /* Queries */
        permissionKeys.put(CONSENSUS_GET_TOPIC_INFO, c -> c.getTopicInfo);
        permissionKeys.put(CONTRACT_CALL_LOCAL, c -> c.contractCallLocalMethod);
        permissionKeys.put(CONTRACT_GET_INFO, c -> c.getContractInfo);
        permissionKeys.put(CONTRACT_GET_BYTECODE, c -> c.contractGetBytecode);
        permissionKeys.put(CONTRACT_GET_RECORDS, c -> c.getTxRecordByContractID);
        permissionKeys.put(CRYPTO_GET_ACCOUNT_BALANCE, c -> c.cryptoGetBalance);
        permissionKeys.put(CRYPTO_GET_ACCOUNT_RECORDS, c -> c.getAccountRecords);
        permissionKeys.put(CRYPTO_GET_INFO, c -> c.getAccountInfo);
        permissionKeys.put(FILE_GET_CONTENTS, c -> c.getFileContent);
        permissionKeys.put(FILE_GET_INFO, c -> c.getFileInfo);
        permissionKeys.put(TRANSACTION_GET_RECEIPT, c -> c.getTransactionReceipts);
        permissionKeys.put(TRANSACTION_GET_RECORD, c -> c.getTxRecordByTxID);
        permissionKeys.put(TRANSACTION_GET_FAST_RECORD, c -> c.getTxFastRecordByTxID);
        permissionKeys.put(GET_VERSION_INFO, c -> c.getVersionInfo);
        permissionKeys.put(NETWORK_GET_EXECUTION_TIME, c -> c.networkGetExecutionTime);
        permissionKeys.put(GET_ACCOUNT_DETAILS, c -> c.getAccountDetails);
        permissionKeys.put(TOKEN_GET_INFO, c -> c.tokenGetInfo);
        permissionKeys.put(SCHEDULE_GET_INFO, c -> c.scheduleGetInfo);
        permissionKeys.put(TOKEN_GET_NFT_INFO, c -> c.tokenGetNftInfo);
        permissionKeys.put(TOKEN_GET_NFT_INFOS, c -> c.tokenGetNftInfos);
        permissionKeys.put(TOKEN_GET_ACCOUNT_NFT_INFOS, c -> c.tokenGetAccountNftInfos);
        permissionKeys.put(TOKEN_FEE_SCHEDULE_UPDATE, c -> c.tokenFeeScheduleUpdate);
        permissionKeys.put(UTIL_PRNG, c -> c.utilPrng);
        permissionKeys.put(NODE_CREATE, c -> c.createNode);
        permissionKeys.put(NODE_UPDATE, c -> c.updateNode);
        permissionKeys.put(NODE_DELETE, c -> c.deleteNode);
    }

    /**
     * Return the permission for the given functionality based on this config record instance or throws a
     * {@link IllegalArgumentException} if the functionality is not supported.
     *
     * @param functionality the functionality to get the permission for
     * @return the permission for the given functionality
     */
    public PermissionedAccountsRange getPermission(@NonNull HederaFunctionality functionality) {
        Objects.requireNonNull(functionality, "functionality cannot be null");
        var function = permissionKeys.get(functionality);
        if (function == null) {
            throw new IllegalArgumentException("Can not get permission for functionality " + functionality);
        }
        return function.apply(this);
    }
}<|MERGE_RESOLUTION|>--- conflicted
+++ resolved
@@ -250,16 +250,10 @@
         @ConfigProperty(defaultValue = "2-50") PermissionedAccountsRange getAccountDetails,
         @ConfigProperty(defaultValue = "0-*") PermissionedAccountsRange tokenUpdateNfts,
         @ConfigProperty(defaultValue = "0-*") PermissionedAccountsRange tokenReject,
-<<<<<<< HEAD
         @ConfigProperty(defaultValue = "0-*") PermissionedAccountsRange tokenAirdrop,
-        @ConfigProperty(defaultValue = "0-*") PermissionedAccountsRange createNode,
-        @ConfigProperty(defaultValue = "0-*") PermissionedAccountsRange updateNode,
-        @ConfigProperty(defaultValue = "0-*") PermissionedAccountsRange deleteNode) {
-=======
         @ConfigProperty(defaultValue = "2-55") PermissionedAccountsRange createNode,
         @ConfigProperty(defaultValue = "0-*") PermissionedAccountsRange updateNode,
         @ConfigProperty(defaultValue = "2-55") PermissionedAccountsRange deleteNode) {
->>>>>>> a1ccc190
 
     private static final EnumMap<HederaFunctionality, Function<ApiPermissionConfig, PermissionedAccountsRange>>
             permissionKeys = new EnumMap<>(HederaFunctionality.class);
