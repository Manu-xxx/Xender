/*
 * Copyright (C) 2023-2024 Hedera Hashgraph, LLC
 *
 * Licensed under the Apache License, Version 2.0 (the "License");
 * you may not use this file except in compliance with the License.
 * You may obtain a copy of the License at
 *
 *      http://www.apache.org/licenses/LICENSE-2.0
 *
 * Unless required by applicable law or agreed to in writing, software
 * distributed under the License is distributed on an "AS IS" BASIS,
 * WITHOUT WARRANTIES OR CONDITIONS OF ANY KIND, either express or implied.
 * See the License for the specific language governing permissions and
 * limitations under the License.
 */

package com.hedera.node.config.data;

import com.hedera.node.app.hapi.utils.sysfiles.domain.throttling.ScaleFactor;
import com.hedera.node.config.NetworkProperty;
import com.swirlds.config.api.ConfigData;
import com.swirlds.config.api.ConfigProperty;

@ConfigData("tokens")
public record TokensConfig(
        @ConfigProperty(defaultValue = "50000000") @NetworkProperty long maxAggregateRels,
        @ConfigProperty(defaultValue = "true") @NetworkProperty boolean storeRelsOnDisk,
        @ConfigProperty(defaultValue = "1000000") @NetworkProperty long maxNumber,
        @ConfigProperty(defaultValue = "1000") @NetworkProperty int maxPerAccount,
        @ConfigProperty(defaultValue = "100") @NetworkProperty int maxSymbolUtf8Bytes,
        @ConfigProperty(defaultValue = "100") @NetworkProperty int maxTokenNameUtf8Bytes,
        @ConfigProperty(defaultValue = "10") @NetworkProperty int maxCustomFeesAllowed,
        @ConfigProperty(defaultValue = "2") @NetworkProperty int maxCustomFeeDepth,
        @ConfigProperty(defaultValue = "1000") @NetworkProperty long maxRelsPerInfoQuery,
        @ConfigProperty(value = "reject.enabled", defaultValue = "true") @NetworkProperty boolean tokenRejectEnabled,
        @ConfigProperty(value = "nfts.areEnabled", defaultValue = "true") @NetworkProperty boolean nftsAreEnabled,
        @ConfigProperty(value = "nfts.maxMetadataBytes", defaultValue = "100") @NetworkProperty
                int nftsMaxMetadataBytes,
        @ConfigProperty(value = "nfts.maxBatchSizeBurn", defaultValue = "10") @NetworkProperty int nftsMaxBatchSizeBurn,
        @ConfigProperty(value = "nfts.maxBatchSizeWipe", defaultValue = "10") @NetworkProperty int nftsMaxBatchSizeWipe,
        @ConfigProperty(value = "nfts.maxBatchSizeMint", defaultValue = "10") @NetworkProperty int nftsMaxBatchSizeMint,
        @ConfigProperty(value = "nfts.maxAllowedMints", defaultValue = "20000000") @NetworkProperty
                long nftsMaxAllowedMints,
        @ConfigProperty(value = "nfts.maxQueryRange", defaultValue = "100") @NetworkProperty long nftsMaxQueryRange,
        @ConfigProperty(value = "nfts.useTreasuryWildcards", defaultValue = "true") @NetworkProperty
                boolean nftsUseTreasuryWildcards,
        @ConfigProperty(value = "nfts.mintThrottleScaleFactor", defaultValue = "5:2")
                ScaleFactor nftsMintThrottleScaleFactor,
        @ConfigProperty(value = "nfts.useVirtualMerkle", defaultValue = "true") @NetworkProperty
                boolean nftsUseVirtualMerkle,
<<<<<<< HEAD
        @ConfigProperty(value = "maxPendingAllowedAirdrops", defaultValue = "20000000") @NetworkProperty
                long maxPendingAllowedAirdrops,
=======
        @ConfigProperty(value = "maxAllowedAirdrops", defaultValue = "1000000") @NetworkProperty
                long maxAllowedAirdrops,
        @ConfigProperty(value = "maxAllowedAirdropTransfersPerTx", defaultValue = "10") @NetworkProperty
                long maxAllowedAirdropTransfersPerTx,
>>>>>>> f9a9d848
        @ConfigProperty(value = "autoCreations.isEnabled", defaultValue = "true") @NetworkProperty
                boolean autoCreationsIsEnabled,
        @ConfigProperty(value = "maxMetadataBytes", defaultValue = "100") @NetworkProperty int tokensMaxMetadataBytes,
        @ConfigProperty(value = "balancesInQueries.enabled", defaultValue = "true") @NetworkProperty
                boolean balancesInQueriesEnabled,
        @ConfigProperty(value = "airdrops.enabled", defaultValue = "false") @NetworkProperty boolean airdropsEnabled,
        @ConfigProperty(value = "airdrops.cancel.enabled", defaultValue = "false") @NetworkProperty
                boolean cancelTokenAirdropEnabled,
        @ConfigProperty(value = "airdrops.claim.enabled", defaultValue = "false") @NetworkProperty
                boolean airdropsClaimEnabled,
        @ConfigProperty(value = "nfts.maxBatchSizeUpdate", defaultValue = "10") @NetworkProperty
                int nftsMaxBatchSizeUpdate) {}<|MERGE_RESOLUTION|>--- conflicted
+++ resolved
@@ -48,15 +48,10 @@
                 ScaleFactor nftsMintThrottleScaleFactor,
         @ConfigProperty(value = "nfts.useVirtualMerkle", defaultValue = "true") @NetworkProperty
                 boolean nftsUseVirtualMerkle,
-<<<<<<< HEAD
         @ConfigProperty(value = "maxPendingAllowedAirdrops", defaultValue = "20000000") @NetworkProperty
                 long maxPendingAllowedAirdrops,
-=======
-        @ConfigProperty(value = "maxAllowedAirdrops", defaultValue = "1000000") @NetworkProperty
-                long maxAllowedAirdrops,
         @ConfigProperty(value = "maxAllowedAirdropTransfersPerTx", defaultValue = "10") @NetworkProperty
                 long maxAllowedAirdropTransfersPerTx,
->>>>>>> f9a9d848
         @ConfigProperty(value = "autoCreations.isEnabled", defaultValue = "true") @NetworkProperty
                 boolean autoCreationsIsEnabled,
         @ConfigProperty(value = "maxMetadataBytes", defaultValue = "100") @NetworkProperty int tokensMaxMetadataBytes,
