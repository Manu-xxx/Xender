--- conflicted
+++ resolved
@@ -51,11 +51,7 @@
         @ConfigProperty(value = "maxAllowedAirdrops", defaultValue = "1000000") @NetworkProperty
                 long maxAllowedAirdrops,
         @ConfigProperty(value = "maxAllowedPendingAirdropsToClaim", defaultValue = "10") @NetworkProperty
-<<<<<<< HEAD
-                long maxAllowedPendingAirdropsToClaim,
-=======
                 int maxAllowedPendingAirdropsToClaim,
->>>>>>> 5fc693bb
         @ConfigProperty(value = "maxAllowedAirdropTransfersPerTx", defaultValue = "10") @NetworkProperty
                 int maxAllowedAirdropTransfersPerTx,
         @ConfigProperty(value = "autoCreations.isEnabled", defaultValue = "true") @NetworkProperty
