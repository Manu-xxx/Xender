--- conflicted
+++ resolved
@@ -17,38 +17,13 @@
 package com.hedera.node.config.data;
 
 import com.hedera.node.config.NetworkProperty;
-<<<<<<< HEAD
-=======
 import com.hedera.node.config.NodeProperty;
->>>>>>> 7d8bad7a
 import com.swirlds.config.api.ConfigData;
 import com.swirlds.config.api.ConfigProperty;
 
 @ConfigData("hedera")
 public record HederaConfig(
         @ConfigProperty(defaultValue = "1001") @NetworkProperty long firstUserEntity,
-<<<<<<< HEAD
-        @ConfigProperty(defaultValue = "0") @NetworkProperty long realm,
-        @ConfigProperty(defaultValue = "0") @NetworkProperty long shard,
-        @ConfigProperty(value = "recordStream.sidecarMaxSizeMb", defaultValue = "256") int recordStreamSidecarMaxSizeMb,
-        @ConfigProperty(value = "transaction.maxMemoUtf8Bytes", defaultValue = "100") int transactionMaxMemoUtf8Bytes,
-        @ConfigProperty(value = "transaction.maxValidDuration", defaultValue = "180") long transactionMaxValidDuration,
-        @ConfigProperty(value = "transaction.minValidDuration", defaultValue = "15") long transactionMinValidDuration,
-        @ConfigProperty(value = "transaction.minValidityBufferSecs", defaultValue = "10")
-                int transactionMinValidityBufferSecs,
-        @ConfigProperty(value = "allowances.maxTransactionLimit", defaultValue = "20")
-                int allowancesMaxTransactionLimit,
-        @ConfigProperty(value = "allowances.maxAccountLimit", defaultValue = "100") int allowancesMaxAccountLimit,
-        @ConfigProperty(value = "allowances.isEnabled", defaultValue = "true") boolean allowancesIsEnabled,
-        @ConfigProperty(defaultValue = "data/onboard/exportedAccount.txt") String accountsExportPath,
-        @ConfigProperty(defaultValue = "false") boolean exportAccountsOnStartup,
-        @ConfigProperty(value = "prefetch.queueCapacity", defaultValue = "70000") int prefetchQueueCapacity,
-        @ConfigProperty(value = "prefetch.threadPoolSize", defaultValue = "4") int prefetchThreadPoolSize,
-        @ConfigProperty(value = "prefetch.codeCacheTtlSecs", defaultValue = "600") int prefetchCodeCacheTtlSecs,
-        // @ConfigProperty(value = "profiles.active", defaultValue = "PROD") Profile profilesActive,
-        @ConfigProperty(value = "profiles.active", defaultValue = "PROD") String activeProfile,
-        @ConfigProperty(value = "workflow.verificationTimeoutMS", defaultValue = "20000")
-=======
         @ConfigProperty(defaultValue = "0") @NodeProperty long realm,
         @ConfigProperty(defaultValue = "0") @NodeProperty long shard,
         @ConfigProperty(value = "recordStream.sidecarMaxSizeMb", defaultValue = "256") @NetworkProperty
@@ -77,7 +52,6 @@
         // @ConfigProperty(value = "profiles.active", defaultValue = "PROD") Profile profilesActive,
         @ConfigProperty(value = "profiles.active", defaultValue = "PROD") @NodeProperty String activeProfile,
         @ConfigProperty(value = "workflow.verificationTimeoutMS", defaultValue = "20000") @NetworkProperty
->>>>>>> 7d8bad7a
                 long workflowVerificationTimeoutMS,
         // FUTURE: Set<HederaFunctionality>.
         @ConfigProperty(value = "workflows.enabled", defaultValue = "") @NetworkProperty String workflowsEnabled) {}