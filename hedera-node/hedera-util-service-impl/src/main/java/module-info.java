--- conflicted
+++ resolved
@@ -3,22 +3,17 @@
 module com.hedera.node.app.service.util.impl {
     requires transitive com.hedera.node.app.service.util;
     requires transitive com.hedera.node.app.spi;
-    requires transitive com.hedera.node.hapi;
     requires transitive com.hedera.pbj.runtime;
     requires transitive dagger;
     requires transitive javax.inject;
     requires com.hedera.node.app.service.networkadmin;
+    requires com.hedera.node.config;
+    requires com.hedera.node.hapi;
     requires com.github.spotbugs.annotations;
     requires com.google.common;
     requires com.swirlds.common;
+    requires com.swirlds.config;
     requires org.apache.logging.log4j;
-<<<<<<< HEAD
-=======
-    requires com.google.common;
-    requires com.hedera.node.app.service.networkadmin;
-    requires com.swirlds.config;
-    requires com.hedera.node.config;
->>>>>>> c89af15a
 
     provides com.hedera.node.app.service.util.UtilService with
             UtilServiceImpl;
