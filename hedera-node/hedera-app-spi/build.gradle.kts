/*
 * Copyright (C) 2020-2024 Hedera Hashgraph, LLC
 *
 * Licensed under the Apache License, Version 2.0 (the "License");
 * you may not use this file except in compliance with the License.
 * You may obtain a copy of the License at
 *
 *      http://www.apache.org/licenses/LICENSE-2.0
 *
 * Unless required by applicable law or agreed to in writing, software
 * distributed under the License is distributed on an "AS IS" BASIS,
 * WITHOUT WARRANTIES OR CONDITIONS OF ANY KIND, either express or implied.
 * See the License for the specific language governing permissions and
 * limitations under the License.
 */

plugins {
    id("com.hedera.gradle.services")
    id("com.hedera.gradle.services-publish")
    id("com.hedera.gradle.java-test-fixtures")
}

description = "Hedera Application - SPI"

<<<<<<< HEAD
testModuleInfo {
    requires("com.hedera.node.app.spi")
    requires("com.swirlds.platform.core.test.fixtures")
    requires("org.apache.commons.lang3")
    requires("org.assertj.core")
    requires("org.junit.jupiter.api")
    requires("org.junit.jupiter.params")
    requires("org.mockito")
    requires("org.mockito.junit.jupiter")
    requiresStatic("com.github.spotbugs.annotations")
=======
dependencies {
    api(libs.hapi)
    implementation(libs.jsr305.annotation)
    compileOnly(libs.spotbugs.annotations)
    testImplementation(testLibs.bundles.mockito)
}

configurations.all {
    exclude("javax.annotation", "javax.annotation-api")
>>>>>>> ee7ec373
}<|MERGE_RESOLUTION|>--- conflicted
+++ resolved
@@ -1,5 +1,5 @@
 /*
- * Copyright (C) 2020-2024 Hedera Hashgraph, LLC
+ * Copyright (C) 2020-2022 Hedera Hashgraph, LLC
  *
  * Licensed under the Apache License, Version 2.0 (the "License");
  * you may not use this file except in compliance with the License.
@@ -13,27 +13,12 @@
  * See the License for the specific language governing permissions and
  * limitations under the License.
  */
-
 plugins {
-    id("com.hedera.gradle.services")
-    id("com.hedera.gradle.services-publish")
-    id("com.hedera.gradle.java-test-fixtures")
+    id("com.hedera.hashgraph.conventions")
 }
 
 description = "Hedera Application - SPI"
 
-<<<<<<< HEAD
-testModuleInfo {
-    requires("com.hedera.node.app.spi")
-    requires("com.swirlds.platform.core.test.fixtures")
-    requires("org.apache.commons.lang3")
-    requires("org.assertj.core")
-    requires("org.junit.jupiter.api")
-    requires("org.junit.jupiter.params")
-    requires("org.mockito")
-    requires("org.mockito.junit.jupiter")
-    requiresStatic("com.github.spotbugs.annotations")
-=======
 dependencies {
     api(libs.hapi)
     implementation(libs.jsr305.annotation)
@@ -43,5 +28,4 @@
 
 configurations.all {
     exclude("javax.annotation", "javax.annotation-api")
->>>>>>> ee7ec373
 }