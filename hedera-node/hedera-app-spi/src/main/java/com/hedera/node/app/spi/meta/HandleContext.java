--- conflicted
+++ resolved
@@ -76,7 +76,16 @@
     <C> C createReadableStore(@NonNull Class<C> storeInterface);
 
     /**
-<<<<<<< HEAD
+     * Returns the current {@link Configuration}.
+     *
+     * @return the {@link Configuration}
+     */
+    @NonNull
+    default Configuration getConfiguration() {
+        throw new UnsupportedOperationException("getConfiguration() not implemented, will be done by next PR");
+    }
+
+    /**
      * Gets the {@link SignatureVerification} for the given key. If this key was unknown during signature verification,
      * either because it was not provided as a required key or because the signature map did not have a "full prefix"
      * for this key, then {@code null} is returned.
@@ -99,14 +108,4 @@
      */
     @NonNull
     SignatureVerification verificationFor(@NonNull final Account hollowAccount);
-=======
-     * Returns the current {@link Configuration}.
-     *
-     * @return the {@link Configuration}
-     */
-    @NonNull
-    default Configuration getConfiguration() {
-        throw new UnsupportedOperationException("getConfiguration() not implemented, will be done by next PR");
-    }
->>>>>>> 3c02c08d
 }