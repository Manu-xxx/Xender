/*
 * Copyright (C) 2023-2024 Hedera Hashgraph, LLC
 *
 * Licensed under the Apache License, Version 2.0 (the "License");
 * you may not use this file except in compliance with the License.
 * You may obtain a copy of the License at
 *
 *      http://www.apache.org/licenses/LICENSE-2.0
 *
 * Unless required by applicable law or agreed to in writing, software
 * distributed under the License is distributed on an "AS IS" BASIS,
 * WITHOUT WARRANTIES OR CONDITIONS OF ANY KIND, either express or implied.
 * See the License for the specific language governing permissions and
 * limitations under the License.
 */

package com.hedera.node.app.spi.workflows;

import static com.hedera.node.app.spi.workflows.HandleContext.TransactionCategory.SCHEDULED;
import static com.hedera.node.app.spi.workflows.record.ExternalizedRecordCustomizer.NOOP_EXTERNALIZED_RECORD_CUSTOMIZER;

import com.hedera.hapi.node.base.AccountID;
import com.hedera.hapi.node.base.HederaFunctionality;
import com.hedera.hapi.node.base.Key;
import com.hedera.hapi.node.transaction.TransactionBody;
import com.hedera.node.app.spi.authorization.SystemPrivilege;
import com.hedera.node.app.spi.fees.ExchangeRateInfo;
import com.hedera.node.app.spi.fees.Fees;
import com.hedera.node.app.spi.fees.ResourcePriceCalculator;
import com.hedera.node.app.spi.records.BlockRecordInfo;
import com.hedera.node.app.spi.records.RecordBuilders;
import com.hedera.node.app.spi.records.RecordCache;
import com.hedera.node.app.spi.signatures.SignatureVerification;
import com.hedera.node.app.spi.signatures.VerificationAssistant;
import com.hedera.node.app.spi.store.StoreFactory;
import com.hedera.node.app.spi.throttle.ThrottleAdviser;
import com.hedera.node.app.spi.validation.AttributeValidator;
import com.hedera.node.app.spi.validation.ExpiryValidator;
import com.hedera.node.app.spi.workflows.record.ExternalizedRecordCustomizer;
import com.hedera.pbj.runtime.io.buffer.Bytes;
import com.swirlds.config.api.Configuration;
import com.swirlds.state.spi.info.NetworkInfo;
import edu.umd.cs.findbugs.annotations.NonNull;
import edu.umd.cs.findbugs.annotations.Nullable;
import java.time.Instant;
import java.util.Map;
import java.util.function.Predicate;

/**
 * Represents the context of a single {@code handle()}-call.
 * <p>
 * The information and functionality provided by a {@code HandleContext} is valid only for the duration of the call. It
 * can be grouped into five categories:
 * <ul>
 *     <li>Information about the transaction being handled, such as its consensus time, its body, and its category</li>
 *     <li>Configuration data and objects that depend on the current configuration</li>
 *     <li>Verification data, that has been assembled during pre-handle</li>
 *     <li>State related data and the possibility to rollback changes</li>
 *     <li>Data related to the record stream</li>
 *     <li>Functionality to dispatch preceding and child transactions</li>
 * </ul>
 */
@SuppressWarnings("UnusedReturnValue")
public interface HandleContext {
    /**
     * Category of the current transaction.
     */
    enum TransactionCategory {
        /** The original transaction submitted by a user. */
        USER,

        /** An independent, top-level transaction that is executed before the user transaction. */
        PRECEDING,

        /** A child transaction that is executed as part of a user transaction. */
        CHILD,
        /** A transaction executed via the schedule service. */
        SCHEDULED
    }

    /**
     * Enumerates the possible kinds of limits on preceding transaction records.
     */
    enum PrecedingTransactionCategory {
        /**
         * No limit on preceding transactions, true at genesis since there are no previous consensus
         * times to collide with.
         */
        UNLIMITED_CHILD_RECORDS,
        /**
         * The number of preceding transactions is limited by the number of nanoseconds between the
         * last-assigned consensus time and the current platform-assigned consensus time. (Or,
         * before block streams, even further artificially limited to three records for
         * backward compatibility.)
         */
        LIMITED_CHILD_RECORDS
    }

    /**
     * Returns the current consensus time.
     *
     * @return the current consensus time
     */
    @NonNull
    Instant consensusNow();

    /**
     * Returns the {@link TransactionBody}
     *
     * @return the {@code TransactionBody}
     */
    @NonNull
    TransactionBody body();

    /**
     * Gets the payer {@link AccountID}.
     *
     * @return the {@link AccountID} of the payer in this context
     */
    @NonNull
    AccountID payer();

    /**
     * Returns the current {@link Configuration} for the node.
     *
     * @return the {@code Configuration}
     */
    @NonNull
    Configuration configuration();

    /**
     * Returns information on current block and record file
     *
     * @return current BlockRecordInfo
     */
    @NonNull
    BlockRecordInfo blockRecordInfo();

    /**
     * Returns a {@link ResourcePriceCalculator} that provides functionality to calculate fees for transactions.
     *
     * @return the {@link ResourcePriceCalculator}
     */
    @NonNull
    ResourcePriceCalculator resourcePriceCalculator();

    /**
     * Gets a {@link ExchangeRateInfo} which provides information about the current exchange rate.
     *
     * @return The {@link ExchangeRateInfo} .
     */
    @NonNull
    ExchangeRateInfo exchangeRateInfo();

    /**
     * Consumes and returns the next entity number, for use by handlers that create entities.
     *
     * <p>If this method is called after a child transaction was dispatched, which is subsequently rolled back,
     * the counter will be rolled back, too. Consequently, the provided number must not be used anymore in this case,
     * because it will be reused.
     *
     * @return the next entity number
     */
    long newEntityNum();

    /**
     * Peeks at the next entity number, for use by handlers that create entities.
     *
     * <p>If this method is called after a child transaction was dispatched, which is subsequently rolled back,
     * the counter will be rolled back, too. Consequently, the provided number must not be used anymore in this case,
     * because it will be reused.
     *
     * @return the next entity number
     */
    long peekAtNewEntityNum();

    /**
     * Returns the validator for attributes of entities created or updated by handlers.
     *
     * @return the validator for attributes
     */
    @NonNull
    AttributeValidator attributeValidator();

    /**
     * Returns the validator for expiry metadata (both explicit expiration times and auto-renew configuration) of
     * entities created or updated by handlers.
     *
     * @return the validator for expiry metadata
     */
    @NonNull
    ExpiryValidator expiryValidator();

    /**
     * Returns all (required and optional) keys of a nested transaction.
     *
     * @param nestedTxn the {@link TransactionBody} which keys are needed
     * @param payerForNested the payer for the nested transaction
     * @return the set of keys
     * @throws PreCheckException If there is a problem with the nested transaction
     */
    @NonNull
    TransactionKeys allKeysForTransaction(@NonNull TransactionBody nestedTxn, @NonNull AccountID payerForNested)
            throws PreCheckException;

    /**
     * Gets the {@link SignatureVerification} for the given key. If this key was not provided during pre-handle, then
     * there will be no corresponding {@link SignatureVerification}. If the key was provided during pre-handle, then the
     * corresponding {@link SignatureVerification} will be returned with the result of that verification operation.
     *
     * <p>The signatures of required keys are guaranteed to be verified. Optional signatures may still be in the
     * process of being verified (and therefore may time out). The timeout can be configured via the configuration
     * {@code hedera.workflow.verificationTimeoutMS}
     *
     * @param key the key to get the verification for
     * @return the verification for the given key
     * @throws NullPointerException if {@code key} is {@code null}
     */
    @NonNull
    SignatureVerification verificationFor(@NonNull Key key);

    /**
     * Gets the {@link SignatureVerification} for the given key. If this key was not provided during pre-handle, then
     * there will be no corresponding {@link SignatureVerification}. If the key was provided during pre-handle, then the
     * corresponding {@link SignatureVerification} will be returned with the result of that verification operation.
     * Additionally, the VerificationAssistant provided may modify the result for "primitive", "Contract ID", or
     * "Delegatable Contract ID" keys, and will be called to observe and reply for each such key as it is processed.
     *
     * <p>The signatures of required keys are guaranteed to be verified. Optional signatures may still be in the
     * process of being verified (and therefore may time out). The timeout can be configured via the configuration
     * {@code hedera.workflow.verificationTimeoutMS}
     *
     * @param key the key to get the verification for
     * @param callback a VerificationAssistant callback function that will observe each "primitive", "Contract ID", or
     * "Delegatable Contract ID" key and return a boolean indicating if the given key should be considered valid.
     * @return the verification for the given key
     */
    @NonNull
    SignatureVerification verificationFor(@NonNull Key key, @NonNull VerificationAssistant callback);

    /**
     * Gets the {@link SignatureVerification} for the given hollow account.
     *
     * <p>The signatures of required accounts are guaranteed to be verified. Optional accounts may still be in the
     * process of being verified (and therefore may time out). The timeout can be configured via the configuration
     * {@code hedera.workflow.verificationTimeoutMS}
     *
     * @param evmAlias The evm alias to lookup verification for.
     * @return the verification for the given hollow account.
     * @throws NullPointerException if {@code evmAlias} is {@code null}
     */
    @NonNull
    SignatureVerification verificationFor(@NonNull final Bytes evmAlias);

    /**
     * Checks whether the current transaction is a privileged transaction and the payer has sufficient rights.
     *
     * @return the {@code SystemPrivilege} of the current transaction
     */
    SystemPrivilege hasPrivilegedAuthorization();

    /** Gets the {@link RecordCache}. */
    @NonNull
    RecordCache recordCache();

    /**
     * Returns a {@link StoreFactory} that can create readable and writable stores as well as service APIs.
     *
     * @return the {@link StoreFactory}
     */
    @NonNull
    StoreFactory storeFactory();

    /**
     * Returns the information about the network this transaction is being handled in.
     *
     * @return the network information
     */
    @NonNull
    NetworkInfo networkInfo();

    /**
     * Returns the current {@link RecordBuilders} to manage record builders.
     *
     * @return the {@link RecordBuilders}
     */
    @NonNull
    RecordBuilders recordBuilders();

    /**
     * Dispatches the fee calculation for a child transaction (that might then be dispatched).
     *
     * <p>The override payer id still matters for this purpose, because a transaction can add
     * state whose lifetime is scoped to a payer account (the main current example is a
     * {@link HederaFunctionality#CRYPTO_APPROVE_ALLOWANCE} dispatch).
     *
     * @param txBody the {@link TransactionBody} of the child transaction to compute fees for
     * @param syntheticPayerId the child payer
     * @param computeDispatchFeesAsTopLevel for mono fidelity, whether to compute fees as a top-level transaction
     * @return the calculated fees
     */
    Fees dispatchComputeFees(
            @NonNull TransactionBody txBody,
            @NonNull AccountID syntheticPayerId,
            @NonNull ComputeDispatchFeesAsTopLevel computeDispatchFeesAsTopLevel);

    /**
     * Dispatches an independent (top-level) transaction, that precedes the current transaction.
     *
     * <p>A top-level transaction is independent of any other transaction. If it is successful, the state changes are
     * automatically committed. If it fails, any eventual state changes are automatically rolled back.
     *
     * <p>This method can only be called my a {@link TransactionCategory#USER}-transaction and only as long as no state
     * changes have been introduced by the user transaction (either by storing state or by calling a child
     * transaction).
     *
     * <p>If non-null, the provided {@link Predicate} callback will be called to enforce signing requirements; or to
     * verify simple keys when the child transaction calls any of the {@code verificationFor} methods. If the callback
     * is null, no signing requirements will be enforced.
     *
     * @param txBody             the {@link TransactionBody} of the transaction to dispatch
     * @param recordBuilderClass the record builder class of the transaction
     * @param verifier           if signing requirements should be enforced, a {@link Predicate} that will be used to validate primitive keys
     * @param syntheticPayer    the payer of the transaction
     * @return the record builder of the transaction
     * @throws NullPointerException     if {@code txBody} is {@code null}
     * @throws IllegalArgumentException if the transaction is not a {@link TransactionCategory#USER}-transaction or if
     *                                  the record builder type is unknown to the app
     * @throws IllegalStateException    if the current transaction has already introduced state changes
     */
    @NonNull
    <T> T dispatchPrecedingTransaction(
            @NonNull TransactionBody txBody,
            @NonNull Class<T> recordBuilderClass,
            @Nullable Predicate<Key> verifier,
            AccountID syntheticPayer);

    /**
     * Dispatches a preceding transaction that already has an ID.
     *
     * @param txBody            the {@link TransactionBody} of the transaction to dispatch
     * @param recordBuilderClass the record builder class of the transaction
     * @param verifier         a {@link Predicate} that will be used to validate primitive keys
     * @return the record builder of the transaction
     * @param <T> the record type
     * @throws IllegalArgumentException if the transaction body did not have an id
     */
    // Only used in tests
    default <T> T dispatchPrecedingTransaction(
            @NonNull final TransactionBody txBody,
            @NonNull final Class<T> recordBuilderClass,
            @NonNull final Predicate<Key> verifier) {
        throwIfMissingPayerId(txBody);
        return dispatchPrecedingTransaction(
                txBody,
                recordBuilderClass,
                verifier,
                txBody.transactionIDOrThrow().accountIDOrThrow());
    }

    /**
     * Dispatches preceding transaction that can be removed.
     *
     * <p>A removable preceding transaction depends on the current transaction. That means if the user transaction
     * fails, a removable preceding transaction is automatically removed and not exported. The state changes introduced by a
     * removable preceding transaction are automatically committed together with the parent transaction.
     *
     * <p>This method can only be called by a {@link TransactionCategory#USER}-transaction and only as long as no state
     * changes have been introduced by the user transaction (either by storing state or by calling a child
     * transaction).
     *
     * <p>The provided {@link Predicate} callback will be called to verify simple keys when the child transaction calls
     * any of the {@code verificationFor} methods.
     *
     * @param txBody             the {@link TransactionBody} of the transaction to dispatch
     * @param recordBuilderClass the record builder class of the transaction
     * @param verifier           if non-null, a {@link Predicate} that will be used to validate primitive keys
     * @param syntheticPayer    the payer of the transaction
     * @return the record builder of the transaction
     * @throws NullPointerException     if {@code txBody} is {@code null}
     * @throws IllegalArgumentException if the transaction is not a {@link TransactionCategory#USER}-transaction or if
     *                                  the record builder type is unknown to the app
     * @throws IllegalStateException    if the current transaction has already introduced state changes
     */
    @NonNull
    <T> T dispatchRemovablePrecedingTransaction(
            @NonNull TransactionBody txBody,
            @NonNull Class<T> recordBuilderClass,
            @Nullable Predicate<Key> verifier,
            AccountID syntheticPayer);

    /**
     * Dispatches a child transaction.
     *
     * <p>A child transaction depends on the current transaction. That means if the current transaction fails,
     * a child transaction is automatically rolled back. The state changes introduced by a child transaction are
     * automatically committed together with the parent transaction.
     *
     * <p>A child transaction will run with the current state. It will see all state changes introduced by the current
     * transaction or preceding child transactions. If successful, a new entry will be added to the
     * {@link SavepointStack}. This enables the current transaction to commit or roll back the state changes. Please be
     * aware that any state changes introduced by storing data in one of the stores after calling a child transaction
     * will also be rolled back if the child transaction is rolled back.
     *
     * <p>The provided {@link Predicate} callback will be called to verify simple keys when the child transaction calls
     * any of the {@code verificationFor} methods.
     *
     * <p>A {@link TransactionCategory#PRECEDING}-transaction must not dispatch a child transaction.
     *
     * @param txBody the {@link TransactionBody} of the child transaction to dispatch
     * @param recordBuilderClass the record builder class of the child transaction
     * @param callback a {@link Predicate} callback function that will observe each primitive key
     * @param syntheticPayerId the payer of the child transaction
     * @param childCategory the category of the child transaction
     * @return the record builder of the child transaction
     * @throws NullPointerException if any of the arguments is {@code null}
     * @throws IllegalArgumentException if the current transaction is a
     * {@link TransactionCategory#PRECEDING}-transaction or if the record builder type is unknown to the app
     */
    @NonNull
    <T> T dispatchChildTransaction(
            @NonNull TransactionBody txBody,
            @NonNull Class<T> recordBuilderClass,
            @Nullable Predicate<Key> callback,
            @NonNull AccountID syntheticPayerId,
            @NonNull TransactionCategory childCategory);

    /**
     * Dispatches a child transaction that already has a transaction ID due to
     * its construction in the schedule service.
     *
     * @param txBody the {@link TransactionBody} of the child transaction to dispatch
     * @param recordBuilderClass the record builder class of the child transaction
     * @param callback a {@link Predicate} callback function that will observe each primitive key
     * @return the record builder of the child transaction
     * @param <T> the record type
     * @throws IllegalArgumentException if the transaction body did not have an id
     */
    @NonNull
    default <T> T dispatchScheduledChildTransaction(
            @NonNull final TransactionBody txBody,
            @NonNull final Class<T> recordBuilderClass,
            @NonNull final Predicate<Key> callback) {
        throwIfMissingPayerId(txBody);
        return dispatchChildTransaction(
                txBody,
                recordBuilderClass,
                callback,
                txBody.transactionIDOrThrow().accountIDOrThrow(),
                SCHEDULED);
    }

    /**
     * Dispatches a removable child transaction.
     *
     * <p>A removable child transaction depends on the current transaction. It behaves in almost all aspects like a
     * regular child transaction (see {@link #dispatchChildTransaction(TransactionBody, Class, Predicate, AccountID, TransactionCategory)}.
     * But unlike regular child transactions, the records of removable child transactions are removed and not reverted.
     *
     * <p>The provided {@link Predicate} callback will be called to verify simple keys when the child transaction calls
     * any of the {@code verificationFor} methods.
     *
     * <p>A {@link TransactionCategory#PRECEDING}-transaction must not dispatch a child transaction.
     *
     * @param txBody the {@link TransactionBody} of the child transaction to dispatch
     * @param recordBuilderClass the record builder class of the child transaction
     * @param callback a {@link Predicate} callback function that will observe each primitive key
     * @param syntheticPayerId the payer of the child transaction
     * @param customizer a final transformation to apply before externalizing if the returned value is non-null
     * @return the record builder of the child transaction
     * @throws NullPointerException if any of the arguments is {@code null}
     * @throws IllegalArgumentException if the current transaction is a
     * {@link TransactionCategory#PRECEDING}-transaction or if the record builder type is unknown to the app
     */
    @NonNull
    <T> T dispatchRemovableChildTransaction(
            @NonNull TransactionBody txBody,
            @NonNull Class<T> recordBuilderClass,
            @Nullable Predicate<Key> callback,
            @NonNull AccountID syntheticPayerId,
            @NonNull ExternalizedRecordCustomizer customizer);

    /**
     * Dispatches a removable child transaction that already has a transaction ID.
     *
     * @param txBody          the {@link TransactionBody} of the child transaction to dispatch
     * @param recordBuilderClass the record builder class of the child transaction
     * @param callback      a {@link Predicate} callback function that will observe each primitive key
     * @return the record builder of the child transaction
     * @param <T> the record type
     * @throws IllegalArgumentException if the transaction body did not have an id
     */
    @NonNull
    default <T> T dispatchRemovableChildTransaction(
            @NonNull final TransactionBody txBody,
            @NonNull final Class<T> recordBuilderClass,
            @NonNull final Predicate<Key> callback) {
        throwIfMissingPayerId(txBody);
        return dispatchRemovableChildTransaction(
                txBody,
                recordBuilderClass,
                callback,
                txBody.transactionIDOrThrow().accountIDOrThrow(),
                NOOP_EXTERNALIZED_RECORD_CUSTOMIZER);
    }

    /**
     * Returns the current {@link SavepointStack}.
     *
     * @return the current {@code TransactionStack}
     */
    @NonNull
    SavepointStack savepointStack();

    /**
<<<<<<< HEAD
     * Revert the childRecords from the checkpoint.
     */
    void revertRecordsFrom(@NonNull RecordListCheckPoint recordListCheckPoint);

    /**
     * Returns the {@link ThrottleAdviser} for this transaction, which provides information about throttles.
=======
     * Verifies if the throttle in this operation context has enough capacity to handle the given number of the
     * given function at the given time. (The time matters because we want to consider how much
     * will have leaked between now and that time.)
>>>>>>> 43f7b8ea
     *
     * @return the {@link ThrottleAdviser} for this transaction
     */
    @NonNull
    ThrottleAdviser throttleAdviser();

    /**
     * A stack of savepoints.
     *
     * <p>A new savepoint can be created manually. In addition, a new entry is added to the savepoint stack every time
     * a child transaction is dispatched and executed successfully. The transaction stack allows to rollback an
     * arbitrary number of transactions. Please be aware that rolling back a child transaction will also rollbacks all
     * state changes that were introduced afterward.
     */
    interface SavepointStack {
        /**
         * Create a savepoint manually.
         * <p>
         * This method will add a new entry to the savepoint stack. A subsequent rollback will roll back all state
         * changes that were introduced after the savepoint was added.
         */
        void createSavepoint();

        /**
         * Commits all changes since the last savepoint.
         *
         * @throws IllegalStateException if the savepoint stack is empty
         */
        void commit();

        /**
         * Rolls back the changes up until the last savepoint.
         *
         * @throws IllegalStateException if the savepoint stack is empty
         */
        void rollback();

        /**
         * Returns the depth of the savepoint stack.
         *
         * @return the depth of the savepoint stack
         */
        int depth();
    }

    static void throwIfMissingPayerId(@NonNull final TransactionBody body) {
        if (!body.hasTransactionID() || !body.transactionIDOrThrow().hasAccountID()) {
            throw new IllegalArgumentException("Transaction id must be set if dispatching without an explicit payer");
        }
    }

    /**
     * Gets the pre-paid rewards for the current transaction. This can be non-empty for scheduled transactions.
     * Since we use the parent record finalizer to finalize schedule transactions, we need to deduct any paid staking rewards
     * already happened in the parent transaction.
     * @return the paid rewards
     */
    @NonNull
    Map<AccountID, Long> dispatchPaidRewards();
}<|MERGE_RESOLUTION|>--- conflicted
+++ resolved
@@ -513,18 +513,7 @@
     SavepointStack savepointStack();
 
     /**
-<<<<<<< HEAD
-     * Revert the childRecords from the checkpoint.
-     */
-    void revertRecordsFrom(@NonNull RecordListCheckPoint recordListCheckPoint);
-
-    /**
      * Returns the {@link ThrottleAdviser} for this transaction, which provides information about throttles.
-=======
-     * Verifies if the throttle in this operation context has enough capacity to handle the given number of the
-     * given function at the given time. (The time matters because we want to consider how much
-     * will have leaked between now and that time.)
->>>>>>> 43f7b8ea
      *
      * @return the {@link ThrottleAdviser} for this transaction
      */
