--- conflicted
+++ resolved
@@ -15,10 +15,6 @@
  */
 package com.hedera.node.app.spi;
 
-<<<<<<< HEAD
-import com.hedera.node.app.spi.state.ReadableStates;
-=======
->>>>>>> 12f1c493
 import edu.umd.cs.findbugs.annotations.NonNull;
 
 /**
@@ -34,34 +30,4 @@
      */
     @NonNull
     String getServiceName();
-<<<<<<< HEAD
-
-    /**
-     * Creates and returns a new {@link PreTransactionHandler}
-     *
-     * @return A new {@link PreTransactionHandler}
-     */
-    @NonNull
-    PreTransactionHandler createPreTransactionHandler(
-            @NonNull ReadableStates states, @NonNull PreHandleContext ctx);
-
-    /**
-     * Creates and returns a new {@link TransactionHandler}
-     *
-     * @return A new {@link TransactionHandler}
-     */
-    default @NonNull TransactionHandler createTransactionHandler(@NonNull ReadableStates states) {
-        throw new UnsupportedOperationException();
-    }
-
-    /**
-     * Creates and returns a new {@link QueryHandler}
-     *
-     * @return A new {@link QueryHandler}
-     */
-    default @NonNull QueryHandler createQueryHandler(@NonNull ReadableStates states) {
-        throw new UnsupportedOperationException();
-    }
-=======
->>>>>>> 12f1c493
 }