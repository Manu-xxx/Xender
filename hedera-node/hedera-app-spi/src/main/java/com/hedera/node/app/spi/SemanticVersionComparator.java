/*
 * Copyright (C) 2022-2023 Hedera Hashgraph, LLC
 *
 * Licensed under the Apache License, Version 2.0 (the "License");
 * you may not use this file except in compliance with the License.
 * You may obtain a copy of the License at
 *
 *      http://www.apache.org/licenses/LICENSE-2.0
 *
 * Unless required by applicable law or agreed to in writing, software
 * distributed under the License is distributed on an "AS IS" BASIS,
 * WITHOUT WARRANTIES OR CONDITIONS OF ANY KIND, either express or implied.
 * See the License for the specific language governing permissions and
 * limitations under the License.
 */

package com.hedera.node.app.spi;

import com.hedera.hapi.node.base.SemanticVersion;
import java.util.Comparator;

/**
 * Provides an implementation of {@link Comparator} for {@link SemanticVersion}s.
 *
 * <p>NOTE: When PBJ automatically generates {@link SemanticVersion} as {@link Comparable} then we
 * can remove this class.
 */
public class SemanticVersionComparator {
<<<<<<< HEAD
    public static final Comparator<SemanticVersion> INSTANCE =
            Comparator.comparingInt(SemanticVersion::major)
                    .thenComparingInt(SemanticVersion::minor)
                    .thenComparingInt(SemanticVersion::patch);
=======
    public static final Comparator<SemanticVersion> INSTANCE = Comparator.comparingInt(SemanticVersion::getMajor)
            .thenComparingInt(SemanticVersion::getMinor)
            .thenComparingInt(SemanticVersion::getPatch);
>>>>>>> ca5e6ec2

    private SemanticVersionComparator() {}
}<|MERGE_RESOLUTION|>--- conflicted
+++ resolved
@@ -26,16 +26,10 @@
  * can remove this class.
  */
 public class SemanticVersionComparator {
-<<<<<<< HEAD
-    public static final Comparator<SemanticVersion> INSTANCE =
-            Comparator.comparingInt(SemanticVersion::major)
-                    .thenComparingInt(SemanticVersion::minor)
-                    .thenComparingInt(SemanticVersion::patch);
-=======
-    public static final Comparator<SemanticVersion> INSTANCE = Comparator.comparingInt(SemanticVersion::getMajor)
-            .thenComparingInt(SemanticVersion::getMinor)
-            .thenComparingInt(SemanticVersion::getPatch);
->>>>>>> ca5e6ec2
+    public static final Comparator<SemanticVersion> INSTANCE = Comparator
+            .comparingInt(SemanticVersion::major)
+            .thenComparingInt(SemanticVersion::minor)
+            .thenComparingInt(SemanticVersion::patch);
 
     private SemanticVersionComparator() {}
 }