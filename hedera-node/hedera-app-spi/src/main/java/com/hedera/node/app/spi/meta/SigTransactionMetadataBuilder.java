/*
 * Copyright (C) 2022 Hedera Hashgraph, LLC
 *
 * Licensed under the Apache License, Version 2.0 (the "License");
 * you may not use this file except in compliance with the License.
 * You may obtain a copy of the License at
 *
 *      http://www.apache.org/licenses/LICENSE-2.0
 *
 * Unless required by applicable law or agreed to in writing, software
 * distributed under the License is distributed on an "AS IS" BASIS,
 * WITHOUT WARRANTIES OR CONDITIONS OF ANY KIND, either express or implied.
 * See the License for the specific language governing permissions and
 * limitations under the License.
 */
package com.hedera.node.app.spi.meta;

import static com.hederahashgraph.api.proto.java.ResponseCodeEnum.INVALID_PAYER_ACCOUNT_ID;
import static com.hederahashgraph.api.proto.java.ResponseCodeEnum.OK;

import com.hedera.node.app.spi.AccountKeyLookup;
import com.hedera.node.app.spi.KeyOrLookupFailureReason;
import com.hedera.node.app.spi.key.HederaKey;
import com.hederahashgraph.api.proto.java.AccountID;
import com.hederahashgraph.api.proto.java.ResponseCodeEnum;
import com.hederahashgraph.api.proto.java.TransactionBody;
import edu.umd.cs.findbugs.annotations.NonNull;
import edu.umd.cs.findbugs.annotations.Nullable;
import java.util.ArrayList;
import java.util.List;
import java.util.Objects;

/**
 * Builds {@link SigTransactionMetadata} by collecting information that is needed when transactions
 * are handled as part of "pre-handle" needed for signature verification. The first key in the
 * required keys list is the payer's key.
 *
 * <p>NOTE : This class is designed to be subclassed For e.g., we need a {@link TransactionMetadata}
 * with an inner {@link TransactionMetadata} for schedule transactions.
 */
public class SigTransactionMetadataBuilder<T extends SigTransactionMetadataBuilder<T>> {
    protected final List<HederaKey> requiredKeys = new ArrayList<>();
    protected ResponseCodeEnum status = OK;

    protected TransactionBody txn;
    protected final AccountKeyLookup keyLookup;
    protected AccountID payer;

    public SigTransactionMetadataBuilder(@NonNull final AccountKeyLookup keyLookup) {
        this.keyLookup = Objects.requireNonNull(keyLookup);
    }

    /**
     * Sets status on {@link TransactionMetadata}. It will be {@link ResponseCodeEnum#OK} if there
     * is no failure.
     *
     * @param status status to be set on {@link TransactionMetadata}
     * @return builder object
     */
<<<<<<< HEAD
    public T status(@NonNull final ResponseCodeEnum status) {
        Objects.requireNonNull(status);
        this.status = status;
        return self();
    }

    /**
     * Set payer for the transaction
     *
     * @param payer payer for the transaction
     * @return builder object
     */
    public T payer(@NonNull final AccountID payer) {
        Objects.requireNonNull(payer);
        this.payer = payer;
        return self();
=======
    public SigTransactionMetadataBuilder status(@NonNull final ResponseCodeEnum status) {
        this.status = Objects.requireNonNull(status);
        return this;
>>>>>>> 2d0f2ce8
    }

    /**
     * Add a keys to required keys list
     *
     * @param keys list of keys to add
     * @return builder object
     */
<<<<<<< HEAD
    public T addAllReqKeys(@NonNull final List<HederaKey> keys) {
        Objects.requireNonNull(keys);
        requiredKeys.addAll(keys);
        return self();
=======
    public SigTransactionMetadataBuilder addAllReqKeys(@NonNull final List<HederaKey> keys) {
        requiredKeys.addAll(Objects.requireNonNull(keys));
        return this;
>>>>>>> 2d0f2ce8
    }

    /**
     * Fetches the payer key and add to required keys in {@link TransactionMetadata}.
     *
     * @param payer payer for the transaction
     * @return builder object
     */
<<<<<<< HEAD
    public T payerKeyFor(@NonNull AccountID payer) {
        Objects.requireNonNull(payer);
        this.payer = payer;
=======
    public SigTransactionMetadataBuilder payerKeyFor(@NonNull AccountID payer) {
        this.payer = Objects.requireNonNull(payer);
>>>>>>> 2d0f2ce8
        addPayerKey();
        return self();
    }

    /**
     * Adds given key to required keys in {@link TransactionMetadata}. If the status is already
     * failed, or if the payer's key is not added the given keys will not be added to requiredKeys
     * list. This method is used when the payer's key is already fetched, and we want to add other
     * keys from {@link TransactionBody} to required keys to sign.
     *
     * @param key key to be added
     * @return builder object
     */
<<<<<<< HEAD
    public T addToReqKeys(@NonNull HederaKey key) {
        Objects.requireNonNull(key);
        requiredKeys.add(key);
        return self();
=======
    public SigTransactionMetadataBuilder addToReqKeys(@NonNull HederaKey key) {
        if (status != OK || payerKeyNotAdded()) {
            return this;
        }
        requiredKeys.add(Objects.requireNonNull(key));
        return this;
>>>>>>> 2d0f2ce8
    }

    /**
     * Adds the {@link TransactionBody} of the transaction on {@link TransactionMetadata}.
     *
     * @param txn transaction body of the transaction
     * @return builder object
     */
<<<<<<< HEAD
    public T txnBody(@NonNull TransactionBody txn) {
        Objects.requireNonNull(txn);
        this.txn = txn;
        return self();
=======
    public SigTransactionMetadataBuilder txnBody(@NonNull TransactionBody txn) {
        this.txn = Objects.requireNonNull(txn);
        return this;
>>>>>>> 2d0f2ce8
    }

    /**
     * Checks if the accountId is same as payer or the status of the metadata is already failed. If
     * either of the above is true, doesn't look up the keys for given account. Else, looks up the
     * keys for account. If the lookup fails, sets the default failureReason given in the result.
     *
     * @param id given accountId
     */
    public T addNonPayerKey(@NonNull final AccountID id) {
        return addNonPayerKey(id, null);
    }

    /**
     * Checks if the accountId is same as payer or the status of the metadata is already failed. If
     * either of the above is true, doesn't look up the keys for given account. Else, looks up the
     * keys for account. If the lookup fails, sets the given failure reason on the metadata. If the
     * failureReason is null, sets the default failureReason given in the result.
     *
     * @param id given accountId
     * @param failureStatusToUse failure status to be set if there is failure
     */
    public T addNonPayerKey(
            @NonNull final AccountID id, @Nullable final ResponseCodeEnum failureStatusToUse) {
<<<<<<< HEAD
        Objects.requireNonNull(id);

        if (isNotNeeded(id)) {
            return self();
=======
        if (isNotNeeded(Objects.requireNonNull(id))) {
            return this;
>>>>>>> 2d0f2ce8
        }
        final var result = keyLookup.getKey(id);
        addToKeysOrFail(result, failureStatusToUse);
        return self();
    }

    /**
     * Checks if the accountId is same as payer or the status of the metadata is already failed. If
     * either of the above is true, doesn't look up the keys for given account. Else, looks up the
     * keys for account if receiverSigRequired is true on the account. If the lookup fails, sets the
     * given failure reason on the metadata. If the failureReason is null, sets the default
     * failureReason given in the result.
     *
     * @param id given accountId
     * @param failureStatusToUse failure status to be set if there is failure
     */
    public T addNonPayerKeyIfReceiverSigRequired(
            @NonNull final AccountID id, @Nullable final ResponseCodeEnum failureStatusToUse) {
<<<<<<< HEAD
        Objects.requireNonNull(id);

        if (isNotNeeded(id)) {
            return self();
=======
        if (isNotNeeded(Objects.requireNonNull(id))) {
            return this;
>>>>>>> 2d0f2ce8
        }
        final var result = keyLookup.getKeyIfReceiverSigRequired(id);
        addToKeysOrFail(result, failureStatusToUse);
        return self();
    }

    /**
     * Creates and returns a new {@link SigTransactionMetadata} based on the values configured in
     * this builder.
     *
     * @return a new {@link SigTransactionMetadata}
     */
    @NonNull
    public SigTransactionMetadata build() {
        Objects.requireNonNull(txn, "Transaction body is required to build SigTransactionMetadata");
        Objects.requireNonNull(payer, "Payer is required to build SigTransactionMetadata");
        return new SigTransactionMetadata(txn, payer, status, requiredKeys);
    }

    @SuppressWarnings("unchecked")
    final T self() {
        return (T) this;
    }

    /* ---------- Helper methods ---------- */

    /**
     * Look up the keys for payer account and add payer key to the required keys list. If the lookup
     * fails adds failure status {@code INVALID_PAYER_ACCOUNT_ID} to the metadata.
     */
    private void addPayerKey() {
        final var result = keyLookup.getKey(payer);
        addToKeysOrFail(result, INVALID_PAYER_ACCOUNT_ID);
    }

    /**
     * Checks if the account given is same as payer or if the metadata is already failed. In either
     * case, no need to look up that account's key. If the metadata did not fail already and no
     * payer key has been added, we don't add other keys, since the first key in the requiredKeys
     * should be payer's key
     *
     * @param id given account
     * @return true if the lookup is not needed, false otherwise
     */
    private boolean isNotNeeded(@NonNull final AccountID id) {
        return id.equals(payer)
                || id.equals(AccountID.getDefaultInstance())
                || designatesAccountRemoval(id)
                || status != OK
                || payerKeyNotAdded();
    }

    /**
     * Checks if the accountId is a sentinel id 0.0.0
     *
     * @param id given accountId
     * @return true if the given accountID is
     */
    private boolean designatesAccountRemoval(@NonNull final AccountID id) {
        return id.getShardNum() == 0
                && id.getRealmNum() == 0
                && id.getAccountNum() == 0
                && id.getAlias().isEmpty();
    }

    /**
     * Given a successful key lookup, adds its key to the required signers. Given a failed key
     * lookup, sets this {@link SigTransactionMetadata}'s status to either the failure reason of the
     * lookup; or (if it is non-null), the requested failureStatus parameter.
     *
     * @param result key lookup result
     * @param failureStatus failure reason for the lookup
     */
    private void addToKeysOrFail(
            final KeyOrLookupFailureReason result, @Nullable final ResponseCodeEnum failureStatus) {
        if (result.failed()) {
            this.status = failureStatus != null ? failureStatus : result.failureReason();
        } else if (result.key() != null) {
            requiredKeys.add(result.key());
        }
    }

    /**
     * Checks if the payer key has not been added, and we didn't fail looking it up. No other keys
     * can be added at this time. This is to maintain the invariant that the payer key is the first
     * key in requiredKeys list.
     *
     * @return true if payer key is not added, false otherwise
     */
    private boolean payerKeyNotAdded() {
        return status == OK && requiredKeys.isEmpty();
    }
}<|MERGE_RESOLUTION|>--- conflicted
+++ resolved
@@ -57,62 +57,30 @@
      * @param status status to be set on {@link TransactionMetadata}
      * @return builder object
      */
-<<<<<<< HEAD
     public T status(@NonNull final ResponseCodeEnum status) {
-        Objects.requireNonNull(status);
-        this.status = status;
-        return self();
-    }
-
-    /**
-     * Set payer for the transaction
+        this.status = Objects.requireNonNull(status);
+        return self();
+    }
+
+    /**
+     * Add a keys to required keys list
+     *
+     * @param keys list of keys to add
+     * @return builder object
+     */
+    public T addAllReqKeys(@NonNull final List<HederaKey> keys) {
+        requiredKeys.addAll(Objects.requireNonNull(keys));
+        return self();
+    }
+
+    /**
+     * Fetches the payer key and add to required keys in {@link TransactionMetadata}.
      *
      * @param payer payer for the transaction
      * @return builder object
      */
-    public T payer(@NonNull final AccountID payer) {
-        Objects.requireNonNull(payer);
-        this.payer = payer;
-        return self();
-=======
-    public SigTransactionMetadataBuilder status(@NonNull final ResponseCodeEnum status) {
-        this.status = Objects.requireNonNull(status);
-        return this;
->>>>>>> 2d0f2ce8
-    }
-
-    /**
-     * Add a keys to required keys list
-     *
-     * @param keys list of keys to add
-     * @return builder object
-     */
-<<<<<<< HEAD
-    public T addAllReqKeys(@NonNull final List<HederaKey> keys) {
-        Objects.requireNonNull(keys);
-        requiredKeys.addAll(keys);
-        return self();
-=======
-    public SigTransactionMetadataBuilder addAllReqKeys(@NonNull final List<HederaKey> keys) {
-        requiredKeys.addAll(Objects.requireNonNull(keys));
-        return this;
->>>>>>> 2d0f2ce8
-    }
-
-    /**
-     * Fetches the payer key and add to required keys in {@link TransactionMetadata}.
-     *
-     * @param payer payer for the transaction
-     * @return builder object
-     */
-<<<<<<< HEAD
     public T payerKeyFor(@NonNull AccountID payer) {
-        Objects.requireNonNull(payer);
-        this.payer = payer;
-=======
-    public SigTransactionMetadataBuilder payerKeyFor(@NonNull AccountID payer) {
         this.payer = Objects.requireNonNull(payer);
->>>>>>> 2d0f2ce8
         addPayerKey();
         return self();
     }
@@ -126,19 +94,12 @@
      * @param key key to be added
      * @return builder object
      */
-<<<<<<< HEAD
     public T addToReqKeys(@NonNull HederaKey key) {
-        Objects.requireNonNull(key);
-        requiredKeys.add(key);
-        return self();
-=======
-    public SigTransactionMetadataBuilder addToReqKeys(@NonNull HederaKey key) {
         if (status != OK || payerKeyNotAdded()) {
-            return this;
+            return self();
         }
         requiredKeys.add(Objects.requireNonNull(key));
-        return this;
->>>>>>> 2d0f2ce8
+        return self();
     }
 
     /**
@@ -147,16 +108,9 @@
      * @param txn transaction body of the transaction
      * @return builder object
      */
-<<<<<<< HEAD
     public T txnBody(@NonNull TransactionBody txn) {
-        Objects.requireNonNull(txn);
-        this.txn = txn;
-        return self();
-=======
-    public SigTransactionMetadataBuilder txnBody(@NonNull TransactionBody txn) {
         this.txn = Objects.requireNonNull(txn);
-        return this;
->>>>>>> 2d0f2ce8
+        return self();
     }
 
     /**
@@ -181,15 +135,8 @@
      */
     public T addNonPayerKey(
             @NonNull final AccountID id, @Nullable final ResponseCodeEnum failureStatusToUse) {
-<<<<<<< HEAD
-        Objects.requireNonNull(id);
-
-        if (isNotNeeded(id)) {
+        if (isNotNeeded(Objects.requireNonNull(id))) {
             return self();
-=======
-        if (isNotNeeded(Objects.requireNonNull(id))) {
-            return this;
->>>>>>> 2d0f2ce8
         }
         final var result = keyLookup.getKey(id);
         addToKeysOrFail(result, failureStatusToUse);
@@ -208,15 +155,8 @@
      */
     public T addNonPayerKeyIfReceiverSigRequired(
             @NonNull final AccountID id, @Nullable final ResponseCodeEnum failureStatusToUse) {
-<<<<<<< HEAD
-        Objects.requireNonNull(id);
-
-        if (isNotNeeded(id)) {
+        if (isNotNeeded(Objects.requireNonNull(id))) {
             return self();
-=======
-        if (isNotNeeded(Objects.requireNonNull(id))) {
-            return this;
->>>>>>> 2d0f2ce8
         }
         final var result = keyLookup.getKeyIfReceiverSigRequired(id);
         addToKeysOrFail(result, failureStatusToUse);
@@ -230,7 +170,7 @@
      * @return a new {@link SigTransactionMetadata}
      */
     @NonNull
-    public SigTransactionMetadata build() {
+    public TransactionMetadata build() {
         Objects.requireNonNull(txn, "Transaction body is required to build SigTransactionMetadata");
         Objects.requireNonNull(payer, "Payer is required to build SigTransactionMetadata");
         return new SigTransactionMetadata(txn, payer, status, requiredKeys);
