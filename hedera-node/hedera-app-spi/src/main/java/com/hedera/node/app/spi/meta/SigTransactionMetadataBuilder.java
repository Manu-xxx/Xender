--- conflicted
+++ resolved
@@ -26,136 +26,10 @@
  * <p>NOTE : This class is designed to be subclassed For e.g., we need a {@link TransactionMetadata}
  * with an inner {@link TransactionMetadata} for schedule transactions.
  */
-<<<<<<< HEAD
-public class SigTransactionMetadataBuilder<T extends SigTransactionMetadataBuilder<T>> {
-    protected final List<HederaKey> requiredNonPayerKeys = new ArrayList<>();
-    protected HederaKey payerKey;
-    protected ResponseCodeEnum status = OK;
-    protected TransactionBody txn;
-    protected final AccountKeyLookup keyLookup;
-    protected AccountID payer;
-
-    public SigTransactionMetadataBuilder(@NonNull final AccountKeyLookup keyLookup) {
-        this.keyLookup = Objects.requireNonNull(keyLookup);
-    }
-
-    /**
-     * Sets status on {@link TransactionMetadata}. It will be {@link ResponseCodeEnum#OK} if there
-     * is no failure.
-     *
-     * @param status status to be set on {@link TransactionMetadata}
-     * @return builder object
-     */
-    public T status(@NonNull final ResponseCodeEnum status) {
-        this.status = Objects.requireNonNull(status);
-        return self();
-    }
-
-    /**
-     * Add a keys to required keys list
-     *
-     * @param keys list of keys to add
-     * @return builder object
-     */
-    public T addAllReqKeys(@NonNull final List<HederaKey> keys) {
-        requiredNonPayerKeys.addAll(Objects.requireNonNull(keys));
-        return self();
-    }
-
-    /**
-     * Fetches the payer key and add to required keys in {@link TransactionMetadata}.
-     *
-     * @param payer payer for the transaction
-     * @return builder object
-     */
-    public T payerKeyFor(@NonNull AccountID payer) {
-        this.payer = Objects.requireNonNull(payer);
-        addPayerKey();
-        return self();
-    }
-
-    /**
-     * Adds given key to required non-payer keys in {@link TransactionMetadata}. If the status is
-     * already failed, or if the payer's key is not added, given keys will not be added to
-     * requiredNonPayerKeys list. This method is used when the payer's key is already fetched, and
-     * we want to add other keys from {@link TransactionBody} to required keys to sign.
-     *
-     * @param key key to be added
-     * @return builder object
-     */
-    public T addToReqNonPayerKeys(@NonNull HederaKey key) {
-        if (status != OK || payerKey == null) {
-            return self();
-        }
-        requiredNonPayerKeys.add(Objects.requireNonNull(key));
-        return self();
-    }
-
-    /**
-     * Adds the {@link TransactionBody} of the transaction on {@link TransactionMetadata}.
-     *
-     * @param txn transaction body of the transaction
-     * @return builder object
-     */
-    public T txnBody(@NonNull TransactionBody txn) {
-        this.txn = Objects.requireNonNull(txn);
-        return self();
-    }
-
-    /**
-     * Checks if the accountId is same as payer or the status of the metadata is already failed. If
-     * either of the above is true, doesn't look up the keys for given account. Else, looks up the
-     * keys for account. If the lookup fails, sets the default failureReason given in the result.
-     *
-     * @param id given accountId
-     */
-    public T addNonPayerKey(@NonNull final AccountID id) {
-        return addNonPayerKey(id, null);
-    }
-
-    /**
-     * Checks if the accountId is same as payer or the status of the metadata is already failed. If
-     * either of the above is true, doesn't look up the keys for given account. Else, looks up the
-     * keys for account. If the lookup fails, sets the given failure reason on the metadata. If the
-     * failureReason is null, sets the default failureReason given in the result.
-     *
-     * @param id given accountId
-     * @param failureStatusToUse failure status to be set if there is failure
-     */
-    public T addNonPayerKey(
-            @NonNull final AccountID id, @Nullable final ResponseCodeEnum failureStatusToUse) {
-        if (isNotNeeded(Objects.requireNonNull(id))) {
-            return self();
-        }
-        final var result = keyLookup.getKey(id);
-        addToKeysOrFail(result, failureStatusToUse, false);
-        return self();
-    }
-
-    /**
-     * Checks if the accountId is same as payer or the status of the metadata is already failed. If
-     * either of the above is true, doesn't look up the keys for given account. Else, looks up the
-     * keys for account if receiverSigRequired is true on the account. If the lookup fails, sets the
-     * given failure reason on the metadata. If the failureReason is null, sets the default
-     * failureReason given in the result.
-     *
-     * @param id given accountId
-     * @param failureStatusToUse failure status to be set if there is failure
-     */
-    public T addNonPayerKeyIfReceiverSigRequired(
-            @NonNull final AccountID id, @Nullable final ResponseCodeEnum failureStatusToUse) {
-        if (isNotNeeded(Objects.requireNonNull(id))) {
-            return self();
-        }
-        final var result = keyLookup.getKeyIfReceiverSigRequired(id);
-        addToKeysOrFail(result, failureStatusToUse, false);
-        return self();
-=======
 public class SigTransactionMetadataBuilder
         extends TransactionMetadataBuilder<SigTransactionMetadataBuilder> {
     public SigTransactionMetadataBuilder(@NonNull AccountKeyLookup keyLookup) {
         super(keyLookup);
->>>>>>> 7a541c0c
     }
 
     /**
@@ -171,77 +45,8 @@
         return new SigTransactionMetadata(txn, payer, status, payerKey, requiredNonPayerKeys);
     }
 
-<<<<<<< HEAD
-    @SuppressWarnings("unchecked")
-    final T self() {
-        return (T) this;
-    }
-
-    /* ---------- Helper methods ---------- */
-
-    /**
-     * Look up the keys for payer account and add payer key to the required keys list. If the lookup
-     * fails adds failure status {@code INVALID_PAYER_ACCOUNT_ID} to the metadata.
-     */
-    private void addPayerKey() {
-        final var result = keyLookup.getKey(payer);
-        addToKeysOrFail(result, INVALID_PAYER_ACCOUNT_ID, true);
-    }
-
-    /**
-     * Checks if the account given is same as payer or if the metadata is already failed. In either
-     * case, no need to look up that account's key. If the payer key has not been set we don't add
-     * other keys.
-     *
-     * @param id given account
-     * @return true if the lookup is not needed, false otherwise
-     */
-    private boolean isNotNeeded(@NonNull final AccountID id) {
-        return id.equals(payer)
-                || id.equals(AccountID.getDefaultInstance())
-                || designatesAccountRemoval(id)
-                || status != OK
-                || payerKey == null;
-    }
-
-    /**
-     * Checks if the accountId is a sentinel id 0.0.0
-     *
-     * @param id given accountId
-     * @return true if the given accountID is
-     */
-    private boolean designatesAccountRemoval(@NonNull final AccountID id) {
-        return id.getShardNum() == 0
-                && id.getRealmNum() == 0
-                && id.getAccountNum() == 0
-                && id.getAlias().isEmpty();
-    }
-
-    /**
-     * Given a successful key lookup, adds its key to the required signers. Given a failed key
-     * lookup, sets this {@link SigTransactionMetadata}'s status to either the failure reason of the
-     * lookup; or (if it is non-null), the requested failureStatus parameter.
-     *
-     * @param result key lookup result
-     * @param failureStatus failure reason for the lookup
-     */
-    private void addToKeysOrFail(
-            final KeyOrLookupFailureReason result,
-            @Nullable final ResponseCodeEnum failureStatus,
-            final boolean isPayer) {
-        if (result.failed()) {
-            this.status = failureStatus != null ? failureStatus : result.failureReason();
-        } else if (result.key() != null) {
-            if (isPayer) {
-                this.payerKey = result.key();
-            } else {
-                this.requiredNonPayerKeys.add(result.key());
-            }
-        }
-=======
     @Override
     public SigTransactionMetadataBuilder self() {
         return this;
->>>>>>> 7a541c0c
     }
 }