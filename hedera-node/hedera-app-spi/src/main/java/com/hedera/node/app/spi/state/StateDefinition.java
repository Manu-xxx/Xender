/*
 * Copyright (C) 2022-2023 Hedera Hashgraph, LLC
 *
 * Licensed under the Apache License, Version 2.0 (the "License");
 * you may not use this file except in compliance with the License.
 * You may obtain a copy of the License at
 *
 *      http://www.apache.org/licenses/LICENSE-2.0
 *
 * Unless required by applicable law or agreed to in writing, software
 * distributed under the License is distributed on an "AS IS" BASIS,
 * WITHOUT WARRANTIES OR CONDITIONS OF ANY KIND, either express or implied.
 * See the License for the specific language governing permissions and
 * limitations under the License.
 */
package com.hedera.node.app.spi.state;

import edu.umd.cs.findbugs.annotations.NonNull;
import edu.umd.cs.findbugs.annotations.Nullable;

/**
 * @param stateKey The "state key" that uniquely identifies this {@link ReadableKVState} within the
 *     {@link Schema} which are scoped to the service implementation. The key is therefore not
 *     globally unique, only unique within the service implementation itself.
 * @param keySerdes The {@link Serdes} to use for parsing and writing keys in the registered state
 * @param valueSerdes The {@link Serdes} to use for parsing and writing values in the registered
 *     state
 * @param maxKeysHint A hint as to the maximum number of keys to be stored in this state. This value
 *     CANNOT CHANGE from one schema version to another. If it is changed, you will need to do a
 *     long-form migration to a new state.
 * @param onDisk Whether to store this state on disk
 * @param <K> The type of key
 * @param <V> The type of value
 */
public record StateDefinition<K extends Comparable<K>, V>(
        @NonNull String stateKey,
        @Nullable Serdes<K> keySerdes,
        @NonNull Serdes<V> valueSerdes,
        int maxKeysHint,
        boolean onDisk,
        boolean singleton) {

<<<<<<< HEAD
=======
    private static final int NO_MAX = -1;

>>>>>>> 16231b49
    public StateDefinition {
        if (singleton && onDisk) {
            throw new IllegalArgumentException("A state cannot both be 'singleton' and 'onDisk'");
        }

        if (onDisk && maxKeysHint <= 0) {
            throw new IllegalArgumentException(
                    "You must specify the maxKeysHint when onDisk. Please see docs.");
        }

        if (!singleton && keySerdes == null) {
            throw new NullPointerException(
                    "keySerdes must be specified when not using singleton types");
        }
    }

    /**
     * Convenience method for creating a {@link StateDefinition} for in-memory k/v states.
     *
     * @param stateKey The state key
     * @param keySerdes The serdes for the key
     * @param valueSerdes The serdes for the value
     * @return An instance of {@link StateDefinition}
     * @param <K> The key type
     * @param <V> The value type
     */
    public static <K extends Comparable<K>, V> StateDefinition<K, V> inMemory(
            @NonNull final String stateKey,
            @NonNull final Serdes<K> keySerdes,
            @NonNull final Serdes<V> valueSerdes) {
<<<<<<< HEAD
        return new StateDefinition<>(stateKey, keySerdes, valueSerdes, -1, false, false);
=======
        return new StateDefinition<>(stateKey, keySerdes, valueSerdes, NO_MAX, false, false);
>>>>>>> 16231b49
    }

    /**
     * Convenience method for creating a {@link StateDefinition} for on-disk k/v states.
     *
     * @param stateKey The state key
     * @param keySerdes The serdes for the key
     * @param valueSerdes The serdes for the value
     * @param maxKeysHint A hint as to the maximum number of keys to be stored in this state. This
     *     value * CANNOT CHANGE from one schema version to another. If it is changed, you will need
     *     to do a * long-form migration to a new state.
     * @return An instance of {@link StateDefinition}
     * @param <K> The key type
     * @param <V> The value type
     */
    public static <K extends Comparable<K>, V> StateDefinition<K, V> onDisk(
            @NonNull final String stateKey,
            @NonNull final Serdes<K> keySerdes,
            @NonNull final Serdes<V> valueSerdes,
            final int maxKeysHint) {
        return new StateDefinition<>(stateKey, keySerdes, valueSerdes, maxKeysHint, true, false);
    }

    /**
     * Convenience method for creating a {@link StateDefinition} for singleton states.
     *
     * @param stateKey The state key
     * @param valueSerdes The serdes for the singleton value
     * @return An instance of {@link StateDefinition}
     * @param <K> The key type
     * @param <V> The value type
     */
    public static <K extends Comparable<K>, V> StateDefinition<K, V> singleton(
            @NonNull final String stateKey, @NonNull final Serdes<V> valueSerdes) {
<<<<<<< HEAD
        return new StateDefinition<>(stateKey, null, valueSerdes, 1, false, true);
=======
        return new StateDefinition<>(stateKey, null, valueSerdes, NO_MAX, false, true);
>>>>>>> 16231b49
    }
}<|MERGE_RESOLUTION|>--- conflicted
+++ resolved
@@ -40,11 +40,8 @@
         boolean onDisk,
         boolean singleton) {
 
-<<<<<<< HEAD
-=======
     private static final int NO_MAX = -1;
 
->>>>>>> 16231b49
     public StateDefinition {
         if (singleton && onDisk) {
             throw new IllegalArgumentException("A state cannot both be 'singleton' and 'onDisk'");
@@ -75,11 +72,7 @@
             @NonNull final String stateKey,
             @NonNull final Serdes<K> keySerdes,
             @NonNull final Serdes<V> valueSerdes) {
-<<<<<<< HEAD
-        return new StateDefinition<>(stateKey, keySerdes, valueSerdes, -1, false, false);
-=======
         return new StateDefinition<>(stateKey, keySerdes, valueSerdes, NO_MAX, false, false);
->>>>>>> 16231b49
     }
 
     /**
@@ -114,10 +107,6 @@
      */
     public static <K extends Comparable<K>, V> StateDefinition<K, V> singleton(
             @NonNull final String stateKey, @NonNull final Serdes<V> valueSerdes) {
-<<<<<<< HEAD
-        return new StateDefinition<>(stateKey, null, valueSerdes, 1, false, true);
-=======
         return new StateDefinition<>(stateKey, null, valueSerdes, NO_MAX, false, true);
->>>>>>> 16231b49
     }
 }