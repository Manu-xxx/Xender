--- conflicted
+++ resolved
@@ -73,17 +73,6 @@
     Configuration configuration();
 
     /**
-<<<<<<< HEAD
-     * Getter for the payer key
-     *
-     * @return the payer key
-     */
-    @Nullable
-    Key payerKey();
-
-    /**
-=======
->>>>>>> 309d8151
      * Create a new store given the store's interface. This gives read-only access to the store.
      *
      * @param storeInterface The store interface to find and create a store for
@@ -240,15 +229,8 @@
      * @throws PreCheckException If there is a problem with the nested transaction
      */
     @NonNull
-<<<<<<< HEAD
     TransactionKeys allKeysForTransaction(@NonNull TransactionBody nestedTxn, @NonNull AccountID payerForNested)
             throws PreCheckException;
-=======
-    default TransactionKeys allKeysForTransaction(@NonNull TransactionBody nestedTxn, @NonNull AccountID payerForNested)
-            throws PreCheckException {
-        throw new UnsupportedOperationException("Not implemented");
-    }
->>>>>>> 309d8151
 
     /**
      * Creates a new {@link PreHandleContext} for a nested transaction. The nested transaction will be set on
