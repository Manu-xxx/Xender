/*
 * Copyright (C) 2023 Hedera Hashgraph, LLC
 *
 * Licensed under the Apache License, Version 2.0 (the "License");
 * you may not use this file except in compliance with the License.
 * You may obtain a copy of the License at
 *
 *      http://www.apache.org/licenses/LICENSE-2.0
 *
 * Unless required by applicable law or agreed to in writing, software
 * distributed under the License is distributed on an "AS IS" BASIS,
 * WITHOUT WARRANTIES OR CONDITIONS OF ANY KIND, either express or implied.
 * See the License for the specific language governing permissions and
 * limitations under the License.
 */

package com.hedera.node.app.spi.state;

import com.hedera.node.app.spi.info.NetworkInfo;
import com.hedera.node.app.spi.throttle.HandleThrottleParser;
import com.hedera.node.app.spi.workflows.record.GenesisRecordsBuilder;
import com.swirlds.config.api.Configuration;
import edu.umd.cs.findbugs.annotations.NonNull;

/**
 * Provides the context for a migration of state from one {@link Schema} version to another.
 */
public interface MigrationContext {
    /**
     * Provides a reference to the previous {@link ReadableStates}. For example, if the previous state was version
     * 1.2.3, then this method will return a {@link ReadableStates} that can be used to read the state of version 1.2.3.
     * This state is strictly read-only. This is useful as it allows the migration code to refer to the previous state.
     *
     * @return A non-null reference to the previous states. For Genesis, this will be an empty {@link ReadableStates}.
     */
    @NonNull
    ReadableStates previousStates();

    /**
     * Provides a references to the current working state. Initially, this state will be identical to that returned by
     * {@link #previousStates()}, but as the migration progresses, this state will be updated to reflect the new values
     * of the state. All new {@link Schema#statesToCreate()} will exist in this state.
     *
     * @return A non-null reference to the working state.
     */
    @NonNull
    WritableStates newStates();

    /**
     * The {@link Configuration} for this migration. Any portion of this configuration which was based on state (such
     * as, in our case, file 121) will be current as of the previous state. This configuration is read-only. Having this
     * configuration is useful for migrations that should behavior differently based on configuration.
     *
     * @return The configuration to use.
     */
    @NonNull
    Configuration configuration();

    /**
     * Information about the network itself. Generally, this is not useful information for migrations, but is used at
     * genesis for the file service. In the future, this may no longer be required.
     *
     * @return The {@link NetworkInfo} of the network at the time of migration.
     */
    NetworkInfo networkInfo();

    /**
     * Provides a class to store any entities created during genesis. The data saved in this class
     * during genesis will then enable record generation from said data once a consensus timestamp is
     * available.
     * <p>
     * It's possible that this method could be expanded to cover records for any migration (genesis
     * or otherwise) in the future.
     */
    @NonNull
    GenesisRecordsBuilder genesisRecordsBuilder();

<<<<<<< HEAD
    /**
     * Consumes and returns the next entity number. For use by migrations that need to create entities.
     * @return the next entity number
     */
    long newEntityNum();
=======
    @NonNull
    HandleThrottleParser handleThrottling();
>>>>>>> b96f4ffa
}<|MERGE_RESOLUTION|>--- conflicted
+++ resolved
@@ -75,14 +75,12 @@
     @NonNull
     GenesisRecordsBuilder genesisRecordsBuilder();
 
-<<<<<<< HEAD
+    @NonNull
+    HandleThrottleParser handleThrottling();
+
     /**
      * Consumes and returns the next entity number. For use by migrations that need to create entities.
      * @return the next entity number
      */
     long newEntityNum();
-=======
-    @NonNull
-    HandleThrottleParser handleThrottling();
->>>>>>> b96f4ffa
 }