/*
 * Copyright (C) 2023 Hedera Hashgraph, LLC
 *
 * Licensed under the Apache License, Version 2.0 (the "License");
 * you may not use this file except in compliance with the License.
 * You may obtain a copy of the License at
 *
 *      http://www.apache.org/licenses/LICENSE-2.0
 *
 * Unless required by applicable law or agreed to in writing, software
 * distributed under the License is distributed on an "AS IS" BASIS,
 * WITHOUT WARRANTIES OR CONDITIONS OF ANY KIND, either express or implied.
 * See the License for the specific language governing permissions and
 * limitations under the License.
 */

package com.hedera.node.app.spi.state;

<<<<<<< HEAD
import com.hedera.node.app.spi.workflows.record.GenesisRecordsConsensusHook;
=======
import com.hedera.node.app.spi.info.NetworkInfo;
>>>>>>> 19ab4e1f
import com.swirlds.config.api.Configuration;
import edu.umd.cs.findbugs.annotations.NonNull;

/**
 * Provides the context for a migration of state from one {@link Schema} version to another.
 */
public interface MigrationContext {
    /**
     * Provides a reference to the previous {@link ReadableStates}. For example, if the previous state was version
     * 1.2.3, then this method will return a {@link ReadableStates} that can be used to read the state of version 1.2.3.
     * This state is strictly read-only. This is useful as it allows the migration code to refer to the previous state.
     *
     * @return A non-null reference to the previous states. For Genesis, this will be an empty {@link ReadableStates}.
     */
    @NonNull
    ReadableStates previousStates();

    /**
     * Provides a references to the current working state. Initially, this state will be identical to that returned by
     * {@link #previousStates()}, but as the migration progresses, this state will be updated to reflect the new values
     * of the state. All new {@link Schema#statesToCreate()} will exist in this state.
     *
     * @return A non-null reference to the working state.
     */
    @NonNull
    WritableStates newStates();

    /**
     * The {@link Configuration} for this migration. Any portion of this configuration which was based on state (such
     * as, in our case, file 121) will be current as of the previous state. This configuration is read-only. Having this
     * configuration is useful for migrations that should behavior differently based on configuration.
     *
     * @return The configuration to use.
     */
    @NonNull
    Configuration configuration();

    /**
<<<<<<< HEAD
     * Provides a class to store any entities created during genesis. The data saved in this class
     * during genesis will then enable record generation from said data once a consensus timestamp is
     * available.
     * <p>
     * It's possible that this method could be expanded to cover records for any migration (genesis
     * or otherwise) in the future.
     */
    @NonNull
    GenesisRecordsConsensusHook genesisRecordsBuilder();
=======
     * Information about the network itself. Generally, this is not useful information for migrations, but is used at
     * genesis for the file service. In the future, this may no longer be required.
     *
     * @return The {@link NetworkInfo} of the network at the time of migration.
     */
    NetworkInfo networkInfo();
>>>>>>> 19ab4e1f
}<|MERGE_RESOLUTION|>--- conflicted
+++ resolved
@@ -16,11 +16,8 @@
 
 package com.hedera.node.app.spi.state;
 
-<<<<<<< HEAD
+import com.hedera.node.app.spi.info.NetworkInfo;
 import com.hedera.node.app.spi.workflows.record.GenesisRecordsConsensusHook;
-=======
-import com.hedera.node.app.spi.info.NetworkInfo;
->>>>>>> 19ab4e1f
 import com.swirlds.config.api.Configuration;
 import edu.umd.cs.findbugs.annotations.NonNull;
 
@@ -59,7 +56,14 @@
     Configuration configuration();
 
     /**
-<<<<<<< HEAD
+     * Information about the network itself. Generally, this is not useful information for migrations, but is used at
+     * genesis for the file service. In the future, this may no longer be required.
+     *
+     * @return The {@link NetworkInfo} of the network at the time of migration.
+     */
+    NetworkInfo networkInfo();
+
+    /**
      * Provides a class to store any entities created during genesis. The data saved in this class
      * during genesis will then enable record generation from said data once a consensus timestamp is
      * available.
@@ -69,12 +73,4 @@
      */
     @NonNull
     GenesisRecordsConsensusHook genesisRecordsBuilder();
-=======
-     * Information about the network itself. Generally, this is not useful information for migrations, but is used at
-     * genesis for the file service. In the future, this may no longer be required.
-     *
-     * @return The {@link NetworkInfo} of the network at the time of migration.
-     */
-    NetworkInfo networkInfo();
->>>>>>> 19ab4e1f
 }