/*
 * Copyright (C) 2022 Hedera Hashgraph, LLC
 *
 * Licensed under the Apache License, Version 2.0 (the "License");
 * you may not use this file except in compliance with the License.
 * You may obtain a copy of the License at
 *
 *      http://www.apache.org/licenses/LICENSE-2.0
 *
 * Unless required by applicable law or agreed to in writing, software
 * distributed under the License is distributed on an "AS IS" BASIS,
 * WITHOUT WARRANTIES OR CONDITIONS OF ANY KIND, either express or implied.
 * See the License for the specific language governing permissions and
 * limitations under the License.
 */
package com.hedera.node.app.spi.meta;

import com.hedera.node.app.spi.key.HederaKey;
import com.hederahashgraph.api.proto.java.AccountID;
import com.hederahashgraph.api.proto.java.ResponseCodeEnum;
import com.hederahashgraph.api.proto.java.TransactionBody;
import java.util.List;

/**
 * Metadata collected when transactions are handled as part of "pre-handle". This happens with
 * multiple background threads. Any state read or computed as part of this pre-handle, including any
 * errors, are captured in the TransactionMetadata. This is then made available to the transaction
 * during the "handle" phase as part of the HandleContext.
 */
public interface TransactionMetadata {
    /**
     * Checks the failure by validating the status is not {@link ResponseCodeEnum OK}
     *
     * @return returns true if status is not OK
     */
    default boolean failed() {
        return !status().equals(ResponseCodeEnum.OK);
    }

    /**
     * Returns the status of the transaction.
     *
     * @return the status of the transaction.
     */
    ResponseCodeEnum status();

    /**
     * Transaction that is being pre-handled
     *
     * @return transaction that is being pre-handled
     */
    TransactionBody txnBody();

    /**
     * All the keys required for validation signing requirements in pre-handle. This list includes
     * payer key as well.
     *
     * @return keys needed for validating signing requirements
     */
<<<<<<< HEAD
    List<HederaKey> requiredKeys();
=======
    List<HederaKey> requiredNonPayerKeys();
>>>>>>> 87815796

    /**
     * Payer for the transaction
     *
     * @return payer for the transaction
     */
    AccountID payer();
<<<<<<< HEAD
=======

    /**
     * Transaction payer's key
     *
     * @return payer key to sign the transaction
     */
    HederaKey payerKey();
>>>>>>> 87815796
}<|MERGE_RESOLUTION|>--- conflicted
+++ resolved
@@ -57,11 +57,7 @@
      *
      * @return keys needed for validating signing requirements
      */
-<<<<<<< HEAD
-    List<HederaKey> requiredKeys();
-=======
     List<HederaKey> requiredNonPayerKeys();
->>>>>>> 87815796
 
     /**
      * Payer for the transaction
@@ -69,8 +65,6 @@
      * @return payer for the transaction
      */
     AccountID payer();
-<<<<<<< HEAD
-=======
 
     /**
      * Transaction payer's key
@@ -78,5 +72,4 @@
      * @return payer key to sign the transaction
      */
     HederaKey payerKey();
->>>>>>> 87815796
 }