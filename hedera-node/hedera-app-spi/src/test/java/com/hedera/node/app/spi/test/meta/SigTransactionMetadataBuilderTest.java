--- conflicted
+++ resolved
@@ -91,16 +91,8 @@
 
     @Test
     void nullInputToBuilderArgumentsThrows() {
-<<<<<<< HEAD
-        final var subject = new SigTransactionMetadataBuilder<>(keyLookup);
-        given(keyLookup.getKey(payer)).willReturn(withKey(payerKey));
-        given(keyLookup.getKeyIfReceiverSigRequired(payer)).willReturn(withKey(payerKey));
-
-        assertThrows(NullPointerException.class, () -> new SigTransactionMetadataBuilder<>(null));
-=======
         final var subject = new SigTransactionMetadataBuilder(keyLookup);
         assertThrows(NullPointerException.class, () -> new SigTransactionMetadataBuilder(null));
->>>>>>> 2d0f2ce8
         assertThrows(NullPointerException.class, () -> subject.txnBody(null));
         assertThrows(NullPointerException.class, () -> subject.payerKeyFor(null));
         assertThrows(NullPointerException.class, () -> subject.status(null));
