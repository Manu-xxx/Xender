--- conflicted
+++ resolved
@@ -1,5 +1,5 @@
 /*
- * Copyright (C) 2022 Hedera Hashgraph, LLC
+ * Copyright (C) 2022-2023 Hedera Hashgraph, LLC
  *
  * Licensed under the Apache License, Version 2.0 (the "License");
  * you may not use this file except in compliance with the License.
@@ -52,13 +52,8 @@
         given(lookup.getKey(PAYER)).willReturn(KeyOrLookupFailureReason.withKey(payerKey));
         final var txn = createAccountTransaction();
         subject =
-<<<<<<< HEAD
-                new SigTransactionMetadataBuilder<>(lookup)
-                        .payerKeyFor(payer)
-=======
                 new SigTransactionMetadataBuilder(lookup)
                         .payerKeyFor(PAYER)
->>>>>>> 51ce3462
                         .txnBody(txn)
                         .addToReqNonPayerKeys(otherKey)
                         .build();
