# Gradle quickstart

## Installation

The repo contains a shell script called gradlew (or gradlew.bat on windows). This script will automatically download the
right version of Gradle for this project, scoped to this project. This means you never need to have Gradle installed
manually on your computer. It also means, as the project updates to newer versions of Gradle, you will pick them up
automatically. And, the version of Gradle is checked in, meaning you will always have the right version for whatever
commit you are building from.

Further, Gradle has the concept of a "toolchain". In our case, this toolchain is Java. Each individual developer needs
some semi-recent version of Java installed for running Gradle itself, but within the Gradle build it defines what
version of Java to download and use for building the project (compile, test, etc). This means you do not have to have a
specific version of Java pre-installed on your machine, but will always get the right version for the commit/branch you
are working on.

## Libraries and Dependencies

The `settings.gradle.kts` file in the root of the repo defines the "library catalog" -- the set of libraries from which
subprojects should select. By rule (which is not enforceable in Gradle itself), we should never declare a dependency for
the first time in a subproject. Instead, we first define the library, its version, and any library bundles in
`settings.gradle.kts`. Each subproject then declares its dependencies based on those libraries. In this way, we have a
single master-list of all libraries that have been approved for the project, including their versions.

## Versions

Our Gradle build has a single version number for all projects. It is defined in gradle.properties. Changing this version
number will automatically apply to every subproject.

## buildSrc

Gradle has plugins. One type of plugin is the "convention plugin". A convention plugin is a plugin that applies a
certain set of defaults to all builds that include that convention. We define one such `hedera-convention` in buildSrc.
It is then used by each of the subprojects to reduce the amount of boilerplate. We can create additional conventions in
the future if need be. buildSrc is a special directory in Gradle for hosting custom project plugins.

## Sub Projects

Each subproject has its own `build.gradle.kts` where the dependencies for that project are defined. Some subprojects (
like `hedera-node`) have additional build logic.

## Usage

### Running an Instance

To run an instance, you can use `./gradlew run`. It will compile (but not test) if needed before running the project.
This is the simplest way to get started. Try it out! After you finish the run, you can clean up all the files produced
by the run with the `./gradlew cleanRun` command.

![./gradlew run](assets/gradle-run.gif)

### Basic Build & Unit Test

To build, simply `./gradlew build`. This is the most comprehensive task. It will compile, assemble, and test the
project. If you only want to test a specific subproject, you can do `./gradlew hedera-node:build` for example, or if you
are in the hedera-build subdirectory you can use `../gradlew build`. Gradle is smart and builds everything your project
depends on before building your project, but doesn't rebuild anything it doesn't need to. You can use
`./gradlew assemble` if you just want to compile and not test. The `test` task is for running unit tests.

![./gradlew build](assets/gradle-build.gif)

### Cleaning

Gradle projects put all build artifacts into `build` directories (whereas Maven put things into `target`). To clean
your workspace of all these build artifacts, use `./gradlew clean`.

### Testing

#### Unit Tests

The Gradle build supports our different types of tests, including unit, integration, hammer, micro-benchmark, and
end-to-end. You can use `./gradlew test` if you want to test (it will also compile things if needed). The `test` task is
for unit tests. Each subproject also supports integration tests. Unit tests will **always** be executed and must pass
before merging into **main**. The vast majority of our tests should be unit tests (measured in the 10's of thousands).
These tests are never flaky and should avoid arbitrary waits and timeouts at all costs. The full body of unit tests
should execute in roughly 5 minutes.

#### Integration Tests

We define integration tests as those that involve several components, but not an entire working instance. These use
JUnit. Integration tests take longer to execute than unit tests. These should be the second most plentiful type of test.
They are designed to ensure two or more components work together. We recommend
using [Testcontainers](https://www.testcontainers.org/) for databases, mirror nodes, explorers, or other components that
live in different repos. These tests should be written carefully to avoid flakiness. If a test fails, it should
**always** mean that there is a real problem. Per module or subproject, integration tests should take no more than 10
minutes to execute. Across the entire repo, there should be thousands of integration tests.

Integration tests must **all pass** before merging to **main**, so they must be fast and reliable.

Integration tests can be executed with the `itest` task. You can run all integration tests by `./gradlew itest` or run a
specific module's integration tests by scoping it like `./gradlew hedera-node:itest`. The source code for integration
tests are found in the `src/itest/java` and `src/itest/resources` directories within the subproject.

#### Hammer Tests

Each subproject also supports "hammer" tests. A hammer test is a unit test that "hammers" the code. A more common and
less visceral name for this type of test is a "fuzzing" test. These usually take the form of pseudo-random tests that
run for an extended period of time and attempt to use a component in as many ways as possible. These can be run for all
subprojects with `./gradlew hammer` or run for a specific subproject. Hammer tests are JUnit tests and can be found
in `src/hammer/java` and `src/hammer/resources`.

Hammer tests by their nature take longer to execute. These are run on a nightly basis. They have concrete pass/fail
behavior. If any hammer test fails, this should mean there is **definitely** a bug that needs to be triaged.

#### Micro-benchmarks

Micro-benchmarks are like the unit-tests of performance testing. They should be used liberally for establishing
metric-driven decisions about different designs. The specific numbers produced by a microbenchmark are not themselves
very useful because different hardware under different conditions can give different numbers. But they are useful when
comparing A/B implementations on the same hardware. These tests also take a significant amount of time to execute,
and are not very good at giving pass/fail criteria after execution.

Rather, micro-benchmarks exist to help developers verify the impact of their changes in a particular part of the system.
Appropriate benchmarks should be run prior to creation of a PR. These are run nightly, and we record the results, so
we can do trend analysis over time.

We use the [Java Micro-benchmarking Harness](https://github.com/openjdk/jmh), or JMH, for writing and executing our
micro-benchmarks. These benchmarks are found with subprojects in `src/jmh/java`. They can be run simply by using
`./gradlew jmh`. But if you do run it this way, be prepared for a long wait while all benchmarks are executed!
You may rather want to supply an "includes" flag to only include the benchmark of your choosing. See the docs
for the [JMH plugin](https://github.com/melix/jmh-gradle-plugin) for details. 

#### End-to-End Tests

Finally, end-to-end tests (defined in `test-clients`) can be run with `./gradlew eet`. These tests need a running
instance. You can start one in one terminal with `./gradlew run` and then execute the tests from a second terminal with
`./gradlew eet`. Or you can use JRS to start an instance, or use some existing environment.

<<<<<<< HEAD
You can use `./gradlew compile` if you just want to compile and not test, or `./gradlew test` if you want to test (it
will also compile things if needed). The `test` task is for unit tests. Each subproject also supports integration tests.
with the `itest` task. An integration test is one that tests several components together but does not require a complete
end to end environment. You can run all integration tests by `./gradlew itest` or run a specific module's integration
tests by scoping it like `./gradlew hedera-node:itest`.

Each subproject also supports "hammer" tests. A hammer test is a unit test that "hammers" the code. These usually take
the form of pseudo-random tests that run for an extended period of time and attempt to use a component in as many ways
as possible it can be thought of as a type of fuzz test. These can be run for all subprojects with `./gradlew hammer`
or for a specific subproject.

Finally, end-to-end tests (defined in `test-clients`) can be run with `./gradlew eet`. These tests need a running
instance. You can start one in one terminal with `./gradlew run` and then execute the tests from a second terminal with
`./gradlew eet`. Or you can use JRS to start an instance, or use some existing environment like previewnet.
=======
![./gradlew eet](assets/gradle-eet.gif)
>>>>>>> 76560ae6

### SonarQube

We use SonarCloud (cloud hosted SonarQube) for performing code quality checks. This is a gate that must be passed
before a PR can be merged into **main**. With Gradle, you can run this check from your machine without having to first
commit your code to Github 🤩. First, define an environment variable called `SONAR_TOKEN` with the value of a token
created within SonarCloud for an account with 'Execute analysis' permission. Then simply run `./gradlew sonarqube`.<|MERGE_RESOLUTION|>--- conflicted
+++ resolved
@@ -126,24 +126,7 @@
 instance. You can start one in one terminal with `./gradlew run` and then execute the tests from a second terminal with
 `./gradlew eet`. Or you can use JRS to start an instance, or use some existing environment.
 
-<<<<<<< HEAD
-You can use `./gradlew compile` if you just want to compile and not test, or `./gradlew test` if you want to test (it
-will also compile things if needed). The `test` task is for unit tests. Each subproject also supports integration tests.
-with the `itest` task. An integration test is one that tests several components together but does not require a complete
-end to end environment. You can run all integration tests by `./gradlew itest` or run a specific module's integration
-tests by scoping it like `./gradlew hedera-node:itest`.
-
-Each subproject also supports "hammer" tests. A hammer test is a unit test that "hammers" the code. These usually take
-the form of pseudo-random tests that run for an extended period of time and attempt to use a component in as many ways
-as possible it can be thought of as a type of fuzz test. These can be run for all subprojects with `./gradlew hammer`
-or for a specific subproject.
-
-Finally, end-to-end tests (defined in `test-clients`) can be run with `./gradlew eet`. These tests need a running
-instance. You can start one in one terminal with `./gradlew run` and then execute the tests from a second terminal with
-`./gradlew eet`. Or you can use JRS to start an instance, or use some existing environment like previewnet.
-=======
 ![./gradlew eet](assets/gradle-eet.gif)
->>>>>>> 76560ae6
 
 ### SonarQube
 
