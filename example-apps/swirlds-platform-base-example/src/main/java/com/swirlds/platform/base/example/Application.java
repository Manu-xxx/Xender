/*
 * Copyright (C) 2024 Hedera Hashgraph, LLC
 *
 * Licensed under the Apache License, Version 2.0 (the "License");
 * you may not use this file except in compliance with the License.
 * You may obtain a copy of the License at
 *
 *      http://www.apache.org/licenses/LICENSE-2.0
 *
 * Unless required by applicable law or agreed to in writing, software
 * distributed under the License is distributed on an "AS IS" BASIS,
 * WITHOUT WARRANTIES OR CONDITIONS OF ANY KIND, either express or implied.
 * See the License for the specific language governing permissions and
 * limitations under the License.
 */

package com.swirlds.platform.base.example;

<<<<<<< HEAD
import com.swirlds.platform.base.example.executorsample.BaseExecutorHandlerFactory;
=======
import com.swirlds.platform.base.example.ext.BaseContext;
>>>>>>> fec5b5b6
import com.swirlds.platform.base.example.ext.BaseContextFactory;
import com.swirlds.platform.base.example.jdkmetrics.JVMInternalMetrics;
import com.swirlds.platform.base.example.metricsample.MetricsSampleHandlerRegistry;
import com.swirlds.platform.base.example.server.Server;
import com.swirlds.platform.base.example.store.StoreExampleHandlerRegistry;
import java.io.IOException;

/**
 * This application serves as a testing environment for platform-base module frameworks.
 */
public class Application {

    public static void main(String[] args) throws IOException {
        final BaseContext baseContext = BaseContextFactory.create();
<<<<<<< HEAD

        // Application specific metrics and data
        StoreSampleHandlerFactory storeSampleHandlerFactory = new StoreSampleHandlerFactory();

        MetricsSampleHandlerFactory metricsSampleHandlerFactory = new MetricsSampleHandlerFactory();
        BaseExecutorHandlerFactory baseExecutorHandlerFactory = new BaseExecutorHandlerFactory();
        Server.start(
                baseContext,
                Set.of(storeSampleHandlerFactory, metricsSampleHandlerFactory, baseExecutorHandlerFactory));
=======
        // Add JDK metrics to track memory, cpu, etc
        JVMInternalMetrics.registerMetrics(baseContext.metrics());
        Server.start(baseContext, new StoreExampleHandlerRegistry(), new MetricsSampleHandlerRegistry());
>>>>>>> fec5b5b6
    }
}<|MERGE_RESOLUTION|>--- conflicted
+++ resolved
@@ -16,11 +16,7 @@
 
 package com.swirlds.platform.base.example;
 
-<<<<<<< HEAD
-import com.swirlds.platform.base.example.executorsample.BaseExecutorHandlerFactory;
-=======
 import com.swirlds.platform.base.example.ext.BaseContext;
->>>>>>> fec5b5b6
 import com.swirlds.platform.base.example.ext.BaseContextFactory;
 import com.swirlds.platform.base.example.jdkmetrics.JVMInternalMetrics;
 import com.swirlds.platform.base.example.metricsample.MetricsSampleHandlerRegistry;
@@ -35,20 +31,8 @@
 
     public static void main(String[] args) throws IOException {
         final BaseContext baseContext = BaseContextFactory.create();
-<<<<<<< HEAD
-
-        // Application specific metrics and data
-        StoreSampleHandlerFactory storeSampleHandlerFactory = new StoreSampleHandlerFactory();
-
-        MetricsSampleHandlerFactory metricsSampleHandlerFactory = new MetricsSampleHandlerFactory();
-        BaseExecutorHandlerFactory baseExecutorHandlerFactory = new BaseExecutorHandlerFactory();
-        Server.start(
-                baseContext,
-                Set.of(storeSampleHandlerFactory, metricsSampleHandlerFactory, baseExecutorHandlerFactory));
-=======
         // Add JDK metrics to track memory, cpu, etc
         JVMInternalMetrics.registerMetrics(baseContext.metrics());
         Server.start(baseContext, new StoreExampleHandlerRegistry(), new MetricsSampleHandlerRegistry());
->>>>>>> fec5b5b6
     }
 }