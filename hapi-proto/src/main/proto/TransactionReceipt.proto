--- conflicted
+++ resolved
@@ -101,11 +101,9 @@
     // In the receipt of a CreateToken, the id of the newly created token
     TokenID tokenID = 10;
 
-<<<<<<< HEAD
-    // In the receipt of a CreateSchedule, the id of the newly created Scheduled Entity
-    ScheduleID scheduleID = 11;
-=======
     // In the receipt of TokenMint, TokenWipe, TokenBurn, the current total supply of this token
     uint64 newTotalSupply = 11;
->>>>>>> 46862586
+
+    // In the receipt of a CreateSchedule, the id of the newly created Scheduled Entity
+    ScheduleID scheduleID = 12;
 }