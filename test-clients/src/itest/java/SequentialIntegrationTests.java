/*
 * Copyright (C) 2022 Hedera Hashgraph, LLC
 *
 * Licensed under the Apache License, Version 2.0 (the "License");
 * you may not use this file except in compliance with the License.
 * You may obtain a copy of the License at
 *
 *      http://www.apache.org/licenses/LICENSE-2.0
 *
 * Unless required by applicable law or agreed to in writing, software
 * distributed under the License is distributed on an "AS IS" BASIS,
 * WITHOUT WARRANTIES OR CONDITIONS OF ANY KIND, either express or implied.
 * See the License for the specific language governing permissions and
 * limitations under the License.
 */
import com.hedera.services.bdd.suites.autorenew.GracePeriodRestrictionsSuite;
import com.hedera.services.bdd.suites.consensus.TopicGetInfoSuite;
<<<<<<< HEAD
import com.hedera.services.bdd.suites.contract.hapi.ContractCallSuite;
import com.hedera.services.bdd.suites.contract.precompile.AssociatePrecompileSuite;
import com.hedera.services.bdd.suites.contract.precompile.DelegatePrecompileSuite;
import com.hedera.services.bdd.suites.contract.precompile.DynamicGasCostSuite;
import com.hedera.services.bdd.suites.contract.traceability.NewTraceabilitySuite;
=======
>>>>>>> 4d72bfed
import com.hedera.services.bdd.suites.crypto.AutoAccountUpdateSuite;
import com.hedera.services.bdd.suites.crypto.CryptoApproveAllowanceSuite;
import com.hedera.services.bdd.suites.crypto.CryptoCreateSuite;
import com.hedera.services.bdd.suites.crypto.CryptoUpdateSuite;
import com.hedera.services.bdd.suites.fees.CongestionPricingSuite;
import com.hedera.services.bdd.suites.fees.SpecialAccountsAreExempted;
import com.hedera.services.bdd.suites.file.ExchangeRateControlSuite;
import com.hedera.services.bdd.suites.file.FetchSystemFiles;
import com.hedera.services.bdd.suites.file.FileAppendSuite;
import com.hedera.services.bdd.suites.file.FileUpdateSuite;
import com.hedera.services.bdd.suites.file.ProtectedFilesUpdateSuite;
import com.hedera.services.bdd.suites.meta.VersionInfoSpec;
import com.hedera.services.bdd.suites.records.ContractRecordsSanityCheckSuite;
import com.hedera.services.bdd.suites.records.CryptoRecordsSanityCheckSuite;
import com.hedera.services.bdd.suites.records.FileRecordsSanityCheckSuite;
import com.hedera.services.bdd.suites.records.RecordCreationSuite;
import com.hedera.services.bdd.suites.regression.UmbrellaRedux;
import com.hedera.services.bdd.suites.schedule.ScheduleCreateSpecs;
import com.hedera.services.bdd.suites.schedule.ScheduleSignSpecs;
import com.hedera.services.bdd.suites.throttling.PrivilegedOpsSuite;
import com.hedera.services.bdd.suites.throttling.ThrottleDefValidationSuite;
import com.hedera.services.bdd.suites.token.TokenPauseSpecs;
import java.util.Collection;
import java.util.List;
import org.junit.jupiter.api.DynamicContainer;
import org.junit.jupiter.api.Tag;
import org.junit.jupiter.api.TestFactory;
import org.junit.jupiter.api.parallel.Execution;
import org.junit.jupiter.api.parallel.ExecutionMode;

/** The set of BDD tests that are sequential. */
@Execution(ExecutionMode.SAME_THREAD)
public class SequentialIntegrationTests extends IntegrationTestBase {
    @Tag("integration")
    @TestFactory
    Collection<DynamicContainer> sequential() {
        return List.of(
                extractSpecsFromSuite(RecordCreationSuite::new),
                extractSpecsFromSuite(AutoAccountUpdateSuite::new),
                extractSpecsFromSuite(GracePeriodRestrictionsSuite::new),
                extractSpecsFromSuite(CryptoApproveAllowanceSuite::new),
                extractSpecsFromSuite(TokenPauseSpecs::new),
                extractSpecsFromSuite(FileAppendSuite::new),
                extractSpecsFromSuite(FileUpdateSuite::new),
                extractSpecsFromSuite(ProtectedFilesUpdateSuite::new),
                extractSpecsFromSuite(ExchangeRateControlSuite::new),
                extractSpecsFromSuite(FileRecordsSanityCheckSuite::new),
                extractSpecsFromSuite(FetchSystemFiles::new),
                extractSpecsFromSuite(VersionInfoSpec::new),
                extractSpecsFromSuite(ContractRecordsSanityCheckSuite::new),
                //                extractSpecsFromSuite(TopicUpdateSuite::new),
                extractSpecsFromSuite(TopicGetInfoSuite::new),
                extractSpecsFromSuite(SpecialAccountsAreExempted::new),
                extractSpecsFromSuite(CryptoUpdateSuite::new),
                extractSpecsFromSuite(CryptoRecordsSanityCheckSuite::new),
                extractSpecsFromSuite(ThrottleDefValidationSuite::new),
                extractSpecsFromSuite(PrivilegedOpsSuite::new),
                extractSpecsFromSuite(CongestionPricingSuite::new),
                extractSpecsFromSuite(CryptoCreateSuite::new),
                extractSpecsFromSuite(UmbrellaRedux::new),
                extractSpecsFromSuite(ScheduleCreateSpecs::new),
<<<<<<< HEAD
                extractSpecsFromSuite(ScheduleSignSpecs::new),
                extractSpecsFromSuite(AssociatePrecompileSuite::new),
                extractSpecsFromSuite(DelegatePrecompileSuite::new),
                extractSpecsFromSuite(DynamicGasCostSuite::new),
                extractSpecsFromSuite(NewTraceabilitySuite::new));
=======
                extractSpecsFromSuite(ScheduleSignSpecs::new));
>>>>>>> 4d72bfed
    }
}<|MERGE_RESOLUTION|>--- conflicted
+++ resolved
@@ -15,14 +15,8 @@
  */
 import com.hedera.services.bdd.suites.autorenew.GracePeriodRestrictionsSuite;
 import com.hedera.services.bdd.suites.consensus.TopicGetInfoSuite;
-<<<<<<< HEAD
 import com.hedera.services.bdd.suites.contract.hapi.ContractCallSuite;
-import com.hedera.services.bdd.suites.contract.precompile.AssociatePrecompileSuite;
-import com.hedera.services.bdd.suites.contract.precompile.DelegatePrecompileSuite;
-import com.hedera.services.bdd.suites.contract.precompile.DynamicGasCostSuite;
 import com.hedera.services.bdd.suites.contract.traceability.NewTraceabilitySuite;
-=======
->>>>>>> 4d72bfed
 import com.hedera.services.bdd.suites.crypto.AutoAccountUpdateSuite;
 import com.hedera.services.bdd.suites.crypto.CryptoApproveAllowanceSuite;
 import com.hedera.services.bdd.suites.crypto.CryptoCreateSuite;
@@ -84,14 +78,7 @@
                 extractSpecsFromSuite(CryptoCreateSuite::new),
                 extractSpecsFromSuite(UmbrellaRedux::new),
                 extractSpecsFromSuite(ScheduleCreateSpecs::new),
-<<<<<<< HEAD
                 extractSpecsFromSuite(ScheduleSignSpecs::new),
-                extractSpecsFromSuite(AssociatePrecompileSuite::new),
-                extractSpecsFromSuite(DelegatePrecompileSuite::new),
-                extractSpecsFromSuite(DynamicGasCostSuite::new),
                 extractSpecsFromSuite(NewTraceabilitySuite::new));
-=======
-                extractSpecsFromSuite(ScheduleSignSpecs::new));
->>>>>>> 4d72bfed
     }
 }