--- conflicted
+++ resolved
@@ -168,19 +168,7 @@
     AccountID accountID = null;
     if (retrieveTxReceipt) {
       log.debug("preparing to getTransactionReceipts....");
-<<<<<<< HEAD
       TransactionID transactionID = CommonUtils.extractTransactionBody(createAccountRequest).getTransactionID();
-=======
-      TransactionID transactionID;
-      // This switch is needed because the body can have either form, depending on a coin flip in
-      // TransactionSigner.signTransactionComplex()
-      if (createAccountRequest.getBodyDataCase() == BodyDataCase.BODYBYTES) {
-        TransactionBody body = TransactionBody.parseFrom(createAccountRequest.getBodyBytes());
-        transactionID = body.getTransactionID();
-     } else {
-       transactionID = createAccountRequest.getBody().getTransactionID();
-      }
->>>>>>> 37eb829c
 
       Query query = Query.newBuilder()
           .setTransactionGetReceipt(
