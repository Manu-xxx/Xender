--- conflicted
+++ resolved
@@ -69,7 +69,6 @@
 import static com.hederahashgraph.api.proto.java.ResponseCodeEnum.REVERTED_SUCCESS;
 import static com.hederahashgraph.api.proto.java.ResponseCodeEnum.SUCCESS;
 import static com.swirlds.common.utility.CommonUtils.hex;
-import static org.junit.jupiter.api.Assertions.assertEquals;
 
 import com.esaulpaugh.headlong.abi.Address;
 import com.esaulpaugh.headlong.abi.Tuple;
@@ -1551,69 +1550,6 @@
                         tokenCreate(NON_FUNGIBLE_TOKEN)
                                 .tokenType(TokenType.NON_FUNGIBLE_UNIQUE)
                                 .initialSupply(0)
-<<<<<<< HEAD
-=======
-                                .treasury(CIVILIAN)
-                                .exposingCreatedIdTo(
-                                        idLit ->
-                                                nftMirrorAddr.set(
-                                                        asHexedSolidityAddress(asToken(idLit)))),
-                        mintToken(nft, List.of(ByteString.copyFromUtf8(ONE_TIME))))
-                .when(
-                        sourcing(
-                                () ->
-                                        contractCall(
-                                                        AUTO_CREATION_MODES,
-                                                        "createIndirectlyRevertingAndRecover",
-                                                        headlongFromHexed(nftMirrorAddr.get()),
-                                                        mirrorAddrWith(civilianId.get()),
-                                                        nonMirrorAddrWith(
-                                                                civilianId.get() + 8_000_000),
-                                                        1L)
-                                                .via(creationAttempt)
-                                                .gas(GAS_TO_OFFER)
-                                                .alsoSigningWithFullPrefix(CIVILIAN)
-                                                .hasKnownStatus(SUCCESS)))
-                .then(
-                        childRecordsCheck(
-                                creationAttempt,
-                                SUCCESS,
-                                recordWith()
-                                        .status(REVERTED_SUCCESS)
-                                        .contractCallResult(
-                                                resultWith()
-                                                        .contractCallResult(
-                                                                htsPrecompileResult()
-                                                                        .withStatus(SUCCESS)))));
-    }
-
-    @SuppressWarnings("java:S5960")
-    private HapiSpec canCreateViaFungibleWithFractionalFee() {
-        final var ft = "ft";
-        final var ftKey = NFT_KEY;
-        final var creationAttempt = CREATION_ATTEMPT;
-        final AtomicLong civilianId = new AtomicLong();
-        final AtomicReference<String> ftMirrorAddr = new AtomicReference<>();
-        final long supply = 100_000_000;
-
-        return defaultHapiSpec("CanCreateViaFungibleWithFractionalFee")
-                .given(
-                        newKeyNamed(ftKey),
-                        uploadInitCode(AUTO_CREATION_MODES),
-                        contractCreate(AUTO_CREATION_MODES),
-                        cryptoCreate(TOKEN_TREASURY),
-                        cryptoCreate(CIVILIAN)
-                                .maxAutomaticTokenAssociations(1)
-                                .keyShape(ED25519)
-                                .exposingCreatedIdTo(id -> civilianId.set(id.getAccountNum())),
-                        tokenCreate(ft)
-                                .tokenType(TokenType.FUNGIBLE_COMMON)
-                                .supplyKey(ftKey)
-                                .initialSupply(supply)
-                                .withCustom(
-                                        fractionalFee(
-                                                1L, 20L, 0L, OptionalLong.of(0L), TOKEN_TREASURY))
->>>>>>> c76d6cf8
                                 .treasury(TOKEN_TREASURY)
                                 .adminKey(MULTI_KEY)
                                 .supplyKey(MULTI_KEY),
@@ -1627,7 +1563,6 @@
                                 movingUnique(NON_FUNGIBLE_TOKEN, 1L)
                                         .between(TOKEN_TREASURY, OWNER)))
                 .when(
-<<<<<<< HEAD
                         withOpContext(
                                 (spec, opLog) -> {
                                     final var ecdsaKey =
@@ -1711,37 +1646,6 @@
                                                     recordWith().status(SUCCESS)));
                                 }))
                 .then();
-=======
-                        sourcing(
-                                () ->
-                                        contractCall(
-                                                        AUTO_CREATION_MODES,
-                                                        "createDirectlyViaFungible",
-                                                        headlongFromHexed(ftMirrorAddr.get()),
-                                                        mirrorAddrWith(civilianId.get()),
-                                                        nonMirrorAddrWith(civilianId.get() + 1),
-                                                        supply)
-                                                .via(creationAttempt)
-                                                .gas(10_000_000)
-                                                .alsoSigningWithFullPrefix(CIVILIAN)
-                                                .hasKnownStatus(SUCCESS)))
-                .then(
-                        withOpContext(
-                                (spec, opLog) -> {
-                                    final var txnRecord =
-                                            getTxnRecord(creationAttempt).andAllChildRecords();
-                                    allRunFor(spec, txnRecord);
-                                    final var newAccountID =
-                                            txnRecord.getChildRecord(0).getReceipt().getAccountID();
-                                    final var effPayerInFee =
-                                            txnRecord
-                                                    .getChildRecord(1)
-                                                    .getAssessedCustomFeesList()
-                                                    .get(0)
-                                                    .getEffectivePayerAccountId(0);
-                                    assertEquals(newAccountID, effPayerInFee);
-                                }));
->>>>>>> c76d6cf8
     }
 
     private HapiSpec htsTransferFromFungibleTokenLazyCreate() {
