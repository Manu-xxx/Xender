--- conflicted
+++ resolved
@@ -50,13 +50,8 @@
 	}
 
 	@Override
-<<<<<<< HEAD
-	protected List<HapiApiSpec> getSpecsInSuite() {
-		return List.of(new HapiApiSpec[]{
-=======
 	public List<HapiApiSpec> getSpecsInSuite() {
 		return List.of(new HapiApiSpec[] {
->>>>>>> a99b9942
 				bigCall(),
 				txRecordsContainValidTransfers()
 		});
