package com.hedera.services.bdd.suites.crypto;

/*-
 * ‌
 * Hedera Services Test Clients
 * ​
 * Copyright (C) 2018 - 2021 Hedera Hashgraph, LLC
 * ​
 * Licensed under the Apache License, Version 2.0 (the "License");
 * you may not use this file except in compliance with the License.
 * You may obtain a copy of the License at
 *
 *      http://www.apache.org/licenses/LICENSE-2.0
 *
 * Unless required by applicable law or agreed to in writing, software
 * distributed under the License is distributed on an "AS IS" BASIS,
 * WITHOUT WARRANTIES OR CONDITIONS OF ANY KIND, either express or implied.
 * See the License for the specific language governing permissions and
 * limitations under the License.
 * ‍
 */

import com.google.protobuf.ByteString;
import com.hedera.services.bdd.spec.HapiApiSpec;
import com.hedera.services.bdd.spec.HapiSpecSetup;
import com.hedera.services.bdd.spec.keys.KeyLabel;
import com.hedera.services.bdd.spec.keys.KeyShape;
import com.hedera.services.bdd.spec.keys.SigControl;
import com.hedera.services.bdd.suites.HapiApiSuite;
import com.hederahashgraph.api.proto.java.TokenType;
import org.apache.logging.log4j.LogManager;
import org.apache.logging.log4j.Logger;

import java.time.Instant;
import java.util.List;
import java.util.Map;
import java.util.concurrent.atomic.AtomicLong;

import static com.hedera.services.bdd.spec.HapiApiSpec.defaultHapiSpec;
import static com.hedera.services.bdd.spec.assertions.AccountInfoAsserts.accountWith;
import static com.hedera.services.bdd.spec.keys.ControlForKey.forKey;
import static com.hedera.services.bdd.spec.keys.KeyLabel.complex;
import static com.hedera.services.bdd.spec.keys.KeyShape.SIMPLE;
import static com.hedera.services.bdd.spec.keys.KeyShape.threshOf;
import static com.hedera.services.bdd.spec.keys.SigControl.ANY;
import static com.hedera.services.bdd.spec.keys.SigControl.OFF;
import static com.hedera.services.bdd.spec.keys.SigControl.ON;
import static com.hedera.services.bdd.spec.queries.QueryVerbs.getAccountInfo;
import static com.hedera.services.bdd.spec.queries.QueryVerbs.getTxnRecord;
import static com.hedera.services.bdd.spec.queries.QueryVerbsWithAlias.getAliasedAccountInfo;
import static com.hedera.services.bdd.spec.transactions.TxnVerbs.cryptoCreate;
import static com.hedera.services.bdd.spec.transactions.TxnVerbs.cryptoTransfer;
import static com.hedera.services.bdd.spec.transactions.TxnVerbs.cryptoUpdate;
import static com.hedera.services.bdd.spec.transactions.TxnVerbs.fileUpdate;
import static com.hedera.services.bdd.spec.transactions.TxnVerbs.sortedCryptoTransfer;
import static com.hedera.services.bdd.spec.transactions.TxnVerbs.tokenCreate;
import static com.hedera.services.bdd.spec.transactions.TxnVerbsWithAlias.cryptoUpdateAliased;
import static com.hedera.services.bdd.spec.transactions.crypto.HapiCryptoTransfer.tinyBarsFromToWithAlias;
import static com.hedera.services.bdd.spec.transactions.token.TokenMovement.moving;
import static com.hedera.services.bdd.spec.utilops.UtilVerbs.newKeyNamed;
import static com.hedera.services.bdd.spec.utilops.UtilVerbs.sourcing;
import static com.hedera.services.bdd.spec.utilops.UtilVerbs.validateChargedUsd;
import static com.hederahashgraph.api.proto.java.ResponseCodeEnum.ALIAS_IS_IMMUTABLE;
import static com.hederahashgraph.api.proto.java.ResponseCodeEnum.BAD_ENCODING;
import static com.hederahashgraph.api.proto.java.ResponseCodeEnum.EXISTING_AUTOMATIC_ASSOCIATIONS_EXCEED_GIVEN_LIMIT;
import static com.hederahashgraph.api.proto.java.ResponseCodeEnum.INVALID_ACCOUNT_ID;
import static com.hederahashgraph.api.proto.java.ResponseCodeEnum.INVALID_ALIAS_KEY;
import static com.hederahashgraph.api.proto.java.ResponseCodeEnum.INVALID_EXPIRATION_TIME;
import static com.hederahashgraph.api.proto.java.ResponseCodeEnum.INVALID_PROXY_ACCOUNT_ID;
import static com.hederahashgraph.api.proto.java.ResponseCodeEnum.INVALID_SIGNATURE;
import static com.hederahashgraph.api.proto.java.ResponseCodeEnum.INVALID_ZERO_BYTE_IN_STRING;
import static com.hederahashgraph.api.proto.java.ResponseCodeEnum.REQUESTED_NUM_AUTOMATIC_ASSOCIATIONS_EXCEEDS_ASSOCIATION_LIMIT;
import static com.hederahashgraph.api.proto.java.ResponseCodeEnum.SUCCESS;

public class CryptoUpdateSuite extends HapiApiSuite {
	private static final Logger log = LogManager.getLogger(CryptoUpdateSuite.class);

	private static final long defaultMaxLifetime =
			Long.parseLong(HapiSpecSetup.getDefaultNodeProps().get("entities.maxLifetime"));

	public static void main(String... args) {
		new CryptoUpdateSuite().runSuiteAsync();
	}

	private final SigControl TWO_LEVEL_THRESH = KeyShape.threshSigs(2,
			KeyShape.threshSigs(1, ANY, ANY, ANY, ANY, ANY, ANY, ANY),
			KeyShape.threshSigs(3, ANY, ANY, ANY, ANY, ANY, ANY, ANY));
	private final KeyLabel OVERLAPPING_KEYS = complex(
			complex("A", "B", "C", "D", "E", "F", "G"),
			complex("H", "I", "J", "K", "L", "M", "A"));

	private final SigControl ENOUGH_UNIQUE_SIGS = KeyShape.threshSigs(2,
			KeyShape.threshSigs(1, OFF, OFF, OFF, OFF, OFF, OFF, ON),
			KeyShape.threshSigs(3, ON, ON, ON, OFF, OFF, OFF, OFF));
	private final SigControl NOT_ENOUGH_UNIQUE_SIGS = KeyShape.threshSigs(2,
			KeyShape.threshSigs(1, OFF, OFF, OFF, OFF, OFF, OFF, OFF),
			KeyShape.threshSigs(3, ON, ON, ON, OFF, OFF, OFF, OFF));
	private final SigControl ENOUGH_OVERLAPPING_SIGS = KeyShape.threshSigs(2,
			KeyShape.threshSigs(1, OFF, OFF, OFF, OFF, OFF, OFF, OFF),
			KeyShape.threshSigs(3, ON, ON, OFF, OFF, OFF, OFF, ON));

	private final String TARGET_KEY = "twoLevelThreshWithOverlap";
	private final String TARGET_ACCOUNT = "complexKeyAccount";

	@Override
	public boolean canRunAsync() {
		return false;
	}

	@Override
	protected List<HapiApiSpec> getSpecsInSuite() {
		return List.of(new HapiApiSpec[] {
						updateWithUniqueSigs(),
						updateWithOverlappingSigs(),
						updateWithOneEffectiveSig(),
						canUpdateMemo(),
						updateFailsWithInsufficientSigs(),
						cannotSetThresholdNegative(),
						updateWithEmptyKeyFails(),
						updateFailsIfMissingSigs(),
						sysAccountKeyUpdateBySpecialWontNeedNewKeyTxnSign(),
						updateFailsWithContractKey(),
						updateFailsWithOverlyLongLifetime(),
						updateFailsWithInvalidMaxAutoAssociations(),
						usdFeeAsExpected(),
						usdFeeAsExpectedForUpdatingAlias(),
						canUpdateUsingAlias(),
						canUpdateProxyUsingAlias(),
<<<<<<< HEAD
						failsWhenInvalidAliasedIdGiven(),
						invalidProxyAliasFails(),
=======
				        failsWhenInvalidAliasedIdGiven(),
				        invalidProxyAliasFails(),
>>>>>>> fa7ea01f
						canUpdateIfAliasNotPresent(),
						failsUpdatingAliasIfPresent(),
						failsUpdatingNonPrimitiveKeyAlias()
				}
		);
	}

	private HapiApiSpec failsUpdatingNonPrimitiveKeyAlias() {
		final var alias = "alias";
		return defaultHapiSpec("failsUpdatingNonPrimitiveKeyAlias")
				.given(
						newKeyNamed(alias).shape(TWO_LEVEL_THRESH),
						newKeyNamed(TARGET_KEY),
						cryptoCreate(TARGET_ACCOUNT).key(TARGET_KEY)
				).when(
						getAccountInfo(TARGET_ACCOUNT)
								.has(accountWith().noAlias())
								.has(accountWith().key(TARGET_KEY))
								.logged(),
						cryptoUpdate(TARGET_ACCOUNT)
								.signedBy(alias, DEFAULT_PAYER, TARGET_KEY)
								.newAlias(alias)
								.hasPrecheck(INVALID_ALIAS_KEY)
				).then(
						getAccountInfo(TARGET_ACCOUNT)
								.has(accountWith().noAlias())
								.has(accountWith().key(TARGET_KEY))
								.logged()
				);
	}

	private HapiApiSpec failsUpdatingAliasIfPresent() {
		final var alias = "alias";
		return defaultHapiSpec("failsUpdatingAliasIfPresent")
				.given(
						newKeyNamed(alias),
						newKeyNamed(TARGET_KEY)
				).when(
						cryptoTransfer(tinyBarsFromToWithAlias(DEFAULT_PAYER, alias, ONE_HUNDRED_HBARS))
								.via("autoCreation"),
						getTxnRecord("autoCreation").andAllChildRecords(),
						getAliasedAccountInfo(alias)
								.has(accountWith().alias(alias)),

						cryptoUpdateAliased(alias)
								.newAlias(TARGET_KEY)
								.signedBy(TARGET_KEY, DEFAULT_PAYER, alias)
								.hasKnownStatus(ALIAS_IS_IMMUTABLE)
				).then(
						getAliasedAccountInfo(alias)
								.has(accountWith().alias(alias))
				);
	}

	private HapiApiSpec canUpdateIfAliasNotPresent() {
		final var alias = "alias";
		return defaultHapiSpec("canUpdateIfAliasNotPresent")
				.given(
						newKeyNamed(alias),
						newKeyNamed(TARGET_KEY),
						cryptoCreate(TARGET_ACCOUNT).key(TARGET_KEY)
				).when(
						getAccountInfo(TARGET_ACCOUNT)
								.has(accountWith().noAlias())
								.has(accountWith().key(TARGET_KEY))
								.logged(),
						cryptoUpdate(TARGET_ACCOUNT)
								.signedBy(alias, DEFAULT_PAYER, TARGET_KEY)
								.newAlias(alias)
				).then(
						getAccountInfo(TARGET_ACCOUNT)
								.has(accountWith().alias(alias))
								.has(accountWith().key(TARGET_KEY))
								.logged()
				);
	}

	private HapiApiSpec failsWhenInvalidAliasedIdGiven() {
		String alias = "alias";
		String memo = "Second";
		return defaultHapiSpec("failsWhenInvalidAliasedIdGiven")
				.given(
						newKeyNamed(alias)
				).when(
						cryptoUpdateAliased(alias)
								.entityMemo(memo)
								.hasKnownStatus(INVALID_ACCOUNT_ID)
				).then(
				);
	}

	private HapiApiSpec invalidProxyAliasFails() {
		String alias = "alias";
		String proxyAlias = "proxyAlias";
		return defaultHapiSpec("invalidProxyAliasFails")
				.given(
						newKeyNamed(alias),
						newKeyNamed(proxyAlias),
						cryptoTransfer(
								tinyBarsFromToWithAlias(DEFAULT_PAYER, alias, ONE_HUNDRED_HBARS))
								.via("transferTxn")
				).when(
						getTxnRecord("transferTxn").andAllChildRecords(),
						getAliasedAccountInfo(alias)
								.has(accountWith().memo("auto-created account"))
				).then(
						cryptoUpdateAliased(alias)
								.newProxyWithAlias(proxyAlias)
								.hasKnownStatus(INVALID_PROXY_ACCOUNT_ID)
				);
	}

	private HapiApiSpec canUpdateProxyUsingAlias() {
		String alias = "alias";
		String proxyAlias = "proxyAlias";
		String memo = "MEMO";
		return defaultHapiSpec("canUpdateProxyUsingAlias")
				.given(
						newKeyNamed(alias),
						newKeyNamed(proxyAlias),
						sortedCryptoTransfer(
								tinyBarsFromToWithAlias(DEFAULT_PAYER, alias, ONE_HUNDRED_HBARS),
								tinyBarsFromToWithAlias(DEFAULT_PAYER, proxyAlias, ONE_HUNDRED_HBARS))
								.via("transferTxn")
				).when(
						getTxnRecord("transferTxn").hasChildRecordCount(2),
						getAliasedAccountInfo(alias)
								.has(accountWith().memo("auto-created account"))
								.logged(),
						cryptoUpdateAliased(alias)
								.newProxyWithAlias(proxyAlias)
								.hasKnownStatus(SUCCESS)
				).then(
						getAliasedAccountInfo(alias)
								.has(accountWith().proxyWithAlias(proxyAlias))
				);
	}

	private HapiApiSpec canUpdateUsingAlias() {
		String alias = "alias";
		String memo = "Second";
		return defaultHapiSpec("canUpdateUsingAlias")
				.given(
						newKeyNamed(alias),
						cryptoTransfer(
								tinyBarsFromToWithAlias(DEFAULT_PAYER, "alias", ONE_HUNDRED_HBARS))
								.via("transferTxn"),
						getTxnRecord("transferTxn").hasChildRecordCount(1)
				).when(
						getAliasedAccountInfo(alias)
								.has(accountWith().memo("auto-created account")),
						cryptoUpdateAliased(alias)
								.key(alias)
								.entityMemo(memo)
								.hasKnownStatus(SUCCESS).logged()
				).then(
						getAliasedAccountInfo(alias)
								.has(accountWith().memo(memo))
				);
	}

	private HapiApiSpec usdFeeAsExpectedForUpdatingAlias() {
		double baseFee = 0.00022;
		double ed25519AliasUpdatePrice = 0.00013;
		double plusED25519AliasFee = baseFee + ed25519AliasUpdatePrice;

		final var baseTxn = "baseTxn";
		final var plusAliasTxn = "plusAliasTxn";

		AtomicLong expiration = new AtomicLong();
		return defaultHapiSpec("usdFeeAsExpectedForUpdatingAlias")
				.given(
						newKeyNamed("key").shape(SIMPLE),
						newKeyNamed("alias").logged(),
						cryptoCreate("payer")
								.key("key")
								.balance(1_000 * ONE_HBAR),
						cryptoCreate("canonicalAccount")
								.key("key")
								.balance(100 * ONE_HBAR)
								.autoRenewSecs(THREE_MONTHS_IN_SECONDS)
								.blankMemo()
								.payingWith("payer"),
						cryptoCreate("ed25519AliasToBeUpdatedAccount")
								.key("key")
								.balance(100 * ONE_HBAR)
								.autoRenewSecs(THREE_MONTHS_IN_SECONDS)
								.blankMemo()
								.payingWith("payer"),
						cryptoCreate("ecdsaAliasToBeUpdatedAccount")
								.key("key")
								.balance(100 * ONE_HBAR)
								.autoRenewSecs(THREE_MONTHS_IN_SECONDS)
								.blankMemo()
								.payingWith("payer"),
						getAccountInfo("canonicalAccount")
								.exposingExpiry(expiration::set)
				)
				.when(
						sourcing(() ->
								cryptoUpdate("canonicalAccount")
										.payingWith("canonicalAccount")
										.expiring(expiration.get() + THREE_MONTHS_IN_SECONDS)
										.blankMemo()
										.via(baseTxn)
						),
						// Fees for updating alias
						cryptoUpdate("ed25519AliasToBeUpdatedAccount")
								.payingWith("ed25519AliasToBeUpdatedAccount")
								.blankMemo()
								.newAlias("alias")
								.signedBy("alias", "ed25519AliasToBeUpdatedAccount")
								.via(plusAliasTxn).logged(),
						cryptoUpdate("ecdsaAliasToBeUpdatedAccount")
								.payingWith("ecdsaAliasToBeUpdatedAccount")
								.blankMemo()
								.newAlias("alias")
								.signedBy("alias", "ecdsaAliasToBeUpdatedAccount")
								.via(plusAliasTxn).logged()
				)
				.then(
						validateChargedUsd(baseTxn, baseFee),
						validateChargedUsd(plusAliasTxn, plusED25519AliasFee)
				);
	}

	private HapiApiSpec usdFeeAsExpected() {
		double autoAssocSlotPrice = 0.0018;
		double baseFee = 0.00022;
		double plusOneSlotFee = baseFee + autoAssocSlotPrice;
		double plusTenSlotsFee = baseFee + 10 * autoAssocSlotPrice;

		final var baseTxn = "baseTxn";
		final var plusOneTxn = "plusOneTxn";
		final var plusTenTxn = "plusTenTxn";

		AtomicLong expiration = new AtomicLong();
		return defaultHapiSpec("UsdFeeAsExpectedCryptoUpdate")
				.given(
						newKeyNamed("key").shape(SIMPLE),
						cryptoCreate("payer")
								.key("key")
								.balance(1_000 * ONE_HBAR),
						cryptoCreate("canonicalAccount")
								.key("key")
								.balance(100 * ONE_HBAR)
								.autoRenewSecs(THREE_MONTHS_IN_SECONDS)
								.blankMemo()
								.payingWith("payer"),
						cryptoCreate("autoAssocTarget")
								.key("key")
								.balance(100 * ONE_HBAR)
								.autoRenewSecs(THREE_MONTHS_IN_SECONDS)
								.blankMemo()
								.payingWith("payer"),
						getAccountInfo("canonicalAccount")
								.exposingExpiry(expiration::set)
				)
				.when(
						sourcing(() ->
								cryptoUpdate("canonicalAccount")
										.payingWith("canonicalAccount")
										.expiring(expiration.get() + THREE_MONTHS_IN_SECONDS)
										.blankMemo()
										.via(baseTxn)
						),
						cryptoUpdate("autoAssocTarget")
								.payingWith("autoAssocTarget")
								.blankMemo()
								.maxAutomaticAssociations(1)
								.via(plusOneTxn),
						cryptoUpdate("autoAssocTarget")
								.payingWith("autoAssocTarget")
								.blankMemo()
								.maxAutomaticAssociations(11)
								.via(plusTenTxn)
				)
				.then(
						validateChargedUsd(baseTxn, baseFee),
						validateChargedUsd(plusOneTxn, plusOneSlotFee),
						validateChargedUsd(plusTenTxn, plusTenSlotsFee)
				);
	}

	private HapiApiSpec updateFailsWithInvalidMaxAutoAssociations() {
		final int tokenAssociations_restrictedNetwork = 10;
		final int tokenAssociations_adventurousNetwork = 1_000;
		final int originalMax = 2;
		final int newBadMax = originalMax - 1;
		final int newGoodMax = originalMax + 1;
		final String tokenA = "tokenA";
		final String tokenB = "tokenB";
		final String firstUser = "firstUser";
		final String treasury = "treasury";
		final String tokenAcreateTxn = "tokenACreate";
		final String tokenBcreateTxn = "tokenBCreate";
		final String transferAToFU = "transferAToFU";
		final String transferBToFU = "transferBToFU";

		return defaultHapiSpec("UpdateFailsWithInvalidMaxAutoAssociations")
				.given(
						fileUpdate(APP_PROPERTIES)
								.payingWith(ADDRESS_BOOK_CONTROL)
								.overridingProps(
										Map.of("tokens.maxPerAccount", "" + tokenAssociations_restrictedNetwork)),
						cryptoCreate(treasury)
								.balance(ONE_HUNDRED_HBARS),
						cryptoCreate(firstUser)
								.balance(ONE_HBAR)
								.maxAutomaticTokenAssociations(originalMax),
						tokenCreate(tokenA)
								.tokenType(TokenType.FUNGIBLE_COMMON)
								.initialSupply(Long.MAX_VALUE)
								.treasury(treasury)
								.via(tokenAcreateTxn),
						getTxnRecord(tokenAcreateTxn)
								.hasNewTokenAssociation(tokenA, treasury),
						tokenCreate(tokenB)
								.tokenType(TokenType.FUNGIBLE_COMMON)
								.initialSupply(Long.MAX_VALUE)
								.treasury(treasury)
								.via(tokenBcreateTxn),
						getTxnRecord(tokenBcreateTxn)
								.hasNewTokenAssociation(tokenB, treasury)
				)
				.when(
						cryptoTransfer(moving(1, tokenA).between(treasury, firstUser))
								.via(transferAToFU),
						getTxnRecord(transferAToFU)
								.hasNewTokenAssociation(tokenA, firstUser),
						cryptoTransfer(moving(1, tokenB).between(treasury, firstUser))
								.via(transferBToFU),
						getTxnRecord(transferBToFU)
								.hasNewTokenAssociation(tokenB, firstUser)
				)
				.then(
						getAccountInfo(firstUser)
								.hasAlreadyUsedAutomaticAssociations(originalMax)
								.hasMaxAutomaticAssociations(originalMax),
						cryptoUpdate(firstUser)
								.maxAutomaticAssociations(newBadMax)
								.hasKnownStatus(EXISTING_AUTOMATIC_ASSOCIATIONS_EXCEED_GIVEN_LIMIT),
						cryptoUpdate(firstUser)
								.maxAutomaticAssociations(newGoodMax),
						cryptoUpdate(firstUser)
								.maxAutomaticAssociations(tokenAssociations_restrictedNetwork + 1)
								.hasKnownStatus(REQUESTED_NUM_AUTOMATIC_ASSOCIATIONS_EXCEEDS_ASSOCIATION_LIMIT),
						fileUpdate(APP_PROPERTIES)
								.payingWith(ADDRESS_BOOK_CONTROL)
								.overridingProps(
										Map.of("tokens.maxPerAccount", "" + tokenAssociations_adventurousNetwork))
				);
	}

	private HapiApiSpec updateFailsWithOverlyLongLifetime() {
		final var smallBuffer = 12_345L;
		final var excessiveExpiry = defaultMaxLifetime + Instant.now().getEpochSecond() + smallBuffer;
		return defaultHapiSpec("UpdateFailsWithOverlyLongLifetime")
				.given(
						cryptoCreate(TARGET_ACCOUNT)
				).when().then(
						cryptoUpdate(TARGET_ACCOUNT)
								.expiring(excessiveExpiry)
								.hasKnownStatus(INVALID_EXPIRATION_TIME)
				);
	}

	private HapiApiSpec sysAccountKeyUpdateBySpecialWontNeedNewKeyTxnSign() {
		String sysAccount = "0.0.977";
		String randomAccount = "randomAccount";
		String firstKey = "firstKey";
		String secondKey = "secondKey";

		return defaultHapiSpec("sysAccountKeyUpdateBySpecialWontNeedNewKeyTxnSign")
				.given(
						newKeyNamed(firstKey).shape(SIMPLE),
						newKeyNamed(secondKey).shape(SIMPLE)
				)
				.when(
						cryptoCreate(randomAccount)
								.key(firstKey)
				)
				.then(
						cryptoUpdate(sysAccount)
								.key(secondKey)
								.signedBy(GENESIS)
								.payingWith(GENESIS)
								.hasKnownStatus(SUCCESS)
								.logged(),
						cryptoUpdate(randomAccount)
								.key(secondKey)
								.signedBy(firstKey)
								.payingWith(GENESIS)
								.hasPrecheck(INVALID_SIGNATURE)
				);
	}

	private HapiApiSpec canUpdateMemo() {
		String firstMemo = "First";
		String secondMemo = "Second";
		return defaultHapiSpec("CanUpdateMemo")
				.given(
						cryptoCreate(TARGET_ACCOUNT)
								.balance(0L)
								.entityMemo(firstMemo)
				).when(
						cryptoUpdate(TARGET_ACCOUNT)
								.entityMemo(ZERO_BYTE_MEMO)
								.hasPrecheck(INVALID_ZERO_BYTE_IN_STRING),
						cryptoUpdate(TARGET_ACCOUNT)
								.entityMemo(secondMemo)
				).then(
						getAccountInfo(TARGET_ACCOUNT)
								.has(accountWith().memo(secondMemo))
				);
	}

	private HapiApiSpec updateWithUniqueSigs() {
		return defaultHapiSpec("UpdateWithUniqueSigs")
				.given(
						newKeyNamed(TARGET_KEY).shape(TWO_LEVEL_THRESH).labels(OVERLAPPING_KEYS),
						cryptoCreate(TARGET_ACCOUNT).key(TARGET_KEY)
				).when().then(
						cryptoUpdate(TARGET_ACCOUNT)
								.sigControl(forKey(TARGET_KEY, ENOUGH_UNIQUE_SIGS))
								.receiverSigRequired(true)
				);
	}

	private HapiApiSpec updateWithOneEffectiveSig() {
		KeyLabel ONE_UNIQUE_KEY = complex(
				complex("X", "X", "X", "X", "X", "X", "X"),
				complex("X", "X", "X", "X", "X", "X", "X"));
		SigControl SINGLE_SIG = KeyShape.threshSigs(2,
				KeyShape.threshSigs(1, OFF, OFF, OFF, OFF, OFF, OFF, OFF),
				KeyShape.threshSigs(3, OFF, OFF, OFF, ON, OFF, OFF, OFF));

		return defaultHapiSpec("UpdateWithOneEffectiveSig")
				.given(
						newKeyNamed("repeatingKey").shape(TWO_LEVEL_THRESH).labels(ONE_UNIQUE_KEY),
						cryptoCreate(TARGET_ACCOUNT).key("repeatingKey").balance(1_000_000_000L)
				).when().then(
						cryptoUpdate(TARGET_ACCOUNT)
								.sigControl(forKey("repeatingKey", SINGLE_SIG))
								.receiverSigRequired(true)
								.hasKnownStatus(SUCCESS)
				);
	}

	private HapiApiSpec updateWithOverlappingSigs() {
		return defaultHapiSpec("UpdateWithOverlappingSigs")
				.given(
						newKeyNamed(TARGET_KEY).shape(TWO_LEVEL_THRESH).labels(OVERLAPPING_KEYS),
						cryptoCreate(TARGET_ACCOUNT).key(TARGET_KEY)
				).when().then(
						cryptoUpdate(TARGET_ACCOUNT)
								.sigControl(forKey(TARGET_KEY, ENOUGH_OVERLAPPING_SIGS))
								.receiverSigRequired(true)
								.hasKnownStatus(SUCCESS)
				);
	}

	private HapiApiSpec updateFailsWithContractKey() {
		return defaultHapiSpec("UpdateFailsWithContractKey")
				.given(
						cryptoCreate(TARGET_ACCOUNT)
				).when().then(
						cryptoUpdate(TARGET_ACCOUNT)
								.usingContractKey()
								.hasKnownStatus(INVALID_SIGNATURE)
				);
	}

	private HapiApiSpec updateFailsWithInsufficientSigs() {
		return defaultHapiSpec("UpdateFailsWithInsufficientSigs")
				.given(
						newKeyNamed(TARGET_KEY).shape(TWO_LEVEL_THRESH).labels(OVERLAPPING_KEYS),
						cryptoCreate(TARGET_ACCOUNT).key(TARGET_KEY)
				).when().then(
						cryptoUpdate(TARGET_ACCOUNT)
								.sigControl(forKey(TARGET_KEY, NOT_ENOUGH_UNIQUE_SIGS))
								.receiverSigRequired(true)
								.hasKnownStatus(INVALID_SIGNATURE)
				);
	}


	private HapiApiSpec cannotSetThresholdNegative() {
		return defaultHapiSpec("CannotSetThresholdNegative")
				.given(
						cryptoCreate("testAccount")
				).when().then(
						cryptoUpdate("testAccount")
								.sendThreshold(-1L)
				);
	}

	private HapiApiSpec updateFailsIfMissingSigs() {
		SigControl origKeySigs = KeyShape.threshSigs(3, ON, ON, KeyShape.threshSigs(1, OFF, ON));
		SigControl updKeySigs = KeyShape.listSigs(ON, OFF, KeyShape.threshSigs(1, ON, OFF, OFF, OFF));

		return defaultHapiSpec("UpdateFailsIfMissingSigs")
				.given(
						newKeyNamed("origKey").shape(origKeySigs),
						newKeyNamed("updKey").shape(updKeySigs)
				).when(
						cryptoCreate("testAccount")
								.receiverSigRequired(true)
								.key("origKey")
								.sigControl(forKey("origKey", origKeySigs))
				).then(
						cryptoUpdate("testAccount")
								.key("updKey")
								.sigControl(
										forKey("testAccount", origKeySigs),
										forKey("updKey", updKeySigs))
								.hasKnownStatus(INVALID_SIGNATURE)
				);
	}

	private HapiApiSpec updateWithEmptyKeyFails() {
		SigControl origKeySigs = KeyShape.SIMPLE;
		SigControl updKeySigs = threshOf(0, 0);

		return defaultHapiSpec("UpdateWithEmptyKey")
				.given(
						newKeyNamed("origKey").shape(origKeySigs),
						newKeyNamed("updKey").shape(updKeySigs)
				).when(
						cryptoCreate("testAccount")
								.key("origKey")
				).then(
						cryptoUpdate("testAccount")
								.key("updKey")
								.hasPrecheck(BAD_ENCODING)
				);
	}

	@Override
	protected Logger getResultsLogger() {
		return log;
	}
}<|MERGE_RESOLUTION|>--- conflicted
+++ resolved
@@ -126,13 +126,8 @@
 						usdFeeAsExpectedForUpdatingAlias(),
 						canUpdateUsingAlias(),
 						canUpdateProxyUsingAlias(),
-<<<<<<< HEAD
-						failsWhenInvalidAliasedIdGiven(),
-						invalidProxyAliasFails(),
-=======
 				        failsWhenInvalidAliasedIdGiven(),
 				        invalidProxyAliasFails(),
->>>>>>> fa7ea01f
 						canUpdateIfAliasNotPresent(),
 						failsUpdatingAliasIfPresent(),
 						failsUpdatingNonPrimitiveKeyAlias()
