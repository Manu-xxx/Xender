/*
 * Copyright (C) 2020-2022 Hedera Hashgraph, LLC
 *
 * Licensed under the Apache License, Version 2.0 (the "License");
 * you may not use this file except in compliance with the License.
 * You may obtain a copy of the License at
 *
 *      http://www.apache.org/licenses/LICENSE-2.0
 *
 * Unless required by applicable law or agreed to in writing, software
 * distributed under the License is distributed on an "AS IS" BASIS,
 * WITHOUT WARRANTIES OR CONDITIONS OF ANY KIND, either express or implied.
 * See the License for the specific language governing permissions and
 * limitations under the License.
 */
package com.hedera.services.bdd.spec.transactions.crypto;

import static com.hedera.services.bdd.spec.keys.KeyFactory.KeyType;
import static com.hedera.services.bdd.spec.transactions.TxnFactory.bannerWith;
import static com.hedera.services.bdd.spec.transactions.TxnUtils.asId;
import static com.hedera.services.bdd.spec.transactions.TxnUtils.netOf;
import static com.hedera.services.bdd.spec.transactions.TxnUtils.suFrom;
import static com.hederahashgraph.api.proto.java.ResponseCodeEnum.SUCCESS;

import com.esaulpaugh.headlong.abi.Address;
import com.google.common.base.MoreObjects;
import com.google.protobuf.ByteString;
import com.hedera.node.app.hapi.fees.usage.BaseTransactionMeta;
import com.hedera.node.app.hapi.fees.usage.crypto.CryptoCreateMeta;
import com.hedera.node.app.hapi.fees.usage.state.UsageAccumulator;
import com.hedera.node.app.hapi.utils.fee.SigValueObj;
import com.hedera.services.bdd.spec.HapiPropertySource;
import com.hedera.services.bdd.spec.HapiSpec;
import com.hedera.services.bdd.spec.fees.AdapterUtils;
import com.hedera.services.bdd.spec.keys.SigControl;
import com.hedera.services.bdd.spec.transactions.HapiTxnOp;
import com.hedera.services.bdd.spec.transactions.contract.HapiParserUtil;
import com.hederahashgraph.api.proto.java.AccountID;
import com.hederahashgraph.api.proto.java.CryptoCreateTransactionBody;
import com.hederahashgraph.api.proto.java.Duration;
import com.hederahashgraph.api.proto.java.FeeData;
import com.hederahashgraph.api.proto.java.HederaFunctionality;
import com.hederahashgraph.api.proto.java.Key;
import com.hederahashgraph.api.proto.java.TokenID;
import com.hederahashgraph.api.proto.java.Transaction;
import com.hederahashgraph.api.proto.java.TransactionBody;
import com.hederahashgraph.api.proto.java.TransactionResponse;
import java.util.Arrays;
import java.util.List;
import java.util.Optional;
import java.util.function.Consumer;
import java.util.function.Function;
import org.apache.logging.log4j.LogManager;
import org.apache.logging.log4j.Logger;

public class HapiCryptoCreate extends HapiTxnOp<HapiCryptoCreate> {
    static final Logger log = LogManager.getLogger(HapiCryptoCreate.class);

    private Key key;
    /**
     * when create account were used as an account, whether perform auto recharge when receiving
     * insufficient payer or insufficient transaction fee precheck
     */
    private boolean recharging = false;

    private boolean advertiseCreation = false;
    private boolean forgettingEverything = false;
    /** The time window (unit of second) of not doing another recharge if just recharged recently */
    private Optional<Integer> rechargeWindow = Optional.empty();

    private final String account;
    private Optional<Long> sendThresh = Optional.empty();
    private Optional<Long> receiveThresh = Optional.empty();
    private Optional<Long> initialBalance = Optional.empty();
    private Optional<Long> autoRenewDurationSecs = Optional.empty();
    private Optional<AccountID> proxy = Optional.empty();
    private Optional<Boolean> receiverSigRequired = Optional.empty();
    private Optional<String> keyName = Optional.empty();
    private Optional<String> entityMemo = Optional.empty();
    private Optional<KeyType> keyType = Optional.empty();
    private Optional<SigControl> keyShape = Optional.empty();
    private Optional<Function<HapiSpec, Long>> balanceFn = Optional.empty();
    private Optional<Integer> maxAutomaticTokenAssociations = Optional.empty();
    private Optional<Consumer<AccountID>> newAccountIdObserver = Optional.empty();
    private final Optional<Consumer<TokenID>> newTokenIdObserver = Optional.empty();
    private Optional<String> stakedAccountId = Optional.empty();
    private Optional<Long> stakedNodeId = Optional.empty();
    private boolean isDeclinedReward = false;
    private Optional<ByteString> alias = Optional.empty();
<<<<<<< HEAD
    private Optional<ByteString> evmAddress = Optional.empty();
=======
    private Consumer<Address> addressObserver;
>>>>>>> eb8e150d

    @Override
    public HederaFunctionality type() {
        return HederaFunctionality.CryptoCreate;
    }

    @Override
    protected Key lookupKey(final HapiSpec spec, final String name) {
        return name.equals(account) ? key : spec.registry().getKey(name);
    }

    public HapiCryptoCreate exposingCreatedIdTo(final Consumer<AccountID> newAccountIdObserver) {
        this.newAccountIdObserver = Optional.of(newAccountIdObserver);
        return this;
    }

    public HapiCryptoCreate exposingEvmAddressTo(final Consumer<Address> addressObserver) {
        this.addressObserver = addressObserver;
        return this;
    }

    public HapiCryptoCreate advertisingCreation() {
        advertiseCreation = true;
        return this;
    }

    public HapiCryptoCreate rememberingNothing() {
        forgettingEverything = true;
        return this;
    }

    public HapiCryptoCreate(final String account) {
        this.account = account;
    }

    public HapiCryptoCreate entityMemo(final String memo) {
        entityMemo = Optional.of(memo);
        return this;
    }

    public HapiCryptoCreate sendThreshold(final Long amount) {
        sendThresh = Optional.of(amount);
        return this;
    }

    public HapiCryptoCreate autoRenewSecs(final long time) {
        autoRenewDurationSecs = Optional.of(time);
        return this;
    }

    public HapiCryptoCreate receiveThreshold(final Long amount) {
        receiveThresh = Optional.of(amount);
        return this;
    }

    public HapiCryptoCreate receiverSigRequired(final boolean isRequired) {
        receiverSigRequired = Optional.of(isRequired);
        return this;
    }

    public HapiCryptoCreate balance(final Long amount) {
        initialBalance = Optional.of(amount);
        return this;
    }

    public HapiCryptoCreate maxAutomaticTokenAssociations(final int max) {
        maxAutomaticTokenAssociations = Optional.of(max);
        return this;
    }

    public HapiCryptoCreate balance(final Function<HapiSpec, Long> fn) {
        balanceFn = Optional.of(fn);
        return this;
    }

    public HapiCryptoCreate key(final String name) {
        keyName = Optional.of(name);
        return this;
    }

    public HapiCryptoCreate key(final Key key) {
        this.key = key;
        return this;
    }

    public HapiCryptoCreate keyType(final KeyType type) {
        keyType = Optional.of(type);
        return this;
    }

    public HapiCryptoCreate withRecharging() {
        recharging = true;
        return this;
    }

    public HapiCryptoCreate rechargeWindow(final int window) {
        rechargeWindow = Optional.of(window);
        return this;
    }

    public HapiCryptoCreate keyShape(final SigControl controller) {
        keyShape = Optional.of(controller);
        return this;
    }

    public HapiCryptoCreate proxy(final String idLit) {
        proxy = Optional.of(HapiPropertySource.asAccount(idLit));
        return this;
    }

    public HapiCryptoCreate stakedAccountId(final String idLit) {
        stakedAccountId = Optional.of(idLit);
        return this;
    }

    public HapiCryptoCreate stakedNodeId(final long idLit) {
        stakedNodeId = Optional.of(idLit);
        return this;
    }

    public HapiCryptoCreate declinedReward(final boolean isDeclined) {
        isDeclinedReward = isDeclined;
        return this;
    }

    public HapiCryptoCreate alias(final ByteString alias) {
        this.alias = Optional.of(alias);
        return this;
    }

    public HapiCryptoCreate evmAddress(final ByteString evmAddress) {
        this.evmAddress = Optional.of(evmAddress);
        return this;
    }

    @Override
    protected HapiCryptoCreate self() {
        return this;
    }

    @Override
    protected long feeFor(final HapiSpec spec, final Transaction txn, final int numPayerKeys)
            throws Throwable {
        return spec.fees()
                .forActivityBasedOp(
                        HederaFunctionality.CryptoCreate, this::usageEstimate, txn, numPayerKeys);
    }

    private FeeData usageEstimate(final TransactionBody txn, final SigValueObj svo) {
        final var baseMeta = new BaseTransactionMeta(txn.getMemoBytes().size(), 0);
        final var opMeta = new CryptoCreateMeta(txn.getCryptoCreateAccount());
        final var accumulator = new UsageAccumulator();
        cryptoOpsUsage.cryptoCreateUsage(suFrom(svo), baseMeta, opMeta, accumulator);
        return AdapterUtils.feeDataFrom(accumulator);
    }

    @Override
    protected Consumer<TransactionBody.Builder> opBodyDef(final HapiSpec spec) throws Throwable {
        key =
                key != null
                        ? key
                        : netOf(
                                spec,
                                keyName,
                                keyShape,
                                keyType,
                                Optional.of(this::effectiveKeyGen));
        final long amount = balanceFn.map(fn -> fn.apply(spec)).orElse(initialBalance.orElse(-1L));
        initialBalance = (amount >= 0) ? Optional.of(amount) : Optional.empty();
        final CryptoCreateTransactionBody opBody =
                spec.txns()
                        .<CryptoCreateTransactionBody, CryptoCreateTransactionBody.Builder>body(
                                CryptoCreateTransactionBody.class,
                                b -> {
                                    if (alias.isPresent() || evmAddress.isPresent()) {
                                        keyName.ifPresent(s -> b.setKey(spec.registry().getKey(s)));
                                        alias.ifPresent(b::setAlias);
                                        evmAddress.ifPresent(b::setEvmAddress);
                                    } else {
                                        b.setKey(key);
                                    }
                                    if (unknownFieldLocation == UnknownFieldLocation.OP_BODY) {
                                        b.setUnknownFields(nonEmptyUnknownFields());
                                    }

                                    proxy.ifPresent(b::setProxyAccountID);
                                    entityMemo.ifPresent(b::setMemo);
                                    sendThresh.ifPresent(b::setSendRecordThreshold);
                                    receiveThresh.ifPresent(b::setReceiveRecordThreshold);
                                    initialBalance.ifPresent(b::setInitialBalance);
                                    receiverSigRequired.ifPresent(b::setReceiverSigRequired);
                                    autoRenewDurationSecs.ifPresent(
                                            s ->
                                                    b.setAutoRenewPeriod(
                                                            Duration.newBuilder()
                                                                    .setSeconds(s)
                                                                    .build()));
                                    maxAutomaticTokenAssociations.ifPresent(
                                            b::setMaxAutomaticTokenAssociations);

                                    if (stakedAccountId.isPresent()) {
                                        b.setStakedAccountId(asId(stakedAccountId.get(), spec));
                                    } else if (stakedNodeId.isPresent()) {
                                        b.setStakedNodeId(stakedNodeId.get());
                                    }
                                    b.setDeclineReward(isDeclinedReward);
                                });
        return b -> b.setCryptoCreateAccount(opBody);
    }

    @Override
    protected List<Function<HapiSpec, Key>> defaultSigners() {
        return Arrays.asList(spec -> spec.registry().getKey(effectivePayer(spec)), ignore -> key);
    }

    @Override
    protected Function<Transaction, TransactionResponse> callToUse(final HapiSpec spec) {
        return spec.clients().getCryptoSvcStub(targetNodeFor(spec), useTls)::createAccount;
    }

    @Override
    protected void updateStateOf(final HapiSpec spec) {
        if (actualStatus != SUCCESS || forgettingEverything) {
            return;
        }
        final var createdAccountId = lastReceipt.getAccountID();
        final var createdTokenId = lastReceipt.getTokenID();
        if (recharging) {
            spec.registry()
                    .setRecharging(account, initialBalance.orElse(spec.setup().defaultBalance()));
            if (rechargeWindow.isPresent()) {
                spec.registry().setRechargingWindow(account, rechargeWindow.get());
            }
        }
        spec.registry().saveKey(account, key);
        spec.registry().saveAccountId(account, createdAccountId);
        newAccountIdObserver.ifPresent(obs -> obs.accept(createdAccountId));
        newTokenIdObserver.ifPresent(obs -> obs.accept(createdTokenId));
        receiverSigRequired.ifPresent(r -> spec.registry().saveSigRequirement(account, r));
        Optional.ofNullable(addressObserver)
                .ifPresent(obs -> obs.accept(HapiParserUtil.evmAddressFromSecp256k1Key(key)));

        if (advertiseCreation) {
            final String banner =
                    "\n\n"
                            + bannerWith(
                                    String.format(
                                            "Created account '%s' with id '0.0.%d'.",
                                            account, lastReceipt.getAccountID().getAccountNum()));
            log.info(banner);
        }
    }

    @Override
    protected MoreObjects.ToStringHelper toStringHelper() {
        final MoreObjects.ToStringHelper helper = super.toStringHelper().add("account", account);
        keyType.ifPresent(kt -> helper.add("keyType", kt));
        initialBalance.ifPresent(b -> helper.add("balance", b));
        Optional.ofNullable(lastReceipt)
                .ifPresent(
                        receipt -> {
                            if (receipt.getAccountID().getAccountNum() != 0) {
                                helper.add("created", receipt.getAccountID().getAccountNum());
                            }
                        });
        return helper;
    }

    public long numOfCreatedAccount() {
        return Optional.ofNullable(lastReceipt)
                .map(receipt -> receipt.getAccountID().getAccountNum())
                .orElse(-1L);
    }
}<|MERGE_RESOLUTION|>--- conflicted
+++ resolved
@@ -87,11 +87,8 @@
     private Optional<Long> stakedNodeId = Optional.empty();
     private boolean isDeclinedReward = false;
     private Optional<ByteString> alias = Optional.empty();
-<<<<<<< HEAD
     private Optional<ByteString> evmAddress = Optional.empty();
-=======
     private Consumer<Address> addressObserver;
->>>>>>> eb8e150d
 
     @Override
     public HederaFunctionality type() {
@@ -332,7 +329,17 @@
         newTokenIdObserver.ifPresent(obs -> obs.accept(createdTokenId));
         receiverSigRequired.ifPresent(r -> spec.registry().saveSigRequirement(account, r));
         Optional.ofNullable(addressObserver)
-                .ifPresent(obs -> obs.accept(HapiParserUtil.evmAddressFromSecp256k1Key(key)));
+                .ifPresent(
+                        obs ->
+                                evmAddress.ifPresentOrElse(
+                                        address ->
+                                                obs.accept(
+                                                        HapiParserUtil.asHeadlongAddress(
+                                                                address.toByteArray())),
+                                        () ->
+                                                obs.accept(
+                                                        HapiParserUtil.evmAddressFromSecp256k1Key(
+                                                                key))));
 
         if (advertiseCreation) {
             final String banner =
