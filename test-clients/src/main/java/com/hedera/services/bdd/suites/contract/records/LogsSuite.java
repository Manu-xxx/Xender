package com.hedera.services.bdd.suites.contract.records;

/*-
 * ‌
 * Hedera Services Test Clients
 * ​
 * Copyright (C) 2018 - 2021 Hedera Hashgraph, LLC
 * ​
 * Licensed under the Apache License, Version 2.0 (the "License");
 * you may not use this file except in compliance with the License.
 * You may obtain a copy of the License at
 *
 *      http://www.apache.org/licenses/LICENSE-2.0
 *
 * Unless required by applicable law or agreed to in writing, software
 * distributed under the License is distributed on an "AS IS" BASIS,
 * WITHOUT WARRANTIES OR CONDITIONS OF ANY KIND, either express or implied.
 * See the License for the specific language governing permissions and
 * limitations under the License.
 * ‍
 */

import com.hedera.services.bdd.spec.HapiApiSpec;
import com.hedera.services.bdd.spec.utilops.UtilVerbs;
import com.hedera.services.bdd.suites.HapiApiSuite;
import org.apache.logging.log4j.LogManager;
import org.apache.logging.log4j.Logger;

import java.util.List;

import static com.hedera.services.bdd.spec.HapiApiSpec.defaultHapiSpec;
import static com.hedera.services.bdd.spec.assertions.AssertUtils.inOrder;
import static com.hedera.services.bdd.spec.assertions.ContractFnResultAsserts.resultWith;
import static com.hedera.services.bdd.spec.assertions.ContractLogAsserts.logWith;
import static com.hedera.services.bdd.spec.assertions.TransactionRecordAsserts.recordWith;
import static com.hedera.services.bdd.spec.queries.QueryVerbs.getTxnRecord;
import static com.hedera.services.bdd.spec.transactions.TxnVerbs.contractCall;
import static com.hedera.services.bdd.spec.transactions.TxnVerbs.newContractCreate;
import static com.hedera.services.bdd.spec.transactions.TxnVerbs.newFileCreate;
import static com.hedera.services.bdd.suites.contract.Utils.eventSignatureOf;
import static com.hedera.services.bdd.suites.contract.Utils.parsedToByteString;

public class LogsSuite extends HapiApiSuite {

	private static final Logger log = LogManager.getLogger(LogsSuite.class);
	private static final String CONTRACT = "Logs";

	public static void main(String... args) {
		new LogsSuite().runSuiteAsync();
	}

	@Override
	protected Logger getResultsLogger() {
		return log;
	}

	@Override
	public List<HapiApiSpec> getSpecsInSuite() {
		return List.of(
				log0Works(),
				log1Works(),
				log2Works(),
				log3Works(),
				log4Works()
		);
	}

	private HapiApiSpec log0Works() {
		return defaultHapiSpec("log0Works")
				.given(
						UtilVerbs.overriding("contracts.maxRefundPercentOfGasLimit", "100"),
						newFileCreate(CONTRACT),
						newContractCreate(CONTRACT)
				).when(
						contractCall(CONTRACT, "log0", 15).via("log0")
				).then(
						getTxnRecord("log0").logged().hasPriority(
								recordWith().contractCallResult(
										resultWith().logs(
												inOrder(logWith().noTopics().longValue(15))
										).gasUsed(22_285))),
						UtilVerbs.resetAppPropertiesTo("src/main/resource/bootstrap.properties"));
	}

	private HapiApiSpec log1Works() {
		return defaultHapiSpec("log1Works")
				.given(
<<<<<<< HEAD
						newFileCreate(CONTRACT),
						newContractCreate(CONTRACT)
=======
						UtilVerbs.overriding("contracts.maxRefundPercentOfGasLimit", "100"),

						fileCreate("logs").path(ContractResources.LOGS),
						contractCreate("logsContract").bytecode("logs")
>>>>>>> a99b9942
				).when(
						contractCall(CONTRACT, "log1", 15).via("log1")
				).then(
						getTxnRecord("log1").logged().hasPriority(recordWith().contractCallResult(resultWith()
								.logs(inOrder(logWith().noData().withTopicsInOrder(
										List.of(
												eventSignatureOf("Log1(uint256)"),
												parsedToByteString(15))))
								).gasUsed(22_583))),
						UtilVerbs.resetAppPropertiesTo("src/main/resource/bootstrap.properties"));
	}

	private HapiApiSpec log2Works() {
		return defaultHapiSpec("log2Works")
				.given(
<<<<<<< HEAD
						newFileCreate(CONTRACT),
						newContractCreate(CONTRACT)
=======
						UtilVerbs.overriding("contracts.maxRefundPercentOfGasLimit", "100"),
						fileCreate("logs").path(ContractResources.LOGS),
						contractCreate("logsContract").bytecode("logs")
>>>>>>> a99b9942
				).when(
						contractCall(CONTRACT, "log2", 1, 2).via("log2")
				).then(
						getTxnRecord("log2").logged().hasPriority(
								recordWith().contractCallResult(
										resultWith().logs(inOrder(logWith().noData().withTopicsInOrder(
												List.of(
														eventSignatureOf("Log2(uint256,uint256)"),
														parsedToByteString(1),
														parsedToByteString(2))))
										).gasUsed(23_112))),
						UtilVerbs.resetAppPropertiesTo("src/main/resource/bootstrap.properties"));
	}

	private HapiApiSpec log3Works() {
		return defaultHapiSpec("log3Works")
				.given(
<<<<<<< HEAD
						newFileCreate(CONTRACT),
						newContractCreate(CONTRACT)
=======
						UtilVerbs.overriding("contracts.maxRefundPercentOfGasLimit", "100"),
						fileCreate("logs").path(ContractResources.LOGS),
						contractCreate("logsContract").bytecode("logs")
>>>>>>> a99b9942
				).when(
						contractCall(CONTRACT, "log3", 1, 2, 3).via("log3")
				).then(
						getTxnRecord("log3").logged().hasPriority(
								recordWith().contractCallResult(
										resultWith().logs(inOrder(logWith().noData().withTopicsInOrder(
												List.of(
														eventSignatureOf("Log3(uint256,uint256,uint256)"),
														parsedToByteString(1),
														parsedToByteString(2),
														parsedToByteString(3))))
										).gasUsed(23_638))),
						UtilVerbs.resetAppPropertiesTo("src/main/resource/bootstrap.properties"));
	}

	private HapiApiSpec log4Works() {
		return defaultHapiSpec("log4Works")
				.given(
<<<<<<< HEAD
						newFileCreate(CONTRACT),
						newContractCreate(CONTRACT)
=======
						UtilVerbs.overriding("contracts.maxRefundPercentOfGasLimit", "100"),
						fileCreate("logs").path(ContractResources.LOGS),
						contractCreate("logsContract").bytecode("logs")
>>>>>>> a99b9942
				).when(
						contractCall(CONTRACT, "log4", 1, 2, 3, 4).via("log4")
				).then(
						getTxnRecord("log4").logged().hasPriority(
								recordWith().contractCallResult(
										resultWith().logs(inOrder(logWith().
												longValue(4)
												.withTopicsInOrder(
														List.of(
																eventSignatureOf("Log4(uint256,uint256,uint256," +
																		"uint256)"),
																parsedToByteString(1),
																parsedToByteString(2),
																parsedToByteString(3))))
										).gasUsed(24_294))),
						UtilVerbs.resetAppPropertiesTo("src/main/resource/bootstrap.properties"));
	}
}<|MERGE_RESOLUTION|>--- conflicted
+++ resolved
@@ -85,15 +85,9 @@
 	private HapiApiSpec log1Works() {
 		return defaultHapiSpec("log1Works")
 				.given(
-<<<<<<< HEAD
+						UtilVerbs.overriding("contracts.maxRefundPercentOfGasLimit", "100"),
 						newFileCreate(CONTRACT),
 						newContractCreate(CONTRACT)
-=======
-						UtilVerbs.overriding("contracts.maxRefundPercentOfGasLimit", "100"),
-
-						fileCreate("logs").path(ContractResources.LOGS),
-						contractCreate("logsContract").bytecode("logs")
->>>>>>> a99b9942
 				).when(
 						contractCall(CONTRACT, "log1", 15).via("log1")
 				).then(
@@ -109,14 +103,9 @@
 	private HapiApiSpec log2Works() {
 		return defaultHapiSpec("log2Works")
 				.given(
-<<<<<<< HEAD
+						UtilVerbs.overriding("contracts.maxRefundPercentOfGasLimit", "100"),
 						newFileCreate(CONTRACT),
 						newContractCreate(CONTRACT)
-=======
-						UtilVerbs.overriding("contracts.maxRefundPercentOfGasLimit", "100"),
-						fileCreate("logs").path(ContractResources.LOGS),
-						contractCreate("logsContract").bytecode("logs")
->>>>>>> a99b9942
 				).when(
 						contractCall(CONTRACT, "log2", 1, 2).via("log2")
 				).then(
@@ -134,14 +123,9 @@
 	private HapiApiSpec log3Works() {
 		return defaultHapiSpec("log3Works")
 				.given(
-<<<<<<< HEAD
+						UtilVerbs.overriding("contracts.maxRefundPercentOfGasLimit", "100"),
 						newFileCreate(CONTRACT),
 						newContractCreate(CONTRACT)
-=======
-						UtilVerbs.overriding("contracts.maxRefundPercentOfGasLimit", "100"),
-						fileCreate("logs").path(ContractResources.LOGS),
-						contractCreate("logsContract").bytecode("logs")
->>>>>>> a99b9942
 				).when(
 						contractCall(CONTRACT, "log3", 1, 2, 3).via("log3")
 				).then(
@@ -160,14 +144,9 @@
 	private HapiApiSpec log4Works() {
 		return defaultHapiSpec("log4Works")
 				.given(
-<<<<<<< HEAD
+						UtilVerbs.overriding("contracts.maxRefundPercentOfGasLimit", "100"),
 						newFileCreate(CONTRACT),
 						newContractCreate(CONTRACT)
-=======
-						UtilVerbs.overriding("contracts.maxRefundPercentOfGasLimit", "100"),
-						fileCreate("logs").path(ContractResources.LOGS),
-						contractCreate("logsContract").bytecode("logs")
->>>>>>> a99b9942
 				).when(
 						contractCall(CONTRACT, "log4", 1, 2, 3, 4).via("log4")
 				).then(
