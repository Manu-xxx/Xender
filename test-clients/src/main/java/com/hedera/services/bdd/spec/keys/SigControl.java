--- conflicted
+++ resolved
@@ -30,10 +30,7 @@
 import java.util.stream.IntStream;
 import java.util.stream.Stream;
 
-<<<<<<< HEAD
-=======
 import static com.hedera.services.bdd.spec.keys.SigControl.KeyAlgo.UNSPECIFIED;
->>>>>>> 8a1ae1ee
 import static com.hedera.services.bdd.spec.keys.SigControl.Nature.CONTRACT_ID;
 import static com.hedera.services.bdd.spec.keys.SigControl.Nature.DELEGATABLE_CONTRACT_ID;
 import static com.hedera.services.bdd.spec.keys.SigControl.Nature.SIG_OFF;
@@ -49,13 +46,10 @@
 	public enum Nature {
 		SIG_ON, SIG_OFF, LIST, THRESHOLD, CONTRACT_ID, DELEGATABLE_CONTRACT_ID
 	}
-<<<<<<< HEAD
-=======
 
 	public enum KeyAlgo {
 		UNSPECIFIED, ED25519, SECP256K1
 	}
->>>>>>> 8a1ae1ee
 
 	private final Nature nature;
 	private int threshold = -1;
@@ -73,13 +67,10 @@
 	public static final SigControl SECP256K1_OFF = new SigControl(SIG_OFF, KeyAlgo.SECP256K1);
 	public static final SigControl ANY = new SigControl(SIG_ON);
 
-<<<<<<< HEAD
-=======
 	public KeyAlgo keyAlgo() {
 		return keyAlgo;
 	}
 
->>>>>>> 8a1ae1ee
 	public String contract() {
 		return contract;
 	}
@@ -146,14 +137,11 @@
 		this.nature = nature;
 	}
 
-<<<<<<< HEAD
-=======
 	protected SigControl(Nature nature, KeyAlgo keyAlgo) {
 		this.nature = nature;
 		this.keyAlgo = keyAlgo;
 	}
 
->>>>>>> 8a1ae1ee
 	protected SigControl(final Nature nature, final String id) {
 		if (!isContract(nature)) {
 			throw new IllegalArgumentException("Contract " + id + " n/a to nature " + nature);
