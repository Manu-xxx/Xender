--- conflicted
+++ resolved
@@ -109,13 +109,8 @@
     private static final String DELEGATE_KEY = "tokenUpdateAsKeyDelegate";
     private static final String ACCOUNT_TO_ASSOCIATE = "account3";
     private static final String ACCOUNT_TO_ASSOCIATE_KEY = "associateKey";
-<<<<<<< HEAD
     public static final String UPDATE_TOKEN_WITH_ALL_FIELDS = "updateTokenWithAllFields";
     public static final String UPDATE_TOKEN_TREASURY = "updateTokenTreasury";
-    private final AtomicReference<TokenID> vanillaTokenID = new AtomicReference<>();
-    final AtomicReference<TokenID> nftToken = new AtomicReference<>();
-=======
->>>>>>> 2b87d46a
     private static final String CUSTOM_NAME = "customName";
     private static final String CUSTOM_SYMBOL = "Ω";
     private static final String CUSTOM_MEMO = "Omega";
