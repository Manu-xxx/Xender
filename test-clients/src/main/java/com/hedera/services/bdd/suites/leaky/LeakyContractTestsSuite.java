/*
 * Copyright (C) 2022-2023 Hedera Hashgraph, LLC
 *
 * Licensed under the Apache License, Version 2.0 (the "License");
 * you may not use this file except in compliance with the License.
 * You may obtain a copy of the License at
 *
 *      http://www.apache.org/licenses/LICENSE-2.0
 *
 * Unless required by applicable law or agreed to in writing, software
 * distributed under the License is distributed on an "AS IS" BASIS,
 * WITHOUT WARRANTIES OR CONDITIONS OF ANY KIND, either express or implied.
 * See the License for the specific language governing permissions and
 * limitations under the License.
 */
package com.hedera.services.bdd.suites.leaky;

import static com.hedera.node.app.service.evm.utils.EthSigsUtils.recoverAddressFromPubKey;
import static com.hedera.services.bdd.spec.HapiPropertySource.asHexedSolidityAddress;
import static com.hedera.services.bdd.spec.HapiPropertySource.asSolidityAddress;
import static com.hedera.services.bdd.spec.HapiPropertySource.asTokenString;
import static com.hedera.services.bdd.spec.HapiSpec.*;
<<<<<<< HEAD
import static com.hedera.services.bdd.spec.assertions.AccountInfoAsserts.accountWith;
=======
>>>>>>> 0fd73621
import static com.hedera.services.bdd.spec.assertions.ContractFnResultAsserts.resultWith;
import static com.hedera.services.bdd.spec.assertions.ContractInfoAsserts.contractWith;
import static com.hedera.services.bdd.spec.assertions.TransactionRecordAsserts.recordWith;
import static com.hedera.services.bdd.spec.keys.KeyFactory.KeyType.THRESHOLD;
import static com.hedera.services.bdd.spec.keys.KeyShape.CONTRACT;
import static com.hedera.services.bdd.spec.keys.KeyShape.DELEGATE_CONTRACT;
import static com.hedera.services.bdd.spec.keys.KeyShape.ED25519;
import static com.hedera.services.bdd.spec.keys.KeyShape.SECP256K1;
import static com.hedera.services.bdd.spec.keys.KeyShape.sigs;
import static com.hedera.services.bdd.spec.keys.SigControl.ED25519_ON;
import static com.hedera.services.bdd.spec.keys.SigControl.ON;
import static com.hedera.services.bdd.spec.queries.QueryVerbs.getAccountBalance;
import static com.hedera.services.bdd.spec.queries.QueryVerbs.getAccountInfo;
import static com.hedera.services.bdd.spec.queries.QueryVerbs.getAliasedAccountInfo;
import static com.hedera.services.bdd.spec.queries.QueryVerbs.getContractInfo;
import static com.hedera.services.bdd.spec.queries.QueryVerbs.getReceipt;
import static com.hedera.services.bdd.spec.queries.QueryVerbs.getTokenInfo;
import static com.hedera.services.bdd.spec.queries.QueryVerbs.getTxnRecord;
import static com.hedera.services.bdd.spec.transactions.TxnVerbs.contractCall;
import static com.hedera.services.bdd.spec.transactions.TxnVerbs.contractCallWithFunctionAbi;
import static com.hedera.services.bdd.spec.transactions.TxnVerbs.contractCreate;
import static com.hedera.services.bdd.spec.transactions.TxnVerbs.contractCustomCreate;
import static com.hedera.services.bdd.spec.transactions.TxnVerbs.contractUpdate;
import static com.hedera.services.bdd.spec.transactions.TxnVerbs.cryptoCreate;
import static com.hedera.services.bdd.spec.transactions.TxnVerbs.cryptoTransfer;
import static com.hedera.services.bdd.spec.transactions.TxnVerbs.cryptoUpdate;
import static com.hedera.services.bdd.spec.transactions.TxnVerbs.ethereumContractCreate;
import static com.hedera.services.bdd.spec.transactions.TxnVerbs.tokenAssociate;
import static com.hedera.services.bdd.spec.transactions.TxnVerbs.tokenCreate;
import static com.hedera.services.bdd.spec.transactions.TxnVerbs.uncheckedSubmit;
import static com.hedera.services.bdd.spec.transactions.TxnVerbs.uploadInitCode;
import static com.hedera.services.bdd.spec.transactions.TxnVerbs.uploadSingleInitCode;
import static com.hedera.services.bdd.spec.transactions.contract.HapiParserUtil.asHeadlongAddress;
import static com.hedera.services.bdd.spec.transactions.contract.HapiParserUtil.asHeadlongAddressArray;
import static com.hedera.services.bdd.spec.transactions.token.CustomFeeTests.fixedHbarFeeInSchedule;
import static com.hedera.services.bdd.spec.transactions.token.CustomFeeTests.fixedHtsFeeInSchedule;
import static com.hedera.services.bdd.spec.transactions.token.CustomFeeTests.fractionalFeeInSchedule;
import static com.hedera.services.bdd.spec.transactions.token.CustomFeeTests.royaltyFeeWithFallbackInHbarsInSchedule;
import static com.hedera.services.bdd.spec.transactions.token.CustomFeeTests.royaltyFeeWithFallbackInTokenInSchedule;
import static com.hedera.services.bdd.spec.transactions.token.CustomFeeTests.royaltyFeeWithoutFallbackInSchedule;
import static com.hedera.services.bdd.spec.transactions.token.TokenMovement.moving;
import static com.hedera.services.bdd.spec.utilops.CustomSpecAssert.allRunFor;
import static com.hedera.services.bdd.spec.utilops.UtilVerbs.accountAmount;
import static com.hedera.services.bdd.spec.utilops.UtilVerbs.accountAmountAlias;
import static com.hedera.services.bdd.spec.utilops.UtilVerbs.assertionsHold;
import static com.hedera.services.bdd.spec.utilops.UtilVerbs.childRecordsCheck;
import static com.hedera.services.bdd.spec.utilops.UtilVerbs.emptyChildRecordsCheck;
import static com.hedera.services.bdd.spec.utilops.UtilVerbs.inParallel;
import static com.hedera.services.bdd.spec.utilops.UtilVerbs.newKeyNamed;
import static com.hedera.services.bdd.spec.utilops.UtilVerbs.overriding;
import static com.hedera.services.bdd.spec.utilops.UtilVerbs.overridingThree;
import static com.hedera.services.bdd.spec.utilops.UtilVerbs.overridingTwo;
import static com.hedera.services.bdd.spec.utilops.UtilVerbs.resetToDefault;
import static com.hedera.services.bdd.spec.utilops.UtilVerbs.sleepFor;
import static com.hedera.services.bdd.spec.utilops.UtilVerbs.sourcing;
import static com.hedera.services.bdd.spec.utilops.UtilVerbs.tokenTransferList;
import static com.hedera.services.bdd.spec.utilops.UtilVerbs.tokenTransferLists;
import static com.hedera.services.bdd.spec.utilops.UtilVerbs.usableTxnIdNamed;
import static com.hedera.services.bdd.spec.utilops.UtilVerbs.withOpContext;
import static com.hedera.services.bdd.suites.contract.Utils.FunctionType.FUNCTION;
import static com.hedera.services.bdd.suites.contract.Utils.asAddress;
import static com.hedera.services.bdd.suites.contract.Utils.getABIFor;
import static com.hedera.services.bdd.suites.contract.hapi.ContractCallSuite.ACCOUNT_INFO;
import static com.hedera.services.bdd.suites.contract.hapi.ContractCallSuite.ACCOUNT_INFO_AFTER_CALL;
import static com.hedera.services.bdd.suites.contract.hapi.ContractCallSuite.CALL_TX;
import static com.hedera.services.bdd.suites.contract.hapi.ContractCallSuite.CALL_TX_REC;
import static com.hedera.services.bdd.suites.contract.hapi.ContractCallSuite.CONTRACTS_MAX_GAS_PER_SEC;
import static com.hedera.services.bdd.suites.contract.hapi.ContractCallSuite.CONTRACTS_MAX_REFUND_PERCENT_OF_GAS_LIMIT;
import static com.hedera.services.bdd.suites.contract.hapi.ContractCallSuite.CONTRACT_FROM;
import static com.hedera.services.bdd.suites.contract.hapi.ContractCallSuite.DEFAULT_MAX_AUTO_RENEW_PERIOD;
import static com.hedera.services.bdd.suites.contract.hapi.ContractCallSuite.DEPOSIT;
import static com.hedera.services.bdd.suites.contract.hapi.ContractCallSuite.LEDGER_AUTO_RENEW_PERIOD_MAX_DURATION;
import static com.hedera.services.bdd.suites.contract.hapi.ContractCallSuite.PAY_RECEIVABLE_CONTRACT;
import static com.hedera.services.bdd.suites.contract.hapi.ContractCallSuite.SIMPLE_UPDATE_CONTRACT;
import static com.hedera.services.bdd.suites.contract.hapi.ContractCallSuite.TRANSFERRING_CONTRACT;
import static com.hedera.services.bdd.suites.contract.hapi.ContractCallSuite.TRANSFER_TO_CALLER;
import static com.hedera.services.bdd.suites.contract.hapi.ContractCreateSuite.EMPTY_CONSTRUCTOR_CONTRACT;
import static com.hedera.services.bdd.suites.contract.precompile.CreatePrecompileSuite.ACCOUNT_2;
import static com.hedera.services.bdd.suites.contract.precompile.CreatePrecompileSuite.AUTO_RENEW_PERIOD;
import static com.hedera.services.bdd.suites.contract.precompile.CreatePrecompileSuite.CONTRACT_ADMIN_KEY;
import static com.hedera.services.bdd.suites.contract.precompile.CreatePrecompileSuite.CREATE_TOKEN_WITH_ALL_CUSTOM_FEES_AVAILABLE;
import static com.hedera.services.bdd.suites.contract.precompile.CreatePrecompileSuite.DEFAULT_AMOUNT_TO_SEND;
import static com.hedera.services.bdd.suites.contract.precompile.CreatePrecompileSuite.ECDSA_KEY;
import static com.hedera.services.bdd.suites.contract.precompile.CreatePrecompileSuite.ED25519KEY;
import static com.hedera.services.bdd.suites.contract.precompile.CreatePrecompileSuite.EXISTING_TOKEN;
import static com.hedera.services.bdd.suites.contract.precompile.CreatePrecompileSuite.EXPLICIT_CREATE_RESULT;
import static com.hedera.services.bdd.suites.contract.precompile.CreatePrecompileSuite.FIRST_CREATE_TXN;
import static com.hedera.services.bdd.suites.contract.precompile.CreatePrecompileSuite.MEMO;
import static com.hedera.services.bdd.suites.contract.precompile.CreatePrecompileSuite.TOKEN_CREATE_CONTRACT;
import static com.hedera.services.bdd.suites.contract.precompile.CreatePrecompileSuite.TOKEN_CREATE_CONTRACT_AS_KEY;
import static com.hedera.services.bdd.suites.contract.precompile.CreatePrecompileSuite.TOKEN_NAME;
import static com.hedera.services.bdd.suites.contract.precompile.CreatePrecompileSuite.TOKEN_SYMBOL;
import static com.hedera.services.bdd.suites.contract.precompile.LazyCreateThroughPrecompileSuite.mirrorAddrWith;
import static com.hedera.services.bdd.suites.contract.precompile.WipeTokenAccountPrecompileSuite.GAS_TO_OFFER;
import static com.hedera.services.bdd.suites.crypto.CryptoApproveAllowanceSuite.ADMIN_KEY;
import static com.hedera.services.bdd.suites.crypto.CryptoCreateSuite.ACCOUNT;
import static com.hedera.services.bdd.suites.crypto.CryptoCreateSuite.LAZY_CREATION_ENABLED;
import static com.hedera.services.bdd.suites.ethereum.EthereumSuite.GAS_LIMIT;
import static com.hedera.services.bdd.suites.token.TokenTransactSpecs.TRANSFER_TXN;
import static com.hederahashgraph.api.proto.java.ResponseCodeEnum.CONTRACT_REVERT_EXECUTED;
import static com.hederahashgraph.api.proto.java.ResponseCodeEnum.CUSTOM_FEE_DENOMINATION_MUST_BE_FUNGIBLE_COMMON;
import static com.hederahashgraph.api.proto.java.ResponseCodeEnum.CUSTOM_FEE_MUST_BE_POSITIVE;
import static com.hederahashgraph.api.proto.java.ResponseCodeEnum.INSUFFICIENT_PAYER_BALANCE;
import static com.hederahashgraph.api.proto.java.ResponseCodeEnum.INVALID_ACCOUNT_ID;
import static com.hederahashgraph.api.proto.java.ResponseCodeEnum.INVALID_CONTRACT_ID;
import static com.hederahashgraph.api.proto.java.ResponseCodeEnum.INVALID_CUSTOM_FEE_COLLECTOR;
import static com.hederahashgraph.api.proto.java.ResponseCodeEnum.MAX_CHILD_RECORDS_EXCEEDED;
import static com.hederahashgraph.api.proto.java.ResponseCodeEnum.MAX_GAS_LIMIT_EXCEEDED;
import static com.hederahashgraph.api.proto.java.ResponseCodeEnum.NOT_SUPPORTED;
import static com.hederahashgraph.api.proto.java.ResponseCodeEnum.REQUESTED_NUM_AUTOMATIC_ASSOCIATIONS_EXCEEDS_ASSOCIATION_LIMIT;
import static org.junit.jupiter.api.Assertions.assertEquals;
import static org.junit.jupiter.api.Assertions.assertTrue;

import com.esaulpaugh.headlong.abi.Address;
import com.google.protobuf.ByteString;
import com.hedera.node.app.hapi.utils.ByteStringUtils;
import com.hedera.node.app.hapi.utils.ethereum.EthTxData;
import com.hedera.node.app.hapi.utils.fee.FeeBuilder;
import com.hedera.services.bdd.spec.HapiPropertySource;
import com.hedera.services.bdd.spec.HapiSpec;
import com.hedera.services.bdd.spec.HapiSpecOperation;
import com.hedera.services.bdd.spec.HapiSpecSetup;
import com.hedera.services.bdd.spec.assertions.ContractFnResultAsserts;
import com.hedera.services.bdd.spec.assertions.ContractInfoAsserts;
import com.hedera.services.bdd.spec.assertions.TransactionRecordAsserts;
import com.hedera.services.bdd.spec.keys.KeyShape;
import com.hedera.services.bdd.spec.queries.QueryVerbs;
import com.hedera.services.bdd.spec.queries.meta.HapiGetTxnRecord;
import com.hedera.services.bdd.spec.transactions.contract.HapiParserUtil;
import com.hedera.services.bdd.spec.utilops.CustomSpecAssert;
import com.hedera.services.bdd.spec.utilops.UtilVerbs;
import com.hedera.services.bdd.suites.HapiSuite;
import com.hedera.services.bdd.suites.contract.Utils;
import com.hederahashgraph.api.proto.java.ContractID;
import com.hederahashgraph.api.proto.java.ResponseCodeEnum;
import com.hederahashgraph.api.proto.java.TokenID;
import com.hederahashgraph.api.proto.java.TokenPauseStatus;
import com.hederahashgraph.api.proto.java.TokenSupplyType;
import com.hederahashgraph.api.proto.java.TokenType;
import com.hederahashgraph.api.proto.java.TransactionRecord;
import java.math.BigInteger;
import java.time.Instant;
import java.util.List;
import java.util.OptionalLong;
import java.util.concurrent.atomic.AtomicLong;
import java.util.concurrent.atomic.AtomicReference;
import java.util.function.BiConsumer;
import java.util.stream.IntStream;
import org.apache.commons.lang3.ArrayUtils;
import org.apache.logging.log4j.LogManager;
import org.apache.logging.log4j.Logger;
import org.junit.jupiter.api.Assertions;

public class LeakyContractTestsSuite extends HapiSuite {
    private static final Logger log = LogManager.getLogger(LeakyContractTestsSuite.class);
    public static final String CONTRACTS_MAX_REFUND_PERCENT_OF_GAS_LIMIT1 =
            "contracts.maxRefundPercentOfGasLimit";
    public static final String CREATE_TX = "createTX";
    public static final String CREATE_TX_REC = "createTXRec";
    private static final KeyShape DELEGATE_CONTRACT_KEY_SHAPE =
            KeyShape.threshOf(1, KeyShape.SIMPLE, DELEGATE_CONTRACT);
    private static final int depositAmount = 1000;

    public static void main(String... args) {
        new LeakyContractTestsSuite().runSuiteSync();
    }

    @Override
    public List<HapiSpec> getSpecsInSuite() {
        return List.of(
                transferToCaller(),
                resultSizeAffectsFees(),
                payerCannotOverSendValue(),
                propagatesNestedCreations(),
                temporarySStoreRefundTest(),
                transferZeroHbarsToCaller(),
                canCallPendingContractSafely(),
                deletedContractsCannotBeUpdated(),
                createTokenWithInvalidRoyaltyFee(),
                autoAssociationSlotsAppearsInInfo(),
                createTokenWithInvalidFeeCollector(),
                fungibleTokenCreateWithFeesHappyPath(),
                gasLimitOverMaxGasLimitFailsPrecheck(),
                nonFungibleTokenCreateWithFeesHappyPath(),
                createMinChargeIsTXGasUsedByContractCreate(),
                createGasLimitOverMaxGasLimitFailsPrecheck(),
                contractCreationStoragePriceMatchesFinalExpiry(),
                createTokenWithInvalidFixedFeeWithERC721Denomination(),
                maxRefundIsMaxGasRefundConfiguredWhenTXGasPriceIsSmaller(),
                accountWithoutAliasCanMakeEthTxnsDueToAutomaticAliasCreation(),
                createMaxRefundIsMaxGasRefundConfiguredWhenTXGasPriceIsSmaller(),
                lazyCreateThroughPrecompileNotSupportedWhenFlagDisabled(),
                evmLazyCreateViaSolidityTransfers(),
                evmLazyCreateViaSolidityTransfersTooManyCreatesFails());
    }

    HapiSpec payerCannotOverSendValue() {
        final var payerBalance = 666 * ONE_HBAR;
        final var overdraftAmount = payerBalance + ONE_HBAR;
        final var overAmbitiousPayer = "overAmbitiousPayer";
        final var uncheckedCC = "uncheckedCC";
        return defaultHapiSpec("PayerCannotOverSendValue")
                .given(
                        uploadInitCode(PAY_RECEIVABLE_CONTRACT),
                        contractCreate(PAY_RECEIVABLE_CONTRACT).adminKey(THRESHOLD))
                .when(
                        cryptoCreate(overAmbitiousPayer).balance(payerBalance),
                        contractCall(
                                        PAY_RECEIVABLE_CONTRACT,
                                        DEPOSIT,
                                        BigInteger.valueOf(overdraftAmount))
                                .payingWith(overAmbitiousPayer)
                                .sending(overdraftAmount)
                                .hasPrecheck(INSUFFICIENT_PAYER_BALANCE),
                        usableTxnIdNamed(uncheckedCC).payerId(overAmbitiousPayer),
                        uncheckedSubmit(
                                        contractCall(
                                                        PAY_RECEIVABLE_CONTRACT,
                                                        DEPOSIT,
                                                        BigInteger.valueOf(overdraftAmount))
                                                .txnId(uncheckedCC)
                                                .payingWith(overAmbitiousPayer)
                                                .sending(overdraftAmount))
                                .payingWith(GENESIS))
                .then(
                        sleepFor(1_000),
                        getReceipt(uncheckedCC)
                                .hasPriorityStatus(INSUFFICIENT_PAYER_BALANCE)
                                .logged());
    }

    private HapiSpec createTokenWithInvalidFeeCollector() {
        return propertyPreservingHapiSpec("createTokenWithInvalidFeeCollector")
                .preserving(CRYPTO_CREATE_WITH_ALIAS_AND_EVM_ADDRESS_ENABLED)
                .given(
                        overriding(CRYPTO_CREATE_WITH_ALIAS_AND_EVM_ADDRESS_ENABLED, FALSE_VALUE),
                        newKeyNamed(ECDSA_KEY).shape(SECP256K1),
                        cryptoCreate(ACCOUNT).balance(ONE_MILLION_HBARS).key(ECDSA_KEY),
                        uploadInitCode(TOKEN_CREATE_CONTRACT),
                        contractCreate(TOKEN_CREATE_CONTRACT).gas(GAS_TO_OFFER),
                        tokenCreate(EXISTING_TOKEN))
                .when(
                        withOpContext(
                                (spec, opLog) ->
                                        allRunFor(
                                                spec,
                                                contractCall(
                                                                TOKEN_CREATE_CONTRACT,
                                                                CREATE_TOKEN_WITH_ALL_CUSTOM_FEES_AVAILABLE,
                                                                spec.registry()
                                                                        .getKey(ECDSA_KEY)
                                                                        .getECDSASecp256K1()
                                                                        .toByteArray(),
                                                                HapiParserUtil.asHeadlongAddress(
                                                                        (byte[])
                                                                                ArrayUtils
                                                                                        .toPrimitive(
                                                                                                Utils
                                                                                                        .asSolidityAddress(
                                                                                                                0,
                                                                                                                0,
                                                                                                                15252L))),
                                                                HapiParserUtil.asHeadlongAddress(
                                                                        asAddress(
                                                                                spec.registry()
                                                                                        .getTokenID(
                                                                                                EXISTING_TOKEN))),
                                                                HapiParserUtil.asHeadlongAddress(
                                                                        asAddress(
                                                                                spec.registry()
                                                                                        .getAccountID(
                                                                                                ACCOUNT))),
                                                                AUTO_RENEW_PERIOD)
                                                        .via(FIRST_CREATE_TXN)
                                                        .gas(GAS_TO_OFFER)
                                                        .sending(DEFAULT_AMOUNT_TO_SEND)
                                                        .payingWith(ACCOUNT)
                                                        .refusingEthConversion()
                                                        .hasKnownStatus(CONTRACT_REVERT_EXECUTED))))
                .then(
                        getTxnRecord(FIRST_CREATE_TXN).andAllChildRecords().logged(),
                        getAccountBalance(ACCOUNT).logged(),
                        getAccountBalance(TOKEN_CREATE_CONTRACT).logged(),
                        getContractInfo(TOKEN_CREATE_CONTRACT).logged(),
                        childRecordsCheck(
                                FIRST_CREATE_TXN,
                                CONTRACT_REVERT_EXECUTED,
                                TransactionRecordAsserts.recordWith()
                                        .status(INVALID_CUSTOM_FEE_COLLECTOR)
                                        .contractCallResult(
                                                ContractFnResultAsserts.resultWith()
                                                        .error(
                                                                INVALID_CUSTOM_FEE_COLLECTOR
                                                                        .name()))));
    }

    private HapiSpec createTokenWithInvalidFixedFeeWithERC721Denomination() {
        final String feeCollector = ACCOUNT_2;
        final String someARAccount = "someARAccount";
        return propertyPreservingHapiSpec("createTokenWithInvalidFixedFeeWithERC721Denomination")
                .preserving(CRYPTO_CREATE_WITH_ALIAS_AND_EVM_ADDRESS_ENABLED)
                .given(
                        overriding(CRYPTO_CREATE_WITH_ALIAS_AND_EVM_ADDRESS_ENABLED, FALSE_VALUE),
                        newKeyNamed(ECDSA_KEY).shape(SECP256K1),
                        cryptoCreate(ACCOUNT).balance(ONE_MILLION_HBARS).key(ECDSA_KEY),
                        cryptoCreate(feeCollector).keyShape(ED25519_ON).balance(ONE_HUNDRED_HBARS),
                        cryptoCreate(someARAccount).keyShape(ED25519_ON).balance(ONE_HUNDRED_HBARS),
                        uploadInitCode(TOKEN_CREATE_CONTRACT),
                        contractCreate(TOKEN_CREATE_CONTRACT).gas(GAS_TO_OFFER),
                        tokenCreate(EXISTING_TOKEN)
                                .tokenType(TokenType.NON_FUNGIBLE_UNIQUE)
                                .supplyKey(ECDSA_KEY)
                                .initialSupply(0L))
                .when(
                        withOpContext(
                                (spec, opLog) ->
                                        allRunFor(
                                                spec,
                                                contractCall(
                                                                TOKEN_CREATE_CONTRACT,
                                                                CREATE_TOKEN_WITH_ALL_CUSTOM_FEES_AVAILABLE,
                                                                spec.registry()
                                                                        .getKey(ECDSA_KEY)
                                                                        .getECDSASecp256K1()
                                                                        .toByteArray(),
                                                                HapiParserUtil.asHeadlongAddress(
                                                                        asAddress(
                                                                                spec.registry()
                                                                                        .getAccountID(
                                                                                                feeCollector))),
                                                                HapiParserUtil.asHeadlongAddress(
                                                                        asAddress(
                                                                                spec.registry()
                                                                                        .getTokenID(
                                                                                                EXISTING_TOKEN))),
                                                                HapiParserUtil.asHeadlongAddress(
                                                                        asAddress(
                                                                                spec.registry()
                                                                                        .getAccountID(
                                                                                                someARAccount))),
                                                                AUTO_RENEW_PERIOD)
                                                        .via(FIRST_CREATE_TXN)
                                                        .gas(GAS_TO_OFFER)
                                                        .sending(DEFAULT_AMOUNT_TO_SEND)
                                                        .payingWith(ACCOUNT)
                                                        .refusingEthConversion()
                                                        .alsoSigningWithFullPrefix(
                                                                someARAccount, feeCollector)
                                                        .hasKnownStatus(CONTRACT_REVERT_EXECUTED))))
                .then(
                        getTxnRecord(FIRST_CREATE_TXN).andAllChildRecords().logged(),
                        getAccountBalance(ACCOUNT).logged(),
                        getAccountBalance(TOKEN_CREATE_CONTRACT).logged(),
                        getContractInfo(TOKEN_CREATE_CONTRACT).logged(),
                        childRecordsCheck(
                                FIRST_CREATE_TXN,
                                CONTRACT_REVERT_EXECUTED,
                                TransactionRecordAsserts.recordWith()
                                        .status(CUSTOM_FEE_DENOMINATION_MUST_BE_FUNGIBLE_COMMON)
                                        .contractCallResult(
                                                ContractFnResultAsserts.resultWith()
                                                        .error(
                                                                CUSTOM_FEE_DENOMINATION_MUST_BE_FUNGIBLE_COMMON
                                                                        .name()))));
    }

    private HapiSpec createTokenWithInvalidRoyaltyFee() {
        final String feeCollector = ACCOUNT_2;
        AtomicReference<String> existingToken = new AtomicReference<>();
        final String treasuryAndFeeCollectorKey = "treasuryAndFeeCollectorKey";
        return propertyPreservingHapiSpec("createTokenWithInvalidRoyaltyFee")
                .preserving(CRYPTO_CREATE_WITH_ALIAS_AND_EVM_ADDRESS_ENABLED)
                .given(
                        overriding(CRYPTO_CREATE_WITH_ALIAS_AND_EVM_ADDRESS_ENABLED, FALSE_VALUE),
                        newKeyNamed(ECDSA_KEY).shape(SECP256K1),
                        newKeyNamed(ED25519KEY).shape(ED25519),
                        newKeyNamed(CONTRACT_ADMIN_KEY),
                        newKeyNamed(treasuryAndFeeCollectorKey),
                        cryptoCreate(ACCOUNT).balance(ONE_MILLION_HBARS).key(ECDSA_KEY),
                        cryptoCreate(feeCollector)
                                .key(treasuryAndFeeCollectorKey)
                                .balance(ONE_HUNDRED_HBARS),
                        uploadInitCode(TOKEN_CREATE_CONTRACT),
                        contractCreate(TOKEN_CREATE_CONTRACT)
                                .gas(GAS_TO_OFFER)
                                .adminKey(CONTRACT_ADMIN_KEY),
                        tokenCreate(EXISTING_TOKEN).exposingCreatedIdTo(existingToken::set))
                .when(
                        withOpContext(
                                (spec, opLog) ->
                                        allRunFor(
                                                spec,
                                                contractCall(
                                                                TOKEN_CREATE_CONTRACT,
                                                                "createNonFungibleTokenWithInvalidRoyaltyFee",
                                                                HapiParserUtil.asHeadlongAddress(
                                                                        asAddress(
                                                                                spec.registry()
                                                                                        .getContractId(
                                                                                                TOKEN_CREATE_CONTRACT))),
                                                                HapiParserUtil.asHeadlongAddress(
                                                                        asAddress(
                                                                                spec.registry()
                                                                                        .getAccountID(
                                                                                                feeCollector))),
                                                                HapiParserUtil.asHeadlongAddress(
                                                                        asAddress(
                                                                                spec.registry()
                                                                                        .getTokenID(
                                                                                                EXISTING_TOKEN))),
                                                                HapiParserUtil.asHeadlongAddress(
                                                                        asAddress(
                                                                                spec.registry()
                                                                                        .getAccountID(
                                                                                                ACCOUNT))),
                                                                AUTO_RENEW_PERIOD,
                                                                spec.registry()
                                                                        .getKey(ED25519KEY)
                                                                        .getEd25519()
                                                                        .toByteArray())
                                                        .via(FIRST_CREATE_TXN)
                                                        .gas(GAS_TO_OFFER)
                                                        .sending(DEFAULT_AMOUNT_TO_SEND)
                                                        .payingWith(ACCOUNT)
                                                        .signedBy(
                                                                ECDSA_KEY,
                                                                treasuryAndFeeCollectorKey)
                                                        .alsoSigningWithFullPrefix(
                                                                ED25519KEY,
                                                                treasuryAndFeeCollectorKey)
                                                        .hasKnownStatus(CONTRACT_REVERT_EXECUTED))))
                .then(
                        getTxnRecord(FIRST_CREATE_TXN).andAllChildRecords().logged(),
                        getAccountBalance(ACCOUNT).logged(),
                        getAccountBalance(TOKEN_CREATE_CONTRACT).logged(),
                        getContractInfo(TOKEN_CREATE_CONTRACT).logged(),
                        childRecordsCheck(
                                FIRST_CREATE_TXN,
                                CONTRACT_REVERT_EXECUTED,
                                TransactionRecordAsserts.recordWith()
                                        .status(CUSTOM_FEE_MUST_BE_POSITIVE)
                                        .contractCallResult(
                                                ContractFnResultAsserts.resultWith()
                                                        .error(
                                                                CUSTOM_FEE_MUST_BE_POSITIVE
                                                                        .name()))));
    }

    private HapiSpec nonFungibleTokenCreateWithFeesHappyPath() {
        final var createTokenNum = new AtomicLong();
        final var feeCollector = ACCOUNT_2;
        final var treasuryAndFeeCollectorKey = "treasuryAndFeeCollectorKey";
        return propertyPreservingHapiSpec("nonFungibleTokenCreateWithFeesHappyPath")
                .preserving(CRYPTO_CREATE_WITH_ALIAS_AND_EVM_ADDRESS_ENABLED)
                .given(
                        overriding(CRYPTO_CREATE_WITH_ALIAS_AND_EVM_ADDRESS_ENABLED, FALSE_VALUE),
                        newKeyNamed(ECDSA_KEY).shape(SECP256K1),
                        newKeyNamed(ED25519KEY).shape(ED25519),
                        newKeyNamed(treasuryAndFeeCollectorKey),
                        cryptoCreate(ACCOUNT).balance(ONE_MILLION_HBARS).key(ECDSA_KEY),
                        cryptoCreate(feeCollector)
                                .key(treasuryAndFeeCollectorKey)
                                .balance(ONE_HUNDRED_HBARS),
                        uploadInitCode(TOKEN_CREATE_CONTRACT),
                        contractCreate(TOKEN_CREATE_CONTRACT).gas(GAS_TO_OFFER),
                        tokenCreate(EXISTING_TOKEN),
                        tokenAssociate(feeCollector, EXISTING_TOKEN))
                .when(
                        withOpContext(
                                (spec, opLog) ->
                                        allRunFor(
                                                spec,
                                                contractCall(
                                                                TOKEN_CREATE_CONTRACT,
                                                                "createNonFungibleTokenWithCustomFees",
                                                                HapiParserUtil.asHeadlongAddress(
                                                                        asAddress(
                                                                                spec.registry()
                                                                                        .getContractId(
                                                                                                TOKEN_CREATE_CONTRACT))),
                                                                HapiParserUtil.asHeadlongAddress(
                                                                        asAddress(
                                                                                spec.registry()
                                                                                        .getAccountID(
                                                                                                feeCollector))),
                                                                HapiParserUtil.asHeadlongAddress(
                                                                        asAddress(
                                                                                spec.registry()
                                                                                        .getTokenID(
                                                                                                EXISTING_TOKEN))),
                                                                HapiParserUtil.asHeadlongAddress(
                                                                        asAddress(
                                                                                spec.registry()
                                                                                        .getAccountID(
                                                                                                ACCOUNT))),
                                                                AUTO_RENEW_PERIOD,
                                                                spec.registry()
                                                                        .getKey(ED25519KEY)
                                                                        .getEd25519()
                                                                        .toByteArray())
                                                        .via(FIRST_CREATE_TXN)
                                                        .gas(GAS_TO_OFFER)
                                                        .sending(DEFAULT_AMOUNT_TO_SEND)
                                                        .payingWith(ACCOUNT)
                                                        .signedBy(
                                                                ECDSA_KEY,
                                                                treasuryAndFeeCollectorKey)
                                                        .alsoSigningWithFullPrefix(
                                                                ED25519KEY,
                                                                treasuryAndFeeCollectorKey)
                                                        .exposingResultTo(
                                                                result -> {
                                                                    log.info(
                                                                            EXPLICIT_CREATE_RESULT,
                                                                            result[0]);
                                                                    final var res =
                                                                            (Address) result[0];
                                                                    createTokenNum.set(
                                                                            res.value()
                                                                                    .longValueExact());
                                                                }),
                                                newKeyNamed(TOKEN_CREATE_CONTRACT_AS_KEY)
                                                        .shape(
                                                                CONTRACT.signedWith(
                                                                        TOKEN_CREATE_CONTRACT)))))
                .then(
                        getTxnRecord(FIRST_CREATE_TXN).andAllChildRecords().logged(),
                        getAccountBalance(ACCOUNT).logged(),
                        getAccountBalance(TOKEN_CREATE_CONTRACT).logged(),
                        getContractInfo(TOKEN_CREATE_CONTRACT).logged(),
                        childRecordsCheck(
                                FIRST_CREATE_TXN,
                                ResponseCodeEnum.SUCCESS,
                                TransactionRecordAsserts.recordWith()
                                        .status(ResponseCodeEnum.SUCCESS)),
                        sourcing(
                                () -> {
                                    final var newToken =
                                            asTokenString(
                                                    TokenID.newBuilder()
                                                            .setTokenNum(createTokenNum.get())
                                                            .build());
                                    return getTokenInfo(newToken)
                                            .logged()
                                            .hasTokenType(TokenType.NON_FUNGIBLE_UNIQUE)
                                            .hasSymbol(TOKEN_SYMBOL)
                                            .hasName(TOKEN_NAME)
                                            .hasDecimals(0)
                                            .hasTotalSupply(0)
                                            .hasEntityMemo(MEMO)
                                            .hasTreasury(feeCollector)
                                            .hasAutoRenewAccount(ACCOUNT)
                                            .hasAutoRenewPeriod(AUTO_RENEW_PERIOD)
                                            .hasSupplyType(TokenSupplyType.FINITE)
                                            .hasMaxSupply(400)
                                            .searchKeysGlobally()
                                            .hasAdminKey(TOKEN_CREATE_CONTRACT_AS_KEY)
                                            .hasPauseStatus(TokenPauseStatus.PauseNotApplicable)
                                            .hasCustom(
                                                    royaltyFeeWithFallbackInHbarsInSchedule(
                                                            4, 5, 10, feeCollector))
                                            .hasCustom(
                                                    royaltyFeeWithFallbackInTokenInSchedule(
                                                            4, 5, 10, EXISTING_TOKEN, feeCollector))
                                            .hasCustom(
                                                    royaltyFeeWithoutFallbackInSchedule(
                                                            4, 5, feeCollector));
                                }));
    }

    private HapiSpec fungibleTokenCreateWithFeesHappyPath() {
        final var createdTokenNum = new AtomicLong();
        final var feeCollector = "feeCollector";
        final var arEd25519Key = "arEd25519Key";
        final var initialAutoRenewAccount = "initialAutoRenewAccount";
        return propertyPreservingHapiSpec("fungibleTokenCreateWithFeesHappyPath")
                .preserving(CRYPTO_CREATE_WITH_ALIAS_AND_EVM_ADDRESS_ENABLED)
                .given(
                        overriding(CRYPTO_CREATE_WITH_ALIAS_AND_EVM_ADDRESS_ENABLED, FALSE_VALUE),
                        newKeyNamed(arEd25519Key).shape(ED25519),
                        newKeyNamed(ECDSA_KEY).shape(SECP256K1),
                        cryptoCreate(initialAutoRenewAccount).key(arEd25519Key),
                        cryptoCreate(ACCOUNT).balance(ONE_MILLION_HBARS).key(ECDSA_KEY),
                        cryptoCreate(feeCollector).keyShape(ED25519_ON).balance(ONE_HUNDRED_HBARS),
                        uploadInitCode(TOKEN_CREATE_CONTRACT),
                        contractCreate(TOKEN_CREATE_CONTRACT).gas(GAS_TO_OFFER),
                        tokenCreate(EXISTING_TOKEN),
                        tokenAssociate(feeCollector, EXISTING_TOKEN))
                .when(
                        withOpContext(
                                (spec, opLog) ->
                                        allRunFor(
                                                spec,
                                                contractCall(
                                                                TOKEN_CREATE_CONTRACT,
                                                                CREATE_TOKEN_WITH_ALL_CUSTOM_FEES_AVAILABLE,
                                                                spec.registry()
                                                                        .getKey(ECDSA_KEY)
                                                                        .getECDSASecp256K1()
                                                                        .toByteArray(),
                                                                HapiParserUtil.asHeadlongAddress(
                                                                        asAddress(
                                                                                spec.registry()
                                                                                        .getAccountID(
                                                                                                feeCollector))),
                                                                HapiParserUtil.asHeadlongAddress(
                                                                        asAddress(
                                                                                spec.registry()
                                                                                        .getTokenID(
                                                                                                EXISTING_TOKEN))),
                                                                HapiParserUtil.asHeadlongAddress(
                                                                        asAddress(
                                                                                spec.registry()
                                                                                        .getAccountID(
                                                                                                initialAutoRenewAccount))),
                                                                AUTO_RENEW_PERIOD)
                                                        .via(FIRST_CREATE_TXN)
                                                        .gas(GAS_TO_OFFER)
                                                        .sending(DEFAULT_AMOUNT_TO_SEND)
                                                        .payingWith(ACCOUNT)
                                                        .refusingEthConversion()
                                                        .alsoSigningWithFullPrefix(
                                                                arEd25519Key, feeCollector)
                                                        .exposingResultTo(
                                                                result -> {
                                                                    log.info(
                                                                            EXPLICIT_CREATE_RESULT,
                                                                            result[0]);
                                                                    final var res =
                                                                            (Address) result[0];
                                                                    createdTokenNum.set(
                                                                            res.value()
                                                                                    .longValueExact());
                                                                }),
                                                newKeyNamed(TOKEN_CREATE_CONTRACT_AS_KEY)
                                                        .shape(
                                                                CONTRACT.signedWith(
                                                                        TOKEN_CREATE_CONTRACT)))))
                .then(
                        getTxnRecord(FIRST_CREATE_TXN).andAllChildRecords().logged(),
                        getAccountBalance(ACCOUNT).logged(),
                        getAccountBalance(TOKEN_CREATE_CONTRACT).logged(),
                        getContractInfo(TOKEN_CREATE_CONTRACT).logged(),
                        childRecordsCheck(
                                FIRST_CREATE_TXN,
                                ResponseCodeEnum.SUCCESS,
                                TransactionRecordAsserts.recordWith()
                                        .status(ResponseCodeEnum.SUCCESS)),
                        sourcing(
                                () -> {
                                    final var newToken =
                                            asTokenString(
                                                    TokenID.newBuilder()
                                                            .setTokenNum(createdTokenNum.get())
                                                            .build());
                                    return getTokenInfo(newToken)
                                            .logged()
                                            .hasTokenType(TokenType.FUNGIBLE_COMMON)
                                            .hasSymbol(TOKEN_SYMBOL)
                                            .hasName(TOKEN_NAME)
                                            .hasDecimals(8)
                                            .hasTotalSupply(200)
                                            .hasEntityMemo(MEMO)
                                            .hasTreasury(TOKEN_CREATE_CONTRACT)
                                            .hasAutoRenewAccount(initialAutoRenewAccount)
                                            .hasAutoRenewPeriod(AUTO_RENEW_PERIOD)
                                            .hasSupplyType(TokenSupplyType.INFINITE)
                                            .searchKeysGlobally()
                                            .hasAdminKey(ECDSA_KEY)
                                            .hasPauseStatus(TokenPauseStatus.PauseNotApplicable)
                                            .hasCustom(
                                                    fixedHtsFeeInSchedule(
                                                            1, EXISTING_TOKEN, feeCollector))
                                            .hasCustom(fixedHbarFeeInSchedule(2, feeCollector))
                                            .hasCustom(
                                                    fixedHtsFeeInSchedule(
                                                            4, newToken, feeCollector))
                                            .hasCustom(
                                                    fractionalFeeInSchedule(
                                                            4,
                                                            5,
                                                            10,
                                                            OptionalLong.of(30),
                                                            true,
                                                            feeCollector));
                                }));
    }

    HapiSpec accountWithoutAliasCanMakeEthTxnsDueToAutomaticAliasCreation() {
        final String ACCOUNT = "account";
        return defaultHapiSpec(
                        "ETX_026_accountWithoutAliasCanMakeEthTxnsDueToAutomaticAliasCreation")
                .given(
                        overriding(CRYPTO_CREATE_WITH_ALIAS_AND_EVM_ADDRESS_ENABLED, FALSE_VALUE),
                        newKeyNamed(SECP_256K1_SOURCE_KEY).shape(SECP_256K1_SHAPE),
                        cryptoCreate(ACCOUNT).key(SECP_256K1_SOURCE_KEY).balance(ONE_HUNDRED_HBARS))
                .when(
                        ethereumContractCreate(PAY_RECEIVABLE_CONTRACT)
                                .type(EthTxData.EthTransactionType.EIP1559)
                                .signingWith(SECP_256K1_SOURCE_KEY)
                                .payingWith(ACCOUNT)
                                .maxGasAllowance(FIVE_HBARS)
                                .nonce(0)
                                .gasLimit(GAS_LIMIT)
                                .hasKnownStatus(INVALID_ACCOUNT_ID))
                .then(overriding(CRYPTO_CREATE_WITH_ALIAS_AND_EVM_ADDRESS_ENABLED, "true"));
    }

    private HapiSpec transferToCaller() {
        final var transferTxn = TRANSFER_TXN;
        return defaultHapiSpec(TRANSFER_TO_CALLER)
                .given(
                        uploadInitCode(TRANSFERRING_CONTRACT),
                        contractCreate(TRANSFERRING_CONTRACT).balance(10_000L),
                        getAccountInfo(DEFAULT_CONTRACT_SENDER)
                                .savingSnapshot(ACCOUNT_INFO)
                                .payingWith(GENESIS))
                .when(
                        withOpContext(
                                (spec, log) -> {
                                    var transferCall =
                                            contractCall(
                                                            TRANSFERRING_CONTRACT,
                                                            TRANSFER_TO_CALLER,
                                                            BigInteger.valueOf(10))
                                                    .payingWith(DEFAULT_CONTRACT_SENDER)
                                                    .via(transferTxn)
                                                    .logged();

                                    var saveTxnRecord =
                                            getTxnRecord(transferTxn)
                                                    .saveTxnRecordToRegistry("txn")
                                                    .payingWith(GENESIS);
                                    var saveAccountInfoAfterCall =
                                            getAccountInfo(DEFAULT_CONTRACT_SENDER)
                                                    .savingSnapshot(ACCOUNT_INFO_AFTER_CALL)
                                                    .payingWith(GENESIS);
                                    var saveContractInfo =
                                            getContractInfo(TRANSFERRING_CONTRACT)
                                                    .saveToRegistry(CONTRACT_FROM);

                                    allRunFor(
                                            spec,
                                            transferCall,
                                            saveTxnRecord,
                                            saveAccountInfoAfterCall,
                                            saveContractInfo);
                                }))
                .then(
                        assertionsHold(
                                (spec, opLog) -> {
                                    final var fee =
                                            spec.registry()
                                                    .getTransactionRecord("txn")
                                                    .getTransactionFee();
                                    final var accountBalanceBeforeCall =
                                            spec.registry()
                                                    .getAccountInfo(ACCOUNT_INFO)
                                                    .getBalance();
                                    final var accountBalanceAfterCall =
                                            spec.registry()
                                                    .getAccountInfo(ACCOUNT_INFO_AFTER_CALL)
                                                    .getBalance();
                                    assertEquals(
                                            accountBalanceAfterCall,
                                            accountBalanceBeforeCall - fee + 10L);
                                }),
                        sourcing(
                                () ->
                                        getContractInfo(TRANSFERRING_CONTRACT)
                                                .has(contractWith().balance(10_000L - 10L))));
    }

    private HapiSpec maxRefundIsMaxGasRefundConfiguredWhenTXGasPriceIsSmaller() {
        return defaultHapiSpec("MaxRefundIsMaxGasRefundConfiguredWhenTXGasPriceIsSmaller")
                .given(
                        overriding(CONTRACTS_MAX_REFUND_PERCENT_OF_GAS_LIMIT, "5"),
                        uploadInitCode(SIMPLE_UPDATE_CONTRACT))
                .when(
                        contractCreate(SIMPLE_UPDATE_CONTRACT).gas(300_000L),
                        contractCall(
                                        SIMPLE_UPDATE_CONTRACT,
                                        "set",
                                        BigInteger.valueOf(5),
                                        BigInteger.valueOf(42))
                                .gas(300_000L)
                                .via(CALL_TX))
                .then(
                        withOpContext(
                                (spec, ignore) -> {
                                    final var subop01 =
                                            getTxnRecord(CALL_TX)
                                                    .saveTxnRecordToRegistry(CALL_TX_REC);
                                    allRunFor(spec, subop01);

                                    final var gasUsed =
                                            spec.registry()
                                                    .getTransactionRecord(CALL_TX_REC)
                                                    .getContractCallResult()
                                                    .getGasUsed();
                                    assertEquals(285000, gasUsed);
                                }),
                        resetToDefault(CONTRACTS_MAX_REFUND_PERCENT_OF_GAS_LIMIT));
    }

    @SuppressWarnings("java:S5960")
    private HapiSpec contractCreationStoragePriceMatchesFinalExpiry() {
        final var toyMaker = "ToyMaker";
        final var createIndirectly = "CreateIndirectly";
        final var normalPayer = "normalPayer";
        final var longLivedPayer = "longLivedPayer";
        final var longLifetime = 100 * 7776000L;
        final AtomicLong normalPayerGasUsed = new AtomicLong();
        final AtomicLong longLivedPayerGasUsed = new AtomicLong();
        final AtomicReference<String> toyMakerMirror = new AtomicReference<>();

        return defaultHapiSpec("ContractCreationStoragePriceMatchesFinalExpiry")
                .given(
                        overriding(LEDGER_AUTO_RENEW_PERIOD_MAX_DURATION, "" + longLifetime),
                        cryptoCreate(normalPayer),
                        cryptoCreate(longLivedPayer).autoRenewSecs(longLifetime),
                        uploadInitCode(toyMaker, createIndirectly),
                        contractCreate(toyMaker)
                                .exposingNumTo(
                                        num ->
                                                toyMakerMirror.set(
                                                        asHexedSolidityAddress(0, 0, num))),
                        sourcing(
                                () ->
                                        contractCreate(createIndirectly)
                                                .autoRenewSecs(longLifetime)
                                                .payingWith(GENESIS)))
                .when(
                        contractCall(toyMaker, "make")
                                .payingWith(normalPayer)
                                .exposingGasTo(
                                        (status, gasUsed) -> normalPayerGasUsed.set(gasUsed)),
                        contractCall(toyMaker, "make")
                                .payingWith(longLivedPayer)
                                .exposingGasTo(
                                        (status, gasUsed) -> longLivedPayerGasUsed.set(gasUsed)),
                        assertionsHold(
                                (spec, opLog) ->
                                        assertEquals(
                                                normalPayerGasUsed.get(),
                                                longLivedPayerGasUsed.get(),
                                                "Payer expiry should not affect create storage"
                                                        + " cost")),
                        // Verify that we are still charged a "typical" amount despite the payer and
                        // the original sender contract having extremely long expiry dates
                        sourcing(
                                () ->
                                        contractCall(
                                                        createIndirectly,
                                                        "makeOpaquely",
                                                        asHeadlongAddress(toyMakerMirror.get()))
                                                .payingWith(longLivedPayer)))
                .then(
                        overriding(
                                LEDGER_AUTO_RENEW_PERIOD_MAX_DURATION,
                                "" + DEFAULT_MAX_AUTO_RENEW_PERIOD));
    }

    private HapiSpec gasLimitOverMaxGasLimitFailsPrecheck() {
        return defaultHapiSpec("GasLimitOverMaxGasLimitFailsPrecheck")
                .given(
                        uploadInitCode(SIMPLE_UPDATE_CONTRACT),
                        contractCreate(SIMPLE_UPDATE_CONTRACT).gas(300_000L),
                        overriding(CONTRACTS_MAX_GAS_PER_SEC, "100"))
                .when()
                .then(
                        contractCall(
                                        SIMPLE_UPDATE_CONTRACT,
                                        "set",
                                        BigInteger.valueOf(5),
                                        BigInteger.valueOf(42))
                                .gas(101L)
                                .hasPrecheck(MAX_GAS_LIMIT_EXCEEDED),
                        resetToDefault(CONTRACTS_MAX_GAS_PER_SEC));
    }

    private HapiSpec createGasLimitOverMaxGasLimitFailsPrecheck() {
        return defaultHapiSpec("CreateGasLimitOverMaxGasLimitFailsPrecheck")
                .given(
                        overriding("contracts.maxGasPerSec", "100"),
                        uploadInitCode(EMPTY_CONSTRUCTOR_CONTRACT))
                .when()
                .then(
                        contractCreate(EMPTY_CONSTRUCTOR_CONTRACT)
                                .gas(101L)
                                .hasPrecheck(MAX_GAS_LIMIT_EXCEEDED),
                        UtilVerbs.resetToDefault("contracts.maxGasPerSec"));
    }

    private HapiSpec transferZeroHbarsToCaller() {
        final var transferTxn = TRANSFER_TXN;
        return defaultHapiSpec("transferZeroHbarsToCaller")
                .given(
                        uploadInitCode(TRANSFERRING_CONTRACT),
                        contractCreate(TRANSFERRING_CONTRACT).balance(10_000L),
                        getAccountInfo(DEFAULT_CONTRACT_SENDER)
                                .savingSnapshot(ACCOUNT_INFO)
                                .payingWith(GENESIS))
                .when(
                        withOpContext(
                                (spec, log) -> {
                                    var transferCall =
                                            contractCall(
                                                            TRANSFERRING_CONTRACT,
                                                            TRANSFER_TO_CALLER,
                                                            BigInteger.ZERO)
                                                    .payingWith(DEFAULT_CONTRACT_SENDER)
                                                    .via(transferTxn)
                                                    .logged();

                                    var saveTxnRecord =
                                            getTxnRecord(transferTxn)
                                                    .saveTxnRecordToRegistry("txn_registry")
                                                    .payingWith(GENESIS);
                                    var saveAccountInfoAfterCall =
                                            getAccountInfo(DEFAULT_CONTRACT_SENDER)
                                                    .savingSnapshot(ACCOUNT_INFO_AFTER_CALL)
                                                    .payingWith(GENESIS);
                                    var saveContractInfo =
                                            getContractInfo(TRANSFERRING_CONTRACT)
                                                    .saveToRegistry(CONTRACT_FROM);

                                    allRunFor(
                                            spec,
                                            transferCall,
                                            saveTxnRecord,
                                            saveAccountInfoAfterCall,
                                            saveContractInfo);
                                }))
                .then(
                        assertionsHold(
                                (spec, opLog) -> {
                                    final var fee =
                                            spec.registry()
                                                    .getTransactionRecord("txn_registry")
                                                    .getTransactionFee();
                                    final var accountBalanceBeforeCall =
                                            spec.registry()
                                                    .getAccountInfo(ACCOUNT_INFO)
                                                    .getBalance();
                                    final var accountBalanceAfterCall =
                                            spec.registry()
                                                    .getAccountInfo(ACCOUNT_INFO_AFTER_CALL)
                                                    .getBalance();
                                    final var contractBalanceAfterCall =
                                            spec.registry()
                                                    .getContractInfo(CONTRACT_FROM)
                                                    .getBalance();

                                    assertEquals(
                                            accountBalanceAfterCall,
                                            accountBalanceBeforeCall - fee);
                                    assertEquals(contractBalanceAfterCall, 10_000L);
                                }));
    }

    private HapiSpec resultSizeAffectsFees() {
        final var contract = "VerboseDeposit";
        final var TRANSFER_AMOUNT = 1_000L;
        BiConsumer<TransactionRecord, Logger> resultSizeFormatter =
                (rcd, txnLog) -> {
                    final var result = rcd.getContractCallResult();
                    txnLog.info(
                            "Contract call result FeeBuilder size = {}, fee = {}, result is"
                                    + " [self-reported size = {}, '{}']",
                            () -> FeeBuilder.getContractFunctionSize(result),
                            rcd::getTransactionFee,
                            result.getContractCallResult()::size,
                            result::getContractCallResult);
                    txnLog.info("  Literally :: {}", result);
                };

        return defaultHapiSpec("ResultSizeAffectsFees")
                .given(
                        overriding(CONTRACTS_MAX_REFUND_PERCENT_OF_GAS_LIMIT, "100"),
                        uploadInitCode(contract),
                        contractCreate(contract))
                .when(
                        contractCall(
                                        contract,
                                        DEPOSIT,
                                        TRANSFER_AMOUNT,
                                        0L,
                                        "So we out-danced thought...")
                                .via("noLogsCallTxn")
                                .sending(TRANSFER_AMOUNT),
                        contractCall(
                                        contract,
                                        DEPOSIT,
                                        TRANSFER_AMOUNT,
                                        5L,
                                        "So we out-danced thought...")
                                .via("loggedCallTxn")
                                .sending(TRANSFER_AMOUNT))
                .then(
                        assertionsHold(
                                (spec, assertLog) -> {
                                    HapiGetTxnRecord noLogsLookup =
                                            QueryVerbs.getTxnRecord("noLogsCallTxn")
                                                    .loggedWith(resultSizeFormatter);
                                    HapiGetTxnRecord logsLookup =
                                            QueryVerbs.getTxnRecord("loggedCallTxn")
                                                    .loggedWith(resultSizeFormatter);
                                    allRunFor(spec, noLogsLookup, logsLookup);
                                    final var unloggedRecord =
                                            noLogsLookup
                                                    .getResponse()
                                                    .getTransactionGetRecord()
                                                    .getTransactionRecord();
                                    final var loggedRecord =
                                            logsLookup
                                                    .getResponse()
                                                    .getTransactionGetRecord()
                                                    .getTransactionRecord();
                                    assertLog.info(
                                            "Fee for logged record   = {}",
                                            loggedRecord::getTransactionFee);
                                    assertLog.info(
                                            "Fee for unlogged record = {}",
                                            unloggedRecord::getTransactionFee);
                                    Assertions.assertNotEquals(
                                            unloggedRecord.getTransactionFee(),
                                            loggedRecord.getTransactionFee(),
                                            "Result size should change the txn fee!");
                                }),
                        resetToDefault(CONTRACTS_MAX_REFUND_PERCENT_OF_GAS_LIMIT));
    }

    private HapiSpec autoAssociationSlotsAppearsInInfo() {
        final int maxAutoAssociations = 100;
        final int ADVENTUROUS_NETWORK = 1_000;
        final String CONTRACT = "Multipurpose";
        final String associationsLimitProperty = "entities.limitTokenAssociations";
        final String defaultAssociationsLimit =
                HapiSpecSetup.getDefaultNodeProps().get(associationsLimitProperty);

        return defaultHapiSpec("autoAssociationSlotsAppearsInInfo")
                .given(
                        overridingThree(
                                "entities.limitTokenAssociations", "true",
                                "tokens.maxPerAccount", "" + 1,
                                "contracts.allowAutoAssociations", "true"))
                .when()
                .then(
                        newKeyNamed(ADMIN_KEY),
                        uploadInitCode(CONTRACT),
                        contractCreate(CONTRACT)
                                .adminKey(ADMIN_KEY)
                                .maxAutomaticTokenAssociations(maxAutoAssociations)
                                .hasPrecheck(
                                        REQUESTED_NUM_AUTOMATIC_ASSOCIATIONS_EXCEEDS_ASSOCIATION_LIMIT),

                        // Default is NOT to limit associations for entities
                        overriding(associationsLimitProperty, defaultAssociationsLimit),
                        contractCreate(CONTRACT)
                                .adminKey(ADMIN_KEY)
                                .maxAutomaticTokenAssociations(maxAutoAssociations),
                        getContractInfo(CONTRACT)
                                .has(
                                        ContractInfoAsserts.contractWith()
                                                .maxAutoAssociations(maxAutoAssociations))
                                .logged(),
                        // Restore default
                        overriding("tokens.maxPerAccount", "" + ADVENTUROUS_NETWORK));
    }

    private HapiSpec createMaxRefundIsMaxGasRefundConfiguredWhenTXGasPriceIsSmaller() {
        return defaultHapiSpec("CreateMaxRefundIsMaxGasRefundConfiguredWhenTXGasPriceIsSmaller")
                .given(
                        overriding(CONTRACTS_MAX_REFUND_PERCENT_OF_GAS_LIMIT1, "5"),
                        uploadInitCode(EMPTY_CONSTRUCTOR_CONTRACT))
                .when(contractCreate(EMPTY_CONSTRUCTOR_CONTRACT).gas(300_000L).via(CREATE_TX))
                .then(
                        withOpContext(
                                (spec, ignore) -> {
                                    final var subop01 =
                                            getTxnRecord(CREATE_TX)
                                                    .saveTxnRecordToRegistry(CREATE_TX_REC);
                                    allRunFor(spec, subop01);

                                    final var gasUsed =
                                            spec.registry()
                                                    .getTransactionRecord(CREATE_TX_REC)
                                                    .getContractCreateResult()
                                                    .getGasUsed();
                                    assertEquals(285_000L, gasUsed);
                                }),
                        resetToDefault(CONTRACTS_MAX_REFUND_PERCENT_OF_GAS_LIMIT1));
    }

    private HapiSpec createMinChargeIsTXGasUsedByContractCreate() {
        return defaultHapiSpec("CreateMinChargeIsTXGasUsedByContractCreate")
                .given(
                        overriding(CONTRACTS_MAX_REFUND_PERCENT_OF_GAS_LIMIT1, "100"),
                        uploadInitCode(EMPTY_CONSTRUCTOR_CONTRACT))
                .when(contractCreate(EMPTY_CONSTRUCTOR_CONTRACT).gas(300_000L).via(CREATE_TX))
                .then(
                        withOpContext(
                                (spec, ignore) -> {
                                    final var subop01 =
                                            getTxnRecord(CREATE_TX)
                                                    .saveTxnRecordToRegistry(CREATE_TX_REC);
                                    allRunFor(spec, subop01);

                                    final var gasUsed =
                                            spec.registry()
                                                    .getTransactionRecord(CREATE_TX_REC)
                                                    .getContractCreateResult()
                                                    .getGasUsed();
                                    assertTrue(gasUsed > 0L);
                                }),
                        resetToDefault(CONTRACTS_MAX_REFUND_PERCENT_OF_GAS_LIMIT1));
    }

    HapiSpec propagatesNestedCreations() {
        final var call = "callTxn";
        final var creation = "createTxn";
        final var contract = "NestedCreations";

        final var adminKey = "adminKey";
        final var entityMemo = "JUST DO IT";
        final var customAutoRenew = 7776001L;
        final AtomicReference<String> firstLiteralId = new AtomicReference<>();
        final AtomicReference<String> secondLiteralId = new AtomicReference<>();
        final AtomicReference<ByteString> expectedFirstAddress = new AtomicReference<>();
        final AtomicReference<ByteString> expectedSecondAddress = new AtomicReference<>();

        return defaultHapiSpec("PropagatesNestedCreations")
                .given(
                        newKeyNamed(adminKey),
                        uploadInitCode(contract),
                        contractCreate(contract)
                                .stakedNodeId(0)
                                .adminKey(adminKey)
                                .entityMemo(entityMemo)
                                .autoRenewSecs(customAutoRenew)
                                .via(creation))
                .when(contractCall(contract, "propagate").gas(4_000_000L).via(call))
                .then(
                        withOpContext(
                                (spec, opLog) -> {
                                    final var parentNum = spec.registry().getContractId(contract);
                                    final var firstId =
                                            ContractID.newBuilder()
                                                    .setContractNum(parentNum.getContractNum() + 1L)
                                                    .build();
                                    firstLiteralId.set(
                                            HapiPropertySource.asContractString(firstId));
                                    expectedFirstAddress.set(
                                            ByteString.copyFrom(asSolidityAddress(firstId)));
                                    final var secondId =
                                            ContractID.newBuilder()
                                                    .setContractNum(parentNum.getContractNum() + 2L)
                                                    .build();
                                    secondLiteralId.set(
                                            HapiPropertySource.asContractString(secondId));
                                    expectedSecondAddress.set(
                                            ByteString.copyFrom(asSolidityAddress(secondId)));
                                }),
                        sourcing(
                                () ->
                                        childRecordsCheck(
                                                call,
                                                ResponseCodeEnum.SUCCESS,
                                                recordWith()
                                                        .contractCreateResult(
                                                                resultWith()
                                                                        .evmAddress(
                                                                                expectedFirstAddress
                                                                                        .get()))
                                                        .status(ResponseCodeEnum.SUCCESS),
                                                recordWith()
                                                        .contractCreateResult(
                                                                resultWith()
                                                                        .evmAddress(
                                                                                expectedSecondAddress
                                                                                        .get()))
                                                        .status(ResponseCodeEnum.SUCCESS))),
                        sourcing(
                                () ->
                                        getContractInfo(firstLiteralId.get())
                                                .has(
                                                        contractWith()
                                                                .propertiesInheritedFrom(
                                                                        contract))));
    }

    HapiSpec temporarySStoreRefundTest() {
        final var contract = "TemporarySStoreRefund";
        return defaultHapiSpec("TemporarySStoreRefundTest")
                .given(
                        overriding(CONTRACTS_MAX_REFUND_PERCENT_OF_GAS_LIMIT1, "100"),
                        uploadInitCode(contract),
                        contractCreate(contract))
                .when(
                        contractCall(contract, "holdTemporary", BigInteger.valueOf(10))
                                .via("tempHoldTx"),
                        contractCall(contract, "holdPermanently", BigInteger.valueOf(10))
                                .via("permHoldTx"))
                .then(
                        withOpContext(
                                (spec, opLog) -> {
                                    final var subop01 =
                                            getTxnRecord("tempHoldTx")
                                                    .saveTxnRecordToRegistry("tempHoldTxRec")
                                                    .logged();
                                    final var subop02 =
                                            getTxnRecord("permHoldTx")
                                                    .saveTxnRecordToRegistry("permHoldTxRec")
                                                    .logged();

                                    CustomSpecAssert.allRunFor(spec, subop01, subop02);

                                    final var gasUsedForTemporaryHoldTx =
                                            spec.registry()
                                                    .getTransactionRecord("tempHoldTxRec")
                                                    .getContractCallResult()
                                                    .getGasUsed();
                                    final var gasUsedForPermanentHoldTx =
                                            spec.registry()
                                                    .getTransactionRecord("permHoldTxRec")
                                                    .getContractCallResult()
                                                    .getGasUsed();

                                    Assertions.assertTrue(gasUsedForTemporaryHoldTx < 23535L);
                                    Assertions.assertTrue(gasUsedForPermanentHoldTx > 20000L);
                                }),
                        UtilVerbs.resetToDefault(CONTRACTS_MAX_REFUND_PERCENT_OF_GAS_LIMIT1));
    }

    private HapiSpec deletedContractsCannotBeUpdated() {
        final var contract = "SelfDestructCallable";

        return defaultHapiSpec("DeletedContractsCannotBeUpdated")
                .given(uploadInitCode(contract), contractCreate(contract).gas(300_000))
                .when(contractCall(contract, "destroy").deferStatusResolution())
                .then(
                        contractUpdate(contract)
                                .newMemo("Hi there!")
                                .hasKnownStatus(INVALID_CONTRACT_ID));
    }

    private HapiSpec canCallPendingContractSafely() {
        final var numSlots = 64L;
        final var createBurstSize = 500;
        final long[] targets = {19, 24};
        final AtomicLong createdFileNum = new AtomicLong();
        final var callTxn = "callTxn";
        final var contract = "FibonacciPlus";
        final var expiry = Instant.now().getEpochSecond() + 7776000;

        return defaultHapiSpec("CanCallPendingContractSafely")
                .given(
                        uploadSingleInitCode(contract, expiry, GENESIS, createdFileNum::set),
                        inParallel(
                                IntStream.range(0, createBurstSize)
                                        .mapToObj(
                                                i ->
                                                        contractCustomCreate(
                                                                        contract,
                                                                        String.valueOf(i),
                                                                        numSlots)
                                                                .fee(ONE_HUNDRED_HBARS)
                                                                .gas(300_000L)
                                                                .payingWith(GENESIS)
                                                                .noLogging()
                                                                .deferStatusResolution()
                                                                .bytecode(contract)
                                                                .adminKey(THRESHOLD))
                                        .toArray(HapiSpecOperation[]::new)))
                .when()
                .then(
                        sourcing(
                                () ->
                                        contractCallWithFunctionAbi(
                                                        "0.0."
                                                                + (createdFileNum.get()
                                                                        + createBurstSize),
                                                        getABIFor(FUNCTION, "addNthFib", contract),
                                                        targets,
                                                        12L)
                                                .payingWith(GENESIS)
                                                .gas(300_000L)
                                                .via(callTxn)));
    }

    private HapiSpec lazyCreateThroughPrecompileNotSupportedWhenFlagDisabled() {
        final var CONTRACT = "CryptoTransfer";
        final var SENDER = "sender";
        final var FUNGIBLE_TOKEN = "fungibleToken";
        final var DELEGATE_KEY = "contractKey";
        final var NOT_SUPPORTED_TXN = "notSupportedTxn";
        final var TOTAL_SUPPLY = 1_000;
        final var ALLOW_AUTO_ASSOCIATIONS_PROPERTY = "contracts.allowAutoAssociations";

        return propertyPreservingHapiSpec("lazyCreateThroughPrecompileNotSupportedWhenFlagDisabled")
                .preserving(ALLOW_AUTO_ASSOCIATIONS_PROPERTY, LAZY_CREATION_ENABLED)
                .given(
                        overriding(ALLOW_AUTO_ASSOCIATIONS_PROPERTY, "true"),
                        UtilVerbs.overriding(LAZY_CREATION_ENABLED, "false"),
                        cryptoCreate(SENDER).balance(10 * ONE_HUNDRED_HBARS),
                        cryptoCreate(TOKEN_TREASURY),
                        tokenCreate(FUNGIBLE_TOKEN)
                                .tokenType(TokenType.FUNGIBLE_COMMON)
                                .initialSupply(TOTAL_SUPPLY)
                                .treasury(TOKEN_TREASURY),
                        tokenAssociate(SENDER, List.of(FUNGIBLE_TOKEN)),
                        newKeyNamed(SECP_256K1_SOURCE_KEY).shape(SECP_256K1_SHAPE),
                        cryptoTransfer(moving(200, FUNGIBLE_TOKEN).between(TOKEN_TREASURY, SENDER)),
                        uploadInitCode(CONTRACT),
                        contractCreate(CONTRACT).maxAutomaticTokenAssociations(1),
                        getContractInfo(CONTRACT)
                                .has(ContractInfoAsserts.contractWith().maxAutoAssociations(1))
                                .logged())
                .when(
                        withOpContext(
                                (spec, opLog) -> {
                                    final var ecdsaKey =
                                            spec.registry().getKey(SECP_256K1_SOURCE_KEY);
                                    final var tmp = ecdsaKey.getECDSASecp256K1().toByteArray();
                                    final var addressBytes = recoverAddressFromPubKey(tmp);
                                    final var token = spec.registry().getTokenID(FUNGIBLE_TOKEN);
                                    final var sender = spec.registry().getAccountID(SENDER);
                                    final var amountToBeSent = 50L;

                                    allRunFor(
                                            spec,
                                            newKeyNamed(DELEGATE_KEY)
                                                    .shape(
                                                            DELEGATE_CONTRACT_KEY_SHAPE.signedWith(
                                                                    sigs(ON, CONTRACT))),
                                            cryptoUpdate(SENDER).key(DELEGATE_KEY),
                                            contractCall(
                                                            CONTRACT,
                                                            "transferMultipleTokens",
                                                            tokenTransferLists()
                                                                    .withTokenTransferList(
                                                                            tokenTransferList()
                                                                                    .forToken(token)
                                                                                    .withAccountAmounts(
                                                                                            accountAmount(
                                                                                                    sender,
                                                                                                    -amountToBeSent),
                                                                                            accountAmountAlias(
                                                                                                    addressBytes,
                                                                                                    amountToBeSent))
                                                                                    .build())
                                                                    .build())
                                                    .payingWith(GENESIS)
                                                    .hasKnownStatus(CONTRACT_REVERT_EXECUTED)
                                                    .via(NOT_SUPPORTED_TXN)
                                                    .gas(GAS_TO_OFFER),
                                            getAliasedAccountInfo(SECP_256K1_SOURCE_KEY)
                                                    .hasCostAnswerPrecheck(INVALID_ACCOUNT_ID),
                                            childRecordsCheck(
                                                    NOT_SUPPORTED_TXN,
                                                    CONTRACT_REVERT_EXECUTED,
                                                    recordWith().status(NOT_SUPPORTED)));
                                }))
                .then();
    }

    private HapiSpec evmLazyCreateViaSolidityTransfers() {
        final var LAZY_CREATE_CONTRACT = "NestedLazyCreateContract";
        final var ECDSA_KEY = "ECDSAKey";
        final var ECDSA_KEY2 = "ECDSAKey2";
        final var ECDSA_KEY3 = "ECDSAKey3";
        final var callLazyCreateFunction = "nestedLazyCreateThenSendMore";
        final var revertingCallLazyCreateFunction = "nestedLazyCreateThenRevert";
        final var sendLazyCreateFunction = "nestedLazyCreateThenSendMoreViaSend";
        final var revertingSendLazyCreateFunction = "nestedLazyCreateViaSendThenRevert";
        final var transferLazyCreateFunction = "nestedLazyCreateThenSendMoreViaTransfer";
        final var revertingTransferLazyCreateFunction = "nestedLazyCreateViaTransferThenRevert";
        final var lazyCreationProperty = "lazyCreation.enabled";
        final var contractsEvmVersionProperty = "contracts.evm.version";
        final var contractsEvmVersionDynamicProperty = "contracts.evm.version.dynamic";
        final var REVERTING_TXN = "revertingTxn";
        final var payTxn = "payTxn";
        final var sendRevertingTxn = "sendRevertingTxn";
        final var sendSuccessfulTxn = "sendSuccessfulTxn";
        final var transferRevertingTxn = "transferRevertingTxn";
        final var transferSuccessfulTxn = "transferSuccessfulTxn";
        final AtomicReference<byte[]> address1Reference = new AtomicReference<>();
        final AtomicReference<byte[]> address2Reference = new AtomicReference<>();
        final AtomicReference<byte[]> address3Reference = new AtomicReference<>();

        return propertyPreservingHapiSpec("evmLazyCreateViaSolidityCall")
                .preserving(
                        lazyCreationProperty,
                        contractsEvmVersionProperty,
                        contractsEvmVersionDynamicProperty)
                .given(
                        overridingThree(
                                lazyCreationProperty,
                                "true",
                                contractsEvmVersionProperty,
                                "v0.34",
                                contractsEvmVersionDynamicProperty,
                                "true"),
                        newKeyNamed(ECDSA_KEY).shape(SECP_256K1_SHAPE),
                        newKeyNamed(ECDSA_KEY2).shape(SECP_256K1_SHAPE),
                        newKeyNamed(ECDSA_KEY3).shape(SECP_256K1_SHAPE),
                        uploadInitCode(LAZY_CREATE_CONTRACT),
                        contractCreate(LAZY_CREATE_CONTRACT).via(CALL_TX_REC),
                        getTxnRecord(CALL_TX_REC).andAllChildRecords().logged())
                .when(
                        withOpContext(
                                (spec, opLog) -> {
<<<<<<< HEAD
                                    final var address1 = getEvmAddressFrom(ECDSA_KEY, spec);
                                    address1Reference.set(address1);
                                    final var address2 = getEvmAddressFrom(ECDSA_KEY2, spec);
                                    address2Reference.set(address2);
                                    final var address3 = getEvmAddressFrom(ECDSA_KEY3, spec);
                                    address3Reference.set(address3);
=======
                                    final var ecdsaKey = spec.registry().getKey(ECDSA_KEY);
                                    final var tmp = ecdsaKey.getECDSASecp256K1().toByteArray();
                                    final var addressBytes = recoverAddressFromPubKey(tmp);
                                    final var mirrorTxn = "mirrorTxn";
>>>>>>> 0fd73621
                                    allRunFor(
                                            spec,
                                            // .call()
                                            contractCall(
                                                            LAZY_CREATE_CONTRACT,
                                                            callLazyCreateFunction,
                                                            mirrorAddrWith(1_234_567_890L))
                                                    .sending(depositAmount)
                                                    .via(mirrorTxn)
                                                    .hasKnownStatus(CONTRACT_REVERT_EXECUTED)
                                                    .gas(6_000_000),
                                            emptyChildRecordsCheck(
                                                    mirrorTxn, CONTRACT_REVERT_EXECUTED),
                                            contractCall(
                                                            LAZY_CREATE_CONTRACT,
                                                            revertingCallLazyCreateFunction,
                                                            asHeadlongAddress(address1))
                                                    .sending(depositAmount)
                                                    .via(REVERTING_TXN)
                                                    .hasKnownStatus(CONTRACT_REVERT_EXECUTED)
                                                    .gas(6_000_000),
                                            emptyChildRecordsCheck(
                                                    REVERTING_TXN, CONTRACT_REVERT_EXECUTED),
                                            contractCall(
                                                            LAZY_CREATE_CONTRACT,
                                                            callLazyCreateFunction,
                                                            asHeadlongAddress(address1))
                                                    .via(payTxn)
                                                    .sending(depositAmount)
                                                    .gas(6_000_000),
                                            // .send()
                                            contractCall(
                                                            LAZY_CREATE_CONTRACT,
                                                            revertingSendLazyCreateFunction,
                                                            asHeadlongAddress(address2))
                                                    .sending(depositAmount)
                                                    .via(sendRevertingTxn)
                                                    .hasKnownStatus(CONTRACT_REVERT_EXECUTED)
                                                    .gas(6_000_000),
                                            emptyChildRecordsCheck(
                                                    sendRevertingTxn, CONTRACT_REVERT_EXECUTED),
                                            contractCall(
                                                            LAZY_CREATE_CONTRACT,
                                                            sendLazyCreateFunction,
                                                            asHeadlongAddress(address2))
                                                    .via(sendSuccessfulTxn)
                                                    .sending(depositAmount)
                                                    .gas(6_000_000),
                                            // .transfer()
                                            contractCall(
                                                            LAZY_CREATE_CONTRACT,
                                                            revertingTransferLazyCreateFunction,
                                                            asHeadlongAddress(address3))
                                                    .sending(depositAmount)
                                                    .via(transferRevertingTxn)
                                                    .hasKnownStatus(CONTRACT_REVERT_EXECUTED)
                                                    .gas(6_000_000),
                                            emptyChildRecordsCheck(
                                                    transferRevertingTxn, CONTRACT_REVERT_EXECUTED),
                                            contractCall(
                                                            LAZY_CREATE_CONTRACT,
                                                            transferLazyCreateFunction,
                                                            asHeadlongAddress(address3))
                                                    .via(transferSuccessfulTxn)
                                                    .sending(depositAmount)
                                                    .gas(6_000_000));
                                }))
                .then(
                        withOpContext(
                                (spec, opLog) -> {
                                    assertHollowAccount(spec, payTxn, address1Reference.get());
                                    assertHollowAccount(
                                            spec, sendSuccessfulTxn, address2Reference.get());
                                    assertHollowAccount(
                                            spec, transferSuccessfulTxn, address3Reference.get());
                                }));
    }

    private static byte[] getEvmAddressFrom(final String ecdsaKey, final HapiSpec spec) {
        final var ecdsa = spec.registry().getKey(ecdsaKey);
        final var tmp = ecdsa.getECDSASecp256K1().toByteArray();
        return recoverAddressFromPubKey(tmp);
    }

    private static void assertHollowAccount(
            final HapiSpec spec, final String txnRecordTxn, final byte[] evmAddress) {
        final var txnRecord = getTxnRecord(txnRecordTxn).andAllChildRecords().logged();
        allRunFor(spec, txnRecord);

        final var lazyAccountId = txnRecord.getChildRecord(0).getReceipt().getAccountID();
        final var name = "lazy";
        spec.registry().saveAccountId(name, lazyAccountId);
        allRunFor(
                spec,
                getAccountBalance(name).hasTinyBars(depositAmount),
                getAccountInfo(name)
                        .has(
                                accountWith()
                                        .hasEmptyKey()
                                        .evmAddress(ByteStringUtils.wrapUnsafely(evmAddress))));
    }

    private HapiSpec evmLazyCreateViaSolidityTransfersTooManyCreatesFails() {
        final var LAZY_CREATE_CONTRACT = "NestedLazyCreateContract";
        final var ECDSA_KEY = "ECDSAKey";
        final var ECDSA_KEY2 = "ECDSAKey2";
        final var createTooManyHollowAccounts = "createTooManyHollowAccounts";
        final var createTooManyHollowAccountsViaTransfer = "createTooManyHollowAccountsViaTransfer";
        final var createTooManyHollowAccountsViaSend = "createTooManyHollowAccountsViaSend";
        final var lazyCreationProperty = "lazyCreation.enabled";
        final var contractsEvmVersionProperty = "contracts.evm.version";
        final var contractsEvmVersionDynamicProperty = "contracts.evm.version.dynamic";
        final var maxPrecedingRecords = "consensus.handle.maxPrecedingRecords";
        final var depositAmount = 1000;
        final var txn2 = "txn2";
        final var txn3 = "txn3";
        return onlyPropertyPreservingHapiSpec(
                        "evmLazyCreateViaSolidityTransfersTooManyCreatesFails")
                .preserving(
                        lazyCreationProperty,
                        maxPrecedingRecords,
                        contractsEvmVersionDynamicProperty,
                        contractsEvmVersionDynamicProperty)
                .given(
                        overridingTwo(lazyCreationProperty, "true", maxPrecedingRecords, "1"),
                        overridingTwo(
                                contractsEvmVersionProperty,
                                "v0.34",
                                contractsEvmVersionDynamicProperty,
                                "true"),
                        newKeyNamed(ECDSA_KEY).shape(SECP_256K1_SHAPE),
                        newKeyNamed(ECDSA_KEY2).shape(SECP_256K1_SHAPE),
                        uploadInitCode(LAZY_CREATE_CONTRACT),
                        contractCreate(LAZY_CREATE_CONTRACT).via(CALL_TX_REC),
                        getTxnRecord(CALL_TX_REC).andAllChildRecords().logged())
                .when(
                        withOpContext(
                                (spec, opLog) -> {
                                    final var ecdsaKey = spec.registry().getKey(ECDSA_KEY);
                                    final var tmp = ecdsaKey.getECDSASecp256K1().toByteArray();
                                    final var addressBytes = recoverAddressFromPubKey(tmp);
                                    final var ecdsaKey2 = spec.registry().getKey(ECDSA_KEY2);
                                    final var tmp2 = ecdsaKey2.getECDSASecp256K1().toByteArray();
                                    final var addressBytes2 = recoverAddressFromPubKey(tmp2);
                                    allRunFor(
                                            spec,
                                            contractCall(
                                                            LAZY_CREATE_CONTRACT,
                                                            createTooManyHollowAccounts,
                                                            (Object)
                                                                    asHeadlongAddressArray(
                                                                            addressBytes,
                                                                            addressBytes2))
                                                    .sending(depositAmount)
                                                    .via(TRANSFER_TXN)
                                                    .gas(6_000_000)
                                                    .hasKnownStatus(MAX_CHILD_RECORDS_EXCEEDED),
                                            contractCall(
                                                            LAZY_CREATE_CONTRACT,
                                                            createTooManyHollowAccountsViaSend,
                                                            (Object)
                                                                    asHeadlongAddressArray(
                                                                            addressBytes,
                                                                            addressBytes2))
                                                    .sending(depositAmount)
                                                    .via(txn2)
                                                    .gas(6_000_000)
                                                    .hasKnownStatus(MAX_CHILD_RECORDS_EXCEEDED),
                                            contractCall(
                                                            LAZY_CREATE_CONTRACT,
                                                            createTooManyHollowAccountsViaTransfer,
                                                            (Object)
                                                                    asHeadlongAddressArray(
                                                                            addressBytes,
                                                                            addressBytes2))
                                                    .sending(depositAmount)
                                                    .via(txn3)
                                                    .gas(6_000_000)
                                                    .hasKnownStatus(MAX_CHILD_RECORDS_EXCEEDED),
                                            getAliasedAccountInfo(ecdsaKey.toByteString())
                                                    .logged()
                                                    .hasCostAnswerPrecheck(INVALID_ACCOUNT_ID),
                                            getAliasedAccountInfo(ecdsaKey2.toByteString())
                                                    .logged()
                                                    .hasCostAnswerPrecheck(INVALID_ACCOUNT_ID));
                                }))
                .then(
                        emptyChildRecordsCheck(TRANSFER_TXN, MAX_CHILD_RECORDS_EXCEEDED),
                        emptyChildRecordsCheck(txn2, MAX_CHILD_RECORDS_EXCEEDED),
                        emptyChildRecordsCheck(txn3, MAX_CHILD_RECORDS_EXCEEDED),
                        resetToDefault(
                                lazyCreationProperty,
                                contractsEvmVersionProperty,
                                maxPrecedingRecords));
    }

    @Override
    protected Logger getResultsLogger() {
        return log;
    }
}<|MERGE_RESOLUTION|>--- conflicted
+++ resolved
@@ -20,10 +20,8 @@
 import static com.hedera.services.bdd.spec.HapiPropertySource.asSolidityAddress;
 import static com.hedera.services.bdd.spec.HapiPropertySource.asTokenString;
 import static com.hedera.services.bdd.spec.HapiSpec.*;
-<<<<<<< HEAD
+import static com.hedera.services.bdd.spec.HapiSpec.*;
 import static com.hedera.services.bdd.spec.assertions.AccountInfoAsserts.accountWith;
-=======
->>>>>>> 0fd73621
 import static com.hedera.services.bdd.spec.assertions.ContractFnResultAsserts.resultWith;
 import static com.hedera.services.bdd.spec.assertions.ContractInfoAsserts.contractWith;
 import static com.hedera.services.bdd.spec.assertions.TransactionRecordAsserts.recordWith;
@@ -1437,22 +1435,15 @@
                 .when(
                         withOpContext(
                                 (spec, opLog) -> {
-<<<<<<< HEAD
                                     final var address1 = getEvmAddressFrom(ECDSA_KEY, spec);
                                     address1Reference.set(address1);
                                     final var address2 = getEvmAddressFrom(ECDSA_KEY2, spec);
                                     address2Reference.set(address2);
                                     final var address3 = getEvmAddressFrom(ECDSA_KEY3, spec);
                                     address3Reference.set(address3);
-=======
-                                    final var ecdsaKey = spec.registry().getKey(ECDSA_KEY);
-                                    final var tmp = ecdsaKey.getECDSASecp256K1().toByteArray();
-                                    final var addressBytes = recoverAddressFromPubKey(tmp);
                                     final var mirrorTxn = "mirrorTxn";
->>>>>>> 0fd73621
                                     allRunFor(
                                             spec,
-                                            // .call()
                                             contractCall(
                                                             LAZY_CREATE_CONTRACT,
                                                             callLazyCreateFunction,
@@ -1463,6 +1454,7 @@
                                                     .gas(6_000_000),
                                             emptyChildRecordsCheck(
                                                     mirrorTxn, CONTRACT_REVERT_EXECUTED),
+                                            // .call()
                                             contractCall(
                                                             LAZY_CREATE_CONTRACT,
                                                             revertingCallLazyCreateFunction,
