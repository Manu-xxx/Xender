package com.hedera.services.bdd.spec.keys;

/*-
 * ‌
 * Hedera Services Test Clients
 * ​
 * Copyright (C) 2018 - 2021 Hedera Hashgraph, LLC
 * ​
 * Licensed under the Apache License, Version 2.0 (the "License");
 * you may not use this file except in compliance with the License.
 * You may obtain a copy of the License at
 *
 *      http://www.apache.org/licenses/LICENSE-2.0
 *
 * Unless required by applicable law or agreed to in writing, software
 * distributed under the License is distributed on an "AS IS" BASIS,
 * WITHOUT WARRANTIES OR CONDITIONS OF ANY KIND, either express or implied.
 * See the License for the specific language governing permissions and
 * limitations under the License.
 * ‍
 */

import com.google.common.io.Files;
import com.hedera.services.bdd.spec.HapiApiSpec;
import com.hedera.services.bdd.spec.HapiSpecSetup;
import com.hedera.services.bdd.spec.infrastructure.HapiSpecRegistry;
import com.hedera.services.bdd.spec.persistence.SpecKey;
import com.hedera.services.bdd.suites.utils.keypairs.Ed25519KeyStore;
import com.hedera.services.bdd.suites.utils.keypairs.Ed25519PrivateKey;
import com.hedera.services.bdd.suites.utils.keypairs.SpecUtils;
import com.hedera.services.legacy.client.util.TransactionSigner;
import com.hedera.services.legacy.core.AccountKeyListObj;
import com.hedera.services.legacy.core.CommonUtils;
import com.hedera.services.legacy.core.KeyPairObj;
import com.hedera.services.legacy.proto.utils.SignatureGenerator;
import com.hederahashgraph.api.proto.java.AccountID;
import com.hederahashgraph.api.proto.java.Key;
import com.hederahashgraph.api.proto.java.KeyList;
import com.hederahashgraph.api.proto.java.ThresholdKey;
import com.hederahashgraph.api.proto.java.Transaction;
import net.i2p.crypto.eddsa.EdDSAPrivateKey;
import org.apache.commons.lang3.StringUtils;
import org.apache.commons.lang3.tuple.Pair;
import org.apache.logging.log4j.LogManager;
import org.apache.logging.log4j.Logger;
import org.bouncycastle.jcajce.provider.digest.Keccak;
import org.junit.jupiter.api.Assertions;

import java.io.File;
import java.io.FileInputStream;
import java.io.FileNotFoundException;
import java.io.FileOutputStream;
import java.io.IOException;
import java.io.NotSerializableException;
import java.io.ObjectInputStream;
import java.io.ObjectOutputStream;
import java.io.Serializable;
import java.io.UncheckedIOException;
import java.nio.file.Paths;
import java.security.KeyStoreException;
import java.security.PrivateKey;
import java.security.interfaces.ECPrivateKey;
import java.security.spec.InvalidKeySpecException;
import java.util.AbstractMap;
import java.util.ArrayList;
import java.util.HashMap;
import java.util.HashSet;
import java.util.List;
import java.util.Map;
import java.util.Set;
import java.util.concurrent.ConcurrentHashMap;
import java.util.function.Function;
import java.util.stream.Collectors;
import java.util.stream.IntStream;

import static com.hedera.services.bdd.spec.keys.DefaultKeyGen.DEFAULT_KEY_GEN;
import static com.hedera.services.bdd.spec.keys.SigControl.ON;
import static com.hedera.services.bdd.spec.keys.SigMapGenerator.Nature.UNIQUE_PREFIXES;
import static com.hedera.services.bdd.spec.transactions.TxnUtils.asContractId;
import static com.hedera.services.bdd.suites.utils.keypairs.SpecUtils.asLegacyKp;
import static java.util.Map.Entry;
import static java.util.stream.Collectors.toList;

public class KeyFactory implements Serializable {
	public static String PEM_PASSPHRASE = "swirlds";
	private static final long serialVersionUID = 1L;
	private static final Logger log = LogManager.getLogger(KeyFactory.class);

	public enum KeyType {
		SIMPLE, LIST, THRESHOLD
	}

	private final HapiSpecSetup setup;
	private final Map<String, PrivateKey> pkMap = new ConcurrentHashMap<>();
	private Map<Key, SigControl> controlMap = new ConcurrentHashMap<>();
	private final SigMapGenerator defaultSigMapGen = TrieSigMapGenerator.withNature(UNIQUE_PREFIXES);

	private transient HapiSpecRegistry registry;

	public KeyFactory(HapiSpecSetup setup, HapiSpecRegistry registry) throws Exception {
		this.setup = setup;
		this.registry = registry;

		KeyPairObj genesisKp = firstStartupKp(setup);
		incorporate(
				setup.genesisAccountName(),
				genesisKp,
				KeyShape.listSigs(ON));
	}

	public Transaction getSigned(Transaction.Builder txn, List<Key> signers) throws Exception {
		return TransactionSigner.signTransactionComplexWithSigMap(txn, signers, pkMap);
	}

	public void exportSimpleKeyAsLegacyStartUpAccount(String exportKey, AccountID owner, String b64EncodedLoc) {
		final var protoKey = registry.getKey(exportKey);
		final var pubKeyBytes = protoKey.getEd25519().toByteArray();
		final var hexedPubKey = com.swirlds.common.CommonUtils.hex(pubKeyBytes);
		final var privKey = pkMap.get(hexedPubKey);

		try {
			final var b64Form = SpecUtils.ed25519KeyToOcKeystore((EdDSAPrivateKey) privKey, owner);
			java.nio.file.Files.writeString(Paths.get(b64EncodedLoc), b64Form);
		} catch (IOException e) {
			throw new UncheckedIOException(e);
		}
	}

	public void exportSimpleKey(
			String loc,
			String name
	) throws KeyStoreException {
		exportSimpleKey(loc, name, key -> key.getEd25519().toByteArray());
	}

	public void exportSimpleKey(
			String loc,
			String name,
			String passphrase
	) throws KeyStoreException {
		exportSimpleKey(loc, name, key -> key.getEd25519().toByteArray(), passphrase);
	}

	public void exportSimpleWacl(
			String loc,
			String name
	) throws KeyStoreException {
		exportSimpleKey(loc, name, key -> key.getKeyList().getKeys(0).getEd25519().toByteArray());
	}

	public void exportSimpleKey(
			String loc,
			String name,
			Function<Key, byte[]> targetKeyExtractor
	) throws KeyStoreException {
		exportSimpleKey(loc, name, targetKeyExtractor, PEM_PASSPHRASE);
	}

	public void exportSimpleKey(
			String loc,
			String name,
			Function<Key, byte[]> targetKeyExtractor,
			String passphrase
	) throws KeyStoreException {
		var pubKeyBytes = targetKeyExtractor.apply(registry.getKey(name));
		var hexedPubKey = com.swirlds.common.CommonUtils.hex(pubKeyBytes);

		var privateKey = pkMap.get(hexedPubKey);

		var store = new Ed25519KeyStore.Builder().withPassword(passphrase.toCharArray()).build();
		store.insertNewKeyPair(Ed25519PrivateKey.fromBytes(privateKey.getEncoded()));
		store.write(new File(loc));
	}

	public void incorporateSimpleWacl(
			String byName,
			KeyPairObj kp
	) throws InvalidKeySpecException, IllegalArgumentException {
		incorporate(byName, kp, KeyShape.listOf(1));
	}

	public void incorporate(
			String byName,
			KeyPairObj kp
	) throws InvalidKeySpecException, IllegalArgumentException {
		incorporate(byName, kp, ON);
	}

	public void incorporate(
			String byName,
			KeyPairObj kp,
			SigControl control
	) throws InvalidKeySpecException, IllegalArgumentException {
		String pubKeyHex = kp.getPublicKeyAbyteStr();
		pkMap.put(pubKeyHex, kp.getPrivateKey());
		controlMap.put(registry.getKey(byName), control);
	}

	public void incorporate(
			String byName,
			String pubKeyHex,
			PrivateKey privateKey,
			SigControl control
	) {
		pkMap.put(pubKeyHex, privateKey);
		controlMap.put(registry.getKey(byName), control);
	}

	public SigControl controlFor(Key key) {
		return controlMap.get(key);
	}

	public void setControl(Key key, SigControl control) {
		controlMap.put(key, control);
	}

	public int controlledKeyCount(Key key, Map<Key, SigControl> overrides) {
		return asAuthor(key, overrides).getValue().numSimpleKeys();
	}

	public Transaction sign(
			final HapiApiSpec spec,
			final Transaction.Builder txn,
			final List<Key> keys,
			final Map<Key, SigControl> overrides
	) throws Throwable {
		return sign(spec, txn, defaultSigMapGen, authorsFor(keys, overrides));
	}

	public Transaction sign(
			final HapiApiSpec spec,
			final Transaction.Builder txn,
			final List<Key> keys,
			final Map<Key, SigControl> overrides,
			final SigMapGenerator sigMapGen
	) throws Throwable {
		return sign(spec, txn, sigMapGen, authorsFor(keys, overrides));
	}

	public List<Entry<Key, SigControl>> authorsFor(List<Key> keys, Map<Key, SigControl> overrides) {
		return keys.stream().map(k -> asAuthor(k, overrides)).collect(toList());
	}

	private Entry<Key, SigControl> asAuthor(Key key, Map<Key, SigControl> overrides) {
		SigControl control = overrides.getOrDefault(key, controlMap.get(key));

		if (control == null) {
			throw new IllegalArgumentException("No sig control for key " + key);
		}
		if (!control.appliesTo(key)) {
			throw new IllegalStateException("Control " + control + " for key " + key + " doesn't apply");
		}

		return Pair.of(key, control);
	}

	private Transaction sign(
			final HapiApiSpec spec,
			final Transaction.Builder txn,
			final SigMapGenerator sigMapGen,
			final List<Entry<Key, SigControl>> authors
	) throws Throwable {
		final var signing = new PrimitiveSigning(
				com.hedera.services.legacy.proto.utils.CommonUtils.extractTransactionBodyBytes(txn), authors);

		final var primitiveSigs = signing.completed();
		final var sigMap = sigMapGen.forPrimitiveSigs(spec, primitiveSigs);

		txn.setSigMap(sigMap);

		return txn.build();
	}

	public class PrimitiveSigning {
		private byte[] keccak256Digest;

		private final byte[] data;
		private final Set<String> used = new HashSet<>();
		private final List<Entry<Key, SigControl>> authors;
		private final List<Entry<byte[], byte[]>> keySigs = new ArrayList<>();

		public PrimitiveSigning(byte[] data, List<Entry<Key, SigControl>> authors) {
			this.data = data;
			this.authors = authors;
		}

		public List<Entry<byte[], byte[]>> completed() throws Throwable {
			for (final var author : authors) {
				signRecursively(author.getKey(), author.getValue());
			}
			return keySigs;
		}

		private void signRecursively(Key key, SigControl controller) throws Throwable {
			switch (controller.getNature()) {
				case SIG_OFF:
				case CONTRACT_ID:
				case DELEGATABLE_CONTRACT_ID:
					break;
				case SIG_ON:
					signIfNecessary(key);
					break;
				default:
					KeyList composite = getCompositeList(key);
					SigControl[] childControls = controller.getChildControls();
					for (int i = 0; i < childControls.length; i++) {
						signRecursively(composite.getKeys(i), childControls[i]);
					}
			}
		}

		private void signIfNecessary(final Key key) throws Throwable {
			final var pk = extractPubKey(key);
			final var hexedPk = com.swirlds.common.CommonUtils.hex(pk);
			if (!used.contains(hexedPk)) {
				final var privateKey = pkMap.get(hexedPk);
				final byte[] sig;
				if (privateKey instanceof ECPrivateKey) {
					if (keccak256Digest == null) {
						keccak256Digest = new Keccak.Digest256().digest(data);
					}
					sig = SignatureGenerator.signBytes(keccak256Digest, privateKey);
				} else {
					sig = SignatureGenerator.signBytes(data, privateKey);
				}
				keySigs.add(new AbstractMap.SimpleEntry<>(pk, sig));
				used.add(hexedPk);
			}
		}

		private byte[] extractPubKey(final Key key) {
			if (!key.getECDSASecp256K1().isEmpty()) {
				return key.getECDSASecp256K1().toByteArray();
			} else if (!key.getEd25519().isEmpty()) {
				return key.getEd25519().toByteArray();
			} else {
				throw new IllegalArgumentException("No supported public key in " + key);
			}
		}
	}

	public static KeyList getCompositeList(Key key) {
		return key.hasKeyList() ? key.getKeyList() : key.getThresholdKey().getKeys();
	}

	public static KeyPairObj firstStartupKp(HapiSpecSetup setup) throws Exception {
		if (StringUtils.isNotEmpty(setup.defaultPayerMnemonicFile())) {
			var mnemonic = mnemonicFromFile(setup.defaultPayerMnemonicFile());
			return asLegacyKp(SpecKey.mnemonicToEd25519Key(mnemonic));
		} else if (StringUtils.isNotEmpty(setup.defaultPayerMnemonic())) {
			return asLegacyKp(SpecKey.mnemonicToEd25519Key(setup.defaultPayerMnemonic()));
		} else if (StringUtils.isNotEmpty(setup.defaultPayerPemKeyLoc())) {
			var keyPair = SpecKey.readFirstKpFromPem(
					new File(setup.defaultPayerPemKeyLoc()),
					setup.defaultPayerPemKeyPassphrase());
			return asLegacyKp(keyPair);
		} else if (StringUtils.isNotEmpty(setup.startupAccountsLiteral())) {
			Object keyStore = CommonUtils.convertFromBytes(CommonUtils.base64decode(setup.startupAccountsLiteral()));
			return firstKpFrom(keyStore, setup.genesisStartupKey());
		} else {
			return firstListedKp(setup.startupAccountsPath(), setup.genesisStartupKey());
		}
	}

	public static String mnemonicFromFile(String wordsLoc) {
		try {
			return java.nio.file.Files.lines(Paths.get(wordsLoc)).collect(Collectors.joining(" "));
		} catch (IOException e) {
			throw new UncheckedIOException(e);
		}
	}

	public static KeyPairObj firstListedKp(String accountInfoPath, String kpKey) throws Exception {
		Object asObj = CommonUtils.convertFromBytes(asBase64Bytes(accountInfoPath));
		return firstKpFrom(asObj, kpKey);
	}

	@SuppressWarnings("unchecked")
	private static KeyPairObj firstKpFrom(Object keyStore, String name) {
		return ((Map<String, List<AccountKeyListObj>>) keyStore)
				.get(name)
				.get(0)
				.getKeyPairList()
				.get(0);
	}

	private static byte[] asBase64Bytes(String path) throws Exception {
		String text = new String(Files.toByteArray(new File(path)));
		return CommonUtils.base64decode(text);
	}

	synchronized public Key generateSubjectTo(
			final HapiApiSpec spec,
			final SigControl controller,
			final KeyGenerator keyGen
	) {
		return new Generation(spec, controller, keyGen).outcome();
	}

	synchronized public Key generateSubjectTo(
			final HapiApiSpec spec,
			final SigControl controller,
			final KeyGenerator keyGen,
			final KeyLabel labels
	) {
		return new Generation(spec, controller, keyGen, labels).outcome();
	}

	private class Generation {
		private final SigControl.KeyAlgo[] algoChoices = {
			SigControl.KeyAlgo.ED25519, SigControl.KeyAlgo.SECP256K1
		};

		private final KeyLabel labels;
		private final SigControl control;
		private final HapiApiSpec spec;
		private final KeyGenerator keyGen;
		private final Map<String, Key> byLabel = new HashMap<>();

		private int nextUnspecifiedAlgo = 0;

		public Generation(HapiApiSpec spec, SigControl control, KeyGenerator keyGen) {
			this(spec, control, keyGen, KeyLabel.uniquelyLabeling(control));
		}

		public Generation(HapiApiSpec spec, SigControl control, KeyGenerator keyGen, KeyLabel labels) {
			this.spec = spec;
			this.labels = labels;
			this.control = control;
			this.keyGen = keyGen;
		}

		public Key outcome() {
			return generate(control, labels, true);
		}

		private Key generate(SigControl sc, KeyLabel label, boolean saving) {
			Key generated;

			switch (sc.getNature()) {
				case CONTRACT_ID:
					final var cid = asContractId(sc.contract(), spec);
					generated = Key.newBuilder().setContractID(cid).build();
					break;
<<<<<<< HEAD
				case DELEGATE_CONTRACT_ID:
					final var dcid = asContractId(sc.delegateContract(), spec);
=======
				case DELEGATABLE_CONTRACT_ID:
					final var dcid = asContractId(sc.delegatableContract(), spec);
>>>>>>> 4849254f
					generated = Key.newBuilder().setDelegatableContractId(dcid).build();
					break;
				case LIST:
					generated = Key.newBuilder()
							.setKeyList(composing(label.getConstituents(), sc.getChildControls())).build();
					break;
				case THRESHOLD:
					final var tKey = ThresholdKey.newBuilder()
							.setThreshold(sc.getThreshold())
							.setKeys(composing(label.getConstituents(), sc.getChildControls())).build();
					generated = Key.newBuilder().setThresholdKey(tKey).build();
					break;
				default:
					if (byLabel.containsKey(label.literally())) {
						generated = byLabel.get(label.literally());
					} else {
						final SigControl.KeyAlgo choice;
						if (sc.keyAlgo() == SigControl.KeyAlgo.UNSPECIFIED) {
							final var defaultAlgo = spec.setup().defaultKeyAlgo();
							if (defaultAlgo != SigControl.KeyAlgo.UNSPECIFIED) {
								choice = defaultAlgo;
							} else {
								/* A spec run with unspecified default algorithm alternates between Ed25519 and ECDSA */
								choice = algoChoices[nextUnspecifiedAlgo];
								nextUnspecifiedAlgo = (nextUnspecifiedAlgo + 1) % algoChoices.length;
							}
						} else {
							choice = sc.keyAlgo();
						}
						generated = generateByAlgo(choice);
						byLabel.put(label.literally(), generated);
					}
					break;
			}
			if (saving) {
				controlMap.put(generated, sc);
			}
			return generated;
		}

		private Key generateByAlgo(final SigControl.KeyAlgo algo) {
			if (algo == SigControl.KeyAlgo.ED25519) {
				return keyGen.genEd25519AndUpdateMap(pkMap);
			} else if (algo == SigControl.KeyAlgo.SECP256K1) {
				return keyGen.genEcdsaSecp256k1AndUpdate(pkMap);
			} else {
				throw new IllegalArgumentException(algo + " not supported");
			}
		}

		private KeyList composing(KeyLabel[] ls, SigControl[] cs) {
			Assertions.assertEquals(ls.length, cs.length, "Incompatible ls and cs!");
			int N = ls.length;
			return KeyList.newBuilder().addAllKeys(
					IntStream.range(0, N)
							.mapToObj(i -> generate(cs[i], ls[i], false))
							.collect(toList()))
					.build();
		}
	}

	public Key generate(final HapiApiSpec spec, final KeyType type) {
		return generate(spec, type, DEFAULT_KEY_GEN);
	}

	public Key generate(final HapiApiSpec spec, final KeyType type, final KeyGenerator keyGen) {
		switch (type) {
			case THRESHOLD:
				return generateSubjectTo(
						spec,
						KeyShape.threshSigs(
								setup.defaultThresholdM(),
								IntStream
										.range(0, setup.defaultThresholdN())
										.mapToObj(ignore -> SigControl.ON)
										.toArray(SigControl[]::new)),
						keyGen);
			case LIST:
				return generateSubjectTo(
						spec,
						KeyShape.listSigs(
								IntStream
										.range(0, setup.defaultListN())
										.mapToObj(ignore -> SigControl.ON)
										.toArray(SigControl[]::new)),
						keyGen);
			default:
				return generateSubjectTo(spec, ON, keyGen);
		}
	}

	public void saveKeyFactory(String dir) {
		// Note: here we didn't save and restore pkMap for KeyFactory is to avoid
		// Serialization and de-serialization of PrivateKey, which is not easy.
		// Instead, we use GENESIS key for the migration test accounts and serve the
		// same purpose.
		//		savePkMap(dir + "/pkmap.ser");
		saveControlMap(dir + "/controlmap.ser");
	}

	public void loadKeyFactory(String dir) {
		loadControlMap(dir + "/controlmap.ser");
	}

	public void saveControlMap(String path) {
		FileOutputStream fos = null;
		ObjectOutputStream oos = null;
		log.info("Serialize controlMap to : " + path);
		try {
			fos = new FileOutputStream(path);
			oos = new ObjectOutputStream(fos);
			oos.writeObject(controlMap);
			oos.close();
			fos.close();
			oos = null;
			fos = null;
		} catch (NotSerializableException e) {
			log.error("Serializable exception catched while serialize for " + path + ":" + e);
		} catch (FileNotFoundException e) {
			log.error("File not found exception catched while serialize for  " + path + ":" + e);
		} catch (Exception e) {
			log.error("Other exception catched while serialize for " + path + ":" + e);
		} finally {
			try {
				if (oos != null) {
					oos.close();
				}
				if (fos != null) {
					fos.close();
				}

			} catch (IOException e) {
				log.error("Error while closing file " + path + ":" + e);
			}
		}
		log.info("Successfully serialized controlMap to : " + path);
	}

	@SuppressWarnings("unchecked")
	public void loadControlMap(String path) {
		FileInputStream fis = null;
		ObjectInputStream ois = null;

		log.info("Deserialize controlMap from : " + path);
		try {
			fis = new FileInputStream(path);
			ois = new ObjectInputStream(fis);
			controlMap = (Map<Key, SigControl>) ois.readObject();

			ois.close();
			fis.close();
			fis = null;
		} catch (Exception e) {
			log.error("De-serializable exception catched while working on " + path + ":" + e);
		} finally {
			try {
				if (ois != null) {
					ois.close();
				}
				if (fis != null) {
					fis.close();
				}
			} catch (IOException e) {
				log.error("File closing exception catched while closing " + path + ":" + e);
			}
		}
		log.info(" Sucessfully de-serialized controlMap from " + path);
	}
}<|MERGE_RESOLUTION|>--- conflicted
+++ resolved
@@ -442,13 +442,8 @@
 					final var cid = asContractId(sc.contract(), spec);
 					generated = Key.newBuilder().setContractID(cid).build();
 					break;
-<<<<<<< HEAD
-				case DELEGATE_CONTRACT_ID:
-					final var dcid = asContractId(sc.delegateContract(), spec);
-=======
 				case DELEGATABLE_CONTRACT_ID:
 					final var dcid = asContractId(sc.delegatableContract(), spec);
->>>>>>> 4849254f
 					generated = Key.newBuilder().setDelegatableContractId(dcid).build();
 					break;
 				case LIST:
