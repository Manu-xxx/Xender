--- conflicted
+++ resolved
@@ -70,6 +70,7 @@
 import static com.hederahashgraph.api.proto.java.ResponseCodeEnum.INVALID_TOKEN_ID;
 import static com.hederahashgraph.api.proto.java.ResponseCodeEnum.INVALID_ZERO_BYTE_IN_STRING;
 import static com.hederahashgraph.api.proto.java.ResponseCodeEnum.MAX_ENTITIES_IN_PRICE_REGIME_HAVE_BEEN_CREATED;
+import static com.hederahashgraph.api.proto.java.ResponseCodeEnum.MAX_GAS_LIMIT_EXCEEDED;
 import static com.hederahashgraph.api.proto.java.ResponseCodeEnum.NOT_SUPPORTED;
 import static com.hederahashgraph.api.proto.java.ResponseCodeEnum.SUCCESS;
 import static com.hederahashgraph.api.proto.java.ResponseCodeEnum.TOKEN_ALREADY_ASSOCIATED_TO_ACCOUNT;
@@ -153,24 +154,6 @@
     public List<HapiApiSpec> getSpecsInSuite() {
         return List.of(
                 new HapiApiSpec[] {
-<<<<<<< HEAD
-                    vanillaUpdateSucceeds(),
-                    updateFeesCompatibleWithCreates(),
-                    apiPermissionsChangeDynamically(),
-                    cannotUpdateExpirationPastMaxLifetime(),
-                    optimisticSpecialFileUpdate(),
-                    associateHasExpectedSemantics(),
-                    notTooManyFeeScheduleCanBeCreated(),
-                    allUnusedGasIsRefundedIfSoConfigured(),
-                    maxRefundIsEnforced(),
-                    gasLimitOverMaxGasLimitFailsPrecheck(),
-                    autoCreationIsDynamic(),
-                    kvLimitsEnforced(),
-                    serviceFeeRefundedIfConsGasExhausted(),
-                    chainIdChangesDynamically(),
-                    entitiesNotCreatableAfterUsageLimitsReached(),
-                    rentItemizedAsExpectedWithOverridePriceTiers()
-=======
                     //                    vanillaUpdateSucceeds(),
                     //                    updateFeesCompatibleWithCreates(),
                     //                    apiPermissionsChangeDynamically(),
@@ -188,7 +171,6 @@
                     //                    entitiesNotCreatableAfterUsageLimitsReached(),
                     //                    rentItemizedAsExpectedWithOverridePriceTiers(),
                     getPreviewnetAccountInfo(),
->>>>>>> a7b93644
                 });
     }
 
