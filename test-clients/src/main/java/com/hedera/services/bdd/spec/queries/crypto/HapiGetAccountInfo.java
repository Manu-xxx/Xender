/*
 * Copyright (C) 2020-2022 Hedera Hashgraph, LLC
 *
 * Licensed under the Apache License, Version 2.0 (the "License");
 * you may not use this file except in compliance with the License.
 * You may obtain a copy of the License at
 *
 *      http://www.apache.org/licenses/LICENSE-2.0
 *
 * Unless required by applicable law or agreed to in writing, software
 * distributed under the License is distributed on an "AS IS" BASIS,
 * WITHOUT WARRANTIES OR CONDITIONS OF ANY KIND, either express or implied.
 * See the License for the specific language governing permissions and
 * limitations under the License.
 */
package com.hedera.services.bdd.spec.queries.crypto;

import static com.hedera.services.bdd.spec.assertions.AssertUtils.rethrowSummaryError;
import static com.hedera.services.bdd.spec.queries.QueryUtils.answerCostHeader;
import static com.hedera.services.bdd.spec.queries.QueryUtils.answerHeader;
import static com.hederahashgraph.api.proto.java.CryptoGetInfoResponse.AccountInfo;
import static com.hederahashgraph.api.proto.java.ResponseCodeEnum.OK;
import static org.junit.jupiter.api.Assertions.assertEquals;

import com.google.common.base.MoreObjects;
import com.google.protobuf.ByteString;
<<<<<<< HEAD
import com.hedera.services.bdd.spec.HapiApiSpec;
=======
import com.hedera.services.bdd.spec.HapiSpec;
>>>>>>> a5daadcb
import com.hedera.services.bdd.spec.assertions.AccountInfoAsserts;
import com.hedera.services.bdd.spec.assertions.ErroringAsserts;
import com.hedera.services.bdd.spec.queries.HapiQueryOp;
import com.hedera.services.bdd.spec.transactions.TxnUtils;
import com.hederahashgraph.api.proto.java.*;
import com.swirlds.common.utility.CommonUtils;
import java.nio.file.Files;
import java.nio.file.Paths;
import java.util.ArrayList;
import java.util.List;
import java.util.Objects;
import java.util.Optional;
import java.util.function.BiConsumer;
import java.util.function.Consumer;
import java.util.function.LongConsumer;
import org.apache.logging.log4j.LogManager;
import org.apache.logging.log4j.Logger;
import org.jetbrains.annotations.Nullable;
import org.junit.jupiter.api.Assertions;

public class HapiGetAccountInfo extends HapiQueryOp<HapiGetAccountInfo> {
    private static final Logger log = LogManager.getLogger(HapiGetAccountInfo.class);

    private String account;
    @Nullable private String protoSaveLoc = null;
    private boolean loggingHexedCryptoKeys = false;
    private String hexedAliasSource = null;
    private String aliasKeySource = null;
    private Optional<String> registryEntry = Optional.empty();
    private List<String> absentRelationships = new ArrayList<>();
    private List<ExpectedTokenRel> relationships = new ArrayList<>();
    Optional<AccountInfoAsserts> expectations = Optional.empty();
    Optional<BiConsumer<AccountInfo, Logger>> customLog = Optional.empty();
    Optional<LongConsumer> exposingExpiryTo = Optional.empty();
    Optional<LongConsumer> exposingBalanceTo = Optional.empty();
    Optional<Long> ownedNfts = Optional.empty();
    Optional<Integer> maxAutomaticAssociations = Optional.empty();
    Optional<Integer> alreadyUsedAutomaticAssociations = Optional.empty();
    private Optional<Consumer<AccountID>> idObserver = Optional.empty();
    @Nullable private Consumer<byte[]> aliasObserver = null;
    private Optional<Consumer<String>> contractAccountIdObserver = Optional.empty();
    private Optional<Integer> tokenAssociationsCount = Optional.empty();
    private boolean assertAliasKeyMatches = false;
    private boolean assertAccountIDIsNotAlias = false;
    private ReferenceType referenceType;
    private ByteString alias;

    public HapiGetAccountInfo(String account) {
        this(account, ReferenceType.REGISTRY_NAME);
    }

    public HapiGetAccountInfo(String reference, ReferenceType type) {
        this.referenceType = type;
        if (type == ReferenceType.ALIAS_KEY_NAME) {
            aliasKeySource = reference;
        } else if (type == ReferenceType.HEXED_CONTRACT_ALIAS) {
            hexedAliasSource = reference;
        } else {
            account = reference;
        }
    }

    public HapiGetAccountInfo(ByteString evmAlias, ReferenceType evmAddress) {
        this.referenceType = evmAddress;
        this.alias = evmAlias;
    }

    @Override
    public HederaFunctionality type() {
        return HederaFunctionality.CryptoGetInfo;
    }

    public HapiGetAccountInfo has(AccountInfoAsserts provider) {
        expectations = Optional.of(provider);
        return this;
    }

    public HapiGetAccountInfo hasExpectedAliasKey() {
        assertAliasKeyMatches = true;
        return this;
    }

    public HapiGetAccountInfo hasExpectedAccountID() {
        assertAccountIDIsNotAlias = true;
        return this;
    }

    public HapiGetAccountInfo plusCustomLog(BiConsumer<AccountInfo, Logger> custom) {
        customLog = Optional.of(custom);
        return this;
    }

    public HapiGetAccountInfo exposingExpiry(LongConsumer obs) {
        this.exposingExpiryTo = Optional.of(obs);
        return this;
    }

    public HapiGetAccountInfo exposingIdTo(Consumer<AccountID> obs) {
        this.idObserver = Optional.of(obs);
        return this;
    }

    public HapiGetAccountInfo exposingAliasTo(Consumer<byte[]> obs) {
        this.aliasObserver = obs;
        return this;
    }

    public HapiGetAccountInfo exposingContractAccountIdTo(Consumer<String> obs) {
        this.contractAccountIdObserver = Optional.of(obs);
        return this;
    }

    public HapiGetAccountInfo exposingBalance(LongConsumer obs) {
        this.exposingBalanceTo = Optional.of(obs);
        return this;
    }

    public HapiGetAccountInfo savingSnapshot(String registryEntry) {
        this.registryEntry = Optional.of(registryEntry);
        return this;
    }

    public HapiGetAccountInfo hasToken(ExpectedTokenRel relationship) {
        relationships.add(relationship);
        return this;
    }

    public HapiGetAccountInfo hasNoTokenRelationship(String token) {
        absentRelationships.add(token);
        return this;
    }

    public HapiGetAccountInfo hasTokenRelationShipCount(int count) {
        tokenAssociationsCount = Optional.of(count);
        return this;
    }

    public HapiGetAccountInfo hasOwnedNfts(long ownedNftsLen) {
        this.ownedNfts = Optional.of(ownedNftsLen);
        return this;
    }

    public HapiGetAccountInfo hasMaxAutomaticAssociations(int max) {
        this.maxAutomaticAssociations = Optional.of(max);
        return this;
    }

    public HapiGetAccountInfo hasAlreadyUsedAutomaticAssociations(int count) {
        this.alreadyUsedAutomaticAssociations = Optional.of(count);
        return this;
    }

    public HapiGetAccountInfo loggingHexedKeys() {
        this.loggingHexedCryptoKeys = true;
        return this;
    }

    public HapiGetAccountInfo savingProtoTo(final String loc) {
        this.protoSaveLoc = loc;
        return this;
    }

    @Override
    protected HapiGetAccountInfo self() {
        return this;
    }

    @Override
    protected void assertExpectationsGiven(HapiSpec spec) throws Throwable {
        final var actualInfo = response.getCryptoGetInfo().getAccountInfo();
        if (assertAliasKeyMatches) {
            Objects.requireNonNull(aliasKeySource);
            final var expected = spec.registry().getKey(aliasKeySource).toByteString();
            assertEquals(expected, actualInfo.getAlias());
        }
        if (assertAccountIDIsNotAlias) {
            Objects.requireNonNull(aliasKeySource);
            final var expectedKeyForAccount =
                    spec.registry().getKey(aliasKeySource).toByteString().toStringUtf8();
            final var expectedID = spec.registry().getAccountID(expectedKeyForAccount);
            Assertions.assertNotEquals(
                    actualInfo.getAlias(), actualInfo.getAccountID().getAccountNum());
            assertEquals(expectedID, actualInfo.getAccountID());
        }
        if (expectations.isPresent()) {
            ErroringAsserts<AccountInfo> asserts = expectations.get().assertsFor(spec);
            List<Throwable> errors = asserts.errorsIn(actualInfo);
            rethrowSummaryError(log, "Bad account info!", errors);
        }
        var actualTokenRels = actualInfo.getTokenRelationshipsList();
        ExpectedTokenRel.assertExpectedRels(account, relationships, actualTokenRels, spec);
        ExpectedTokenRel.assertNoUnexpectedRels(
                account, absentRelationships, actualTokenRels, spec);

        var actualOwnedNfts = actualInfo.getOwnedNfts();
        ownedNfts.ifPresent(nftsOwned -> assertEquals((long) nftsOwned, actualOwnedNfts));

        var actualMaxAutoAssociations = actualInfo.getMaxAutomaticTokenAssociations();
        maxAutomaticAssociations.ifPresent(
                maxAutoAssociations ->
                        assertEquals((int) maxAutoAssociations, actualMaxAutoAssociations));
        alreadyUsedAutomaticAssociations.ifPresent(
                usedCount -> {
                    int actualCount = 0;
                    for (var rel : actualTokenRels) {
                        if (rel.getAutomaticAssociation()) {
                            actualCount++;
                        }
                    }
                    assertEquals(actualCount, usedCount);
                });
        expectedLedgerId.ifPresent(id -> assertEquals(rationalize(id), actualInfo.getLedgerId()));

        tokenAssociationsCount.ifPresent(
                count -> assertEquals(count, actualInfo.getTokenRelationshipsCount()));
    }

    @Override
    protected void submitWith(HapiSpec spec, Transaction payment) throws Throwable {
        Query query = getAccountInfoQuery(spec, payment, false);
        response =
                spec.clients().getCryptoSvcStub(targetNodeFor(spec), useTls).getAccountInfo(query);
        final var infoResponse = response.getCryptoGetInfo();
        if (loggingHexedCryptoKeys) {
            log.info("Constituent crypto keys are:");
            visitSimpleKeys(
                    infoResponse.getAccountInfo().getKey(),
                    simpleKey -> {
                        if (!simpleKey.getEd25519().isEmpty()) {
                            log.info("  {}", CommonUtils.hex(simpleKey.getEd25519().toByteArray()));
                        } else if (!simpleKey.getECDSASecp256K1().isEmpty()) {
                            log.info(
                                    "  {}",
                                    CommonUtils.hex(simpleKey.getECDSASecp256K1().toByteArray()));
                        }
                    });
        }
        if (protoSaveLoc != null) {
            final var info = infoResponse.getAccountInfo();
            Files.write(Paths.get(protoSaveLoc), info.toByteArray());
        }
        if (infoResponse.getHeader().getNodeTransactionPrecheckCode() == OK) {
            exposingExpiryTo.ifPresent(
                    cb ->
                            cb.accept(
                                    infoResponse
                                            .getAccountInfo()
                                            .getExpirationTime()
                                            .getSeconds()));
            exposingBalanceTo.ifPresent(
                    cb -> cb.accept(infoResponse.getAccountInfo().getBalance()));
            idObserver.ifPresent(cb -> cb.accept(infoResponse.getAccountInfo().getAccountID()));
            Optional.ofNullable(aliasObserver)
                    .ifPresent(
                            cb ->
                                    cb.accept(
                                            infoResponse
                                                    .getAccountInfo()
                                                    .getAlias()
                                                    .toByteArray()));
            contractAccountIdObserver.ifPresent(
                    cb -> cb.accept(infoResponse.getAccountInfo().getContractAccountID()));
        }
        if (verboseLoggingOn) {
            log.info("Info for '" + repr() + "': " + response.getCryptoGetInfo().getAccountInfo());
        }
        if (customLog.isPresent()) {
            customLog.get().accept(response.getCryptoGetInfo().getAccountInfo(), log);
        }
        if (registryEntry.isPresent()) {
            spec.registry()
                    .saveAccountInfo(
                            registryEntry.get(), response.getCryptoGetInfo().getAccountInfo());
        }
    }

    @Override
    protected long lookupCostWith(HapiSpec spec, Transaction payment) throws Throwable {
        Query query = getAccountInfoQuery(spec, payment, true);
        Response response =
                spec.clients().getCryptoSvcStub(targetNodeFor(spec), useTls).getAccountInfo(query);
        return costFrom(response);
    }

    private Query getAccountInfoQuery(HapiSpec spec, Transaction payment, boolean costOnly) {
        AccountID target;
        if (referenceType == ReferenceType.ALIAS_KEY_NAME) {
            target =
                    AccountID.newBuilder()
                            .setAlias(spec.registry().getKey(aliasKeySource).toByteString())
                            .build();
<<<<<<< HEAD
        } else if (referenceType == ReferenceType.RAW_ALIAS) {
            target = AccountID.newBuilder().setAlias(alias).build();
=======
        } else if (referenceType == ReferenceType.HEXED_CONTRACT_ALIAS) {
            target =
                    AccountID.newBuilder()
                            .setAlias(ByteString.copyFrom(CommonUtils.unhex(hexedAliasSource)))
                            .build();
>>>>>>> a5daadcb
        } else {
            target = TxnUtils.asId(account, spec);
        }
        CryptoGetInfoQuery query =
                CryptoGetInfoQuery.newBuilder()
                        .setHeader(costOnly ? answerCostHeader(payment) : answerHeader(payment))
                        .setAccountID(target)
                        .build();
        return Query.newBuilder().setCryptoGetInfo(query).build();
    }

    @Override
    protected boolean needsPayment() {
        return true;
    }

    @Override
    protected MoreObjects.ToStringHelper toStringHelper() {
        return super.toStringHelper().add("account", account);
    }

    private String repr() {
        if (referenceType == ReferenceType.REGISTRY_NAME) {
            return account;
        } else {
            return "KeyAlias(" + aliasKeySource + ")";
        }
    }

    private static void visitSimpleKeys(final Key key, final Consumer<Key> observer) {
        if (key.hasKeyList()) {
            key.getKeyList().getKeysList().forEach(subKey -> visitSimpleKeys(subKey, observer));
        } else if (key.hasThresholdKey()) {
            key.getThresholdKey()
                    .getKeys()
                    .getKeysList()
                    .forEach(subKey -> visitSimpleKeys(subKey, observer));
        } else {
            observer.accept(key);
        }
    }
}<|MERGE_RESOLUTION|>--- conflicted
+++ resolved
@@ -24,11 +24,7 @@
 
 import com.google.common.base.MoreObjects;
 import com.google.protobuf.ByteString;
-<<<<<<< HEAD
-import com.hedera.services.bdd.spec.HapiApiSpec;
-=======
 import com.hedera.services.bdd.spec.HapiSpec;
->>>>>>> a5daadcb
 import com.hedera.services.bdd.spec.assertions.AccountInfoAsserts;
 import com.hedera.services.bdd.spec.assertions.ErroringAsserts;
 import com.hedera.services.bdd.spec.queries.HapiQueryOp;
@@ -320,16 +316,13 @@
                     AccountID.newBuilder()
                             .setAlias(spec.registry().getKey(aliasKeySource).toByteString())
                             .build();
-<<<<<<< HEAD
-        } else if (referenceType == ReferenceType.RAW_ALIAS) {
-            target = AccountID.newBuilder().setAlias(alias).build();
-=======
         } else if (referenceType == ReferenceType.HEXED_CONTRACT_ALIAS) {
             target =
                     AccountID.newBuilder()
                             .setAlias(ByteString.copyFrom(CommonUtils.unhex(hexedAliasSource)))
                             .build();
->>>>>>> a5daadcb
+        } else if (referenceType == ReferenceType.RAW_ALIAS) {
+            target = AccountID.newBuilder().setAlias(alias).build();
         } else {
             target = TxnUtils.asId(account, spec);
         }
