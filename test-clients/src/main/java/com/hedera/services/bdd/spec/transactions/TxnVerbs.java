/*
 * Copyright (C) 2020-2022 Hedera Hashgraph, LLC
 *
 * Licensed under the Apache License, Version 2.0 (the "License");
 * you may not use this file except in compliance with the License.
 * You may obtain a copy of the License at
 *
 *      http://www.apache.org/licenses/LICENSE-2.0
 *
 * Unless required by applicable law or agreed to in writing, software
 * distributed under the License is distributed on an "AS IS" BASIS,
 * WITHOUT WARRANTIES OR CONDITIONS OF ANY KIND, either express or implied.
 * See the License for the specific language governing permissions and
 * limitations under the License.
 */
package com.hedera.services.bdd.spec.transactions;

import static com.hedera.services.bdd.spec.utilops.CustomSpecAssert.allRunFor;
import static com.hedera.services.bdd.spec.utilops.UtilVerbs.updateLargeFile;
import static com.hedera.services.bdd.spec.utilops.UtilVerbs.withOpContext;
import static com.hedera.services.bdd.suites.HapiApiSuite.GENESIS;
import static com.hedera.services.bdd.suites.contract.Utils.FunctionType.CONSTRUCTOR;
import static com.hedera.services.bdd.suites.contract.Utils.FunctionType.FUNCTION;
import static com.hedera.services.bdd.suites.contract.Utils.extractByteCode;
import static com.hedera.services.bdd.suites.contract.Utils.getABIFor;
import static com.hedera.services.bdd.suites.contract.Utils.getResourcePath;
import static org.apache.commons.lang3.StringUtils.EMPTY;

import com.google.protobuf.ByteString;
import com.hedera.services.bdd.spec.HapiApiSpec;
import com.hedera.services.bdd.spec.HapiSpecOperation;
import com.hedera.services.bdd.spec.queries.crypto.ReferenceType;
import com.hedera.services.bdd.spec.transactions.consensus.HapiMessageSubmit;
import com.hedera.services.bdd.spec.transactions.consensus.HapiTopicCreate;
import com.hedera.services.bdd.spec.transactions.consensus.HapiTopicDelete;
import com.hedera.services.bdd.spec.transactions.consensus.HapiTopicUpdate;
import com.hedera.services.bdd.spec.transactions.contract.HapiContractCall;
import com.hedera.services.bdd.spec.transactions.contract.HapiContractCreate;
import com.hedera.services.bdd.spec.transactions.contract.HapiContractDelete;
import com.hedera.services.bdd.spec.transactions.contract.HapiContractUpdate;
import com.hedera.services.bdd.spec.transactions.contract.HapiEthereumCall;
import com.hedera.services.bdd.spec.transactions.contract.HapiEthereumContractCreate;
import com.hedera.services.bdd.spec.transactions.crypto.HapiCryptoApproveAllowance;
import com.hedera.services.bdd.spec.transactions.crypto.HapiCryptoCreate;
import com.hedera.services.bdd.spec.transactions.crypto.HapiCryptoDelete;
import com.hedera.services.bdd.spec.transactions.crypto.HapiCryptoDeleteAllowance;
import com.hedera.services.bdd.spec.transactions.crypto.HapiCryptoTransfer;
import com.hedera.services.bdd.spec.transactions.crypto.HapiCryptoUpdate;
import com.hedera.services.bdd.spec.transactions.file.HapiFileAppend;
import com.hedera.services.bdd.spec.transactions.file.HapiFileCreate;
import com.hedera.services.bdd.spec.transactions.file.HapiFileDelete;
import com.hedera.services.bdd.spec.transactions.file.HapiFileUpdate;
import com.hedera.services.bdd.spec.transactions.network.HapiUncheckedSubmit;
import com.hedera.services.bdd.spec.transactions.schedule.HapiScheduleCreate;
import com.hedera.services.bdd.spec.transactions.schedule.HapiScheduleDelete;
import com.hedera.services.bdd.spec.transactions.schedule.HapiScheduleSign;
import com.hedera.services.bdd.spec.transactions.system.HapiFreeze;
import com.hedera.services.bdd.spec.transactions.system.HapiSysDelete;
import com.hedera.services.bdd.spec.transactions.system.HapiSysUndelete;
import com.hedera.services.bdd.spec.transactions.token.HapiTokenAssociate;
import com.hedera.services.bdd.spec.transactions.token.HapiTokenBurn;
import com.hedera.services.bdd.spec.transactions.token.HapiTokenCreate;
import com.hedera.services.bdd.spec.transactions.token.HapiTokenDelete;
import com.hedera.services.bdd.spec.transactions.token.HapiTokenDissociate;
import com.hedera.services.bdd.spec.transactions.token.HapiTokenFeeScheduleUpdate;
import com.hedera.services.bdd.spec.transactions.token.HapiTokenFreeze;
import com.hedera.services.bdd.spec.transactions.token.HapiTokenKycGrant;
import com.hedera.services.bdd.spec.transactions.token.HapiTokenKycRevoke;
import com.hedera.services.bdd.spec.transactions.token.HapiTokenMint;
import com.hedera.services.bdd.spec.transactions.token.HapiTokenPause;
import com.hedera.services.bdd.spec.transactions.token.HapiTokenUnfreeze;
import com.hedera.services.bdd.spec.transactions.token.HapiTokenUnpause;
import com.hedera.services.bdd.spec.transactions.token.HapiTokenUpdate;
import com.hedera.services.bdd.spec.transactions.token.HapiTokenWipe;
import com.hedera.services.bdd.spec.transactions.token.TokenMovement;
import com.hedera.services.bdd.spec.transactions.util.HapiUtilPrng;
import com.hederahashgraph.api.proto.java.CryptoTransferTransactionBody;
import com.hederahashgraph.api.proto.java.ResponseCodeEnum;
import com.hederahashgraph.api.proto.java.TopicID;
import com.hederahashgraph.api.proto.java.TransferList;
import java.time.Instant;
import java.util.ArrayList;
import java.util.List;
import java.util.Optional;
import java.util.function.BiConsumer;
import java.util.function.Function;
import java.util.function.LongConsumer;
import java.util.function.Supplier;
import org.ethereum.core.CallTransaction;

public class TxnVerbs {
    /* CRYPTO */
    public static HapiCryptoCreate cryptoCreate(String account) {
        return new HapiCryptoCreate(account);
    }

    public static HapiCryptoDelete cryptoDelete(String account) {
        return new HapiCryptoDelete(account);
    }

    public static HapiCryptoDelete cryptoDeleteAliased(final String alias) {
        return new HapiCryptoDelete(alias, ReferenceType.ALIAS_KEY_NAME);
    }

    @SafeVarargs
    public static HapiCryptoTransfer sortedCryptoTransfer(
            Function<HapiApiSpec, TransferList>... providers) {
        return new HapiCryptoTransfer(true, providers);
    }

    @SafeVarargs
    public static HapiCryptoTransfer cryptoTransfer(
            Function<HapiApiSpec, TransferList>... providers) {
        return new HapiCryptoTransfer(providers);
    }

    public static HapiCryptoTransfer cryptoTransfer(
            BiConsumer<HapiApiSpec, CryptoTransferTransactionBody.Builder> def) {
        return new HapiCryptoTransfer(def);
    }

    public static HapiCryptoTransfer cryptoTransfer(TokenMovement... sources) {
        return new HapiCryptoTransfer(sources);
    }

    public static HapiCryptoUpdate cryptoUpdate(String account) {
        return new HapiCryptoUpdate(account);
    }

    public static HapiCryptoUpdate cryptoUpdateAliased(final String alias) {
        return new HapiCryptoUpdate(alias, ReferenceType.ALIAS_KEY_NAME);
    }

    public static HapiCryptoApproveAllowance cryptoApproveAllowance() {
        return new HapiCryptoApproveAllowance();
    }

    public static HapiCryptoDeleteAllowance cryptoDeleteAllowance() {
        return new HapiCryptoDeleteAllowance();
    }

    /* CONSENSUS */
    public static HapiTopicCreate createTopic(String topic) {
        return new HapiTopicCreate(topic);
    }

    public static HapiTopicDelete deleteTopic(String topic) {
        return new HapiTopicDelete(topic);
    }

    public static HapiTopicDelete deleteTopic(Function<HapiApiSpec, TopicID> topicFn) {
        return new HapiTopicDelete(topicFn);
    }

    public static HapiTopicUpdate updateTopic(String topic) {
        return new HapiTopicUpdate(topic);
    }

    public static HapiMessageSubmit submitMessageTo(String topic) {
        return new HapiMessageSubmit(topic);
    }

    public static HapiMessageSubmit submitMessageTo(Function<HapiApiSpec, TopicID> topicFn) {
        return new HapiMessageSubmit(topicFn);
    }

    /* FILE */
    public static HapiFileCreate fileCreate(String fileName) {
        return new HapiFileCreate(fileName);
    }

    public static HapiFileAppend fileAppend(String fileName) {
        return new HapiFileAppend(fileName);
    }

    public static HapiFileUpdate fileUpdate(String fileName) {
        return new HapiFileUpdate(fileName);
    }

    public static HapiFileDelete fileDelete(String fileName) {
        return new HapiFileDelete(fileName);
    }

    public static HapiFileDelete fileDelete(Supplier<String> fileNameSupplier) {
        return new HapiFileDelete(fileNameSupplier);
    }

    /* TOKEN */
    public static HapiTokenDissociate tokenDissociate(String account, String... tokens) {
        return new HapiTokenDissociate(account, tokens);
    }

    public static HapiTokenAssociate tokenAssociate(String account, String... tokens) {
        return new HapiTokenAssociate(account, tokens);
    }

    public static HapiTokenAssociate tokenAssociate(String account, List<String> tokens) {
        return new HapiTokenAssociate(account, tokens);
    }

    public static HapiTokenCreate tokenCreate(String token) {
        return new HapiTokenCreate(token).name(token);
    }

    public static HapiTokenUpdate tokenUpdate(String token) {
        return new HapiTokenUpdate(token);
    }

    public static HapiTokenFeeScheduleUpdate tokenFeeScheduleUpdate(String token) {
        return new HapiTokenFeeScheduleUpdate(token);
    }

    public static HapiTokenPause tokenPause(String token) {
        return new HapiTokenPause(token);
    }

    public static HapiTokenUnpause tokenUnpause(String token) {
        return new HapiTokenUnpause(token);
    }

    public static HapiTokenDelete tokenDelete(String token) {
        return new HapiTokenDelete(token);
    }

    public static HapiTokenFreeze tokenFreeze(String token, String account) {
        return new HapiTokenFreeze(token, account);
    }

    public static HapiTokenUnfreeze tokenUnfreeze(String token, String account) {
        return new HapiTokenUnfreeze(token, account);
    }

    public static HapiTokenKycGrant grantTokenKyc(String token, String account) {
        return new HapiTokenKycGrant(token, account);
    }

    public static HapiTokenKycRevoke revokeTokenKyc(String token, String account) {
        return new HapiTokenKycRevoke(token, account);
    }

    public static HapiTokenWipe wipeTokenAccount(String token, String account, long amount) {
        return new HapiTokenWipe(token, account, amount);
    }

    public static HapiTokenWipe wipeTokenAccount(
            String token, String account, List<Long> serialNumbers) {
        return new HapiTokenWipe(token, account, serialNumbers);
    }

    public static HapiTokenMint mintToken(String token, long amount) {
        return new HapiTokenMint(token, amount);
    }

    public static HapiTokenMint mintToken(String token, List<ByteString> meta, String txName) {
        return new HapiTokenMint(token, meta, txName);
    }

    public static HapiTokenMint mintToken(String token, List<ByteString> metadata) {
        return new HapiTokenMint(token, metadata);
    }

    public static HapiTokenMint invalidMintToken(
            String token, List<ByteString> metadata, long amount) {
        return new HapiTokenMint(token, metadata, amount);
    }

    public static HapiTokenBurn burnToken(String token, long amount) {
        return new HapiTokenBurn(token, amount);
    }

    public static HapiTokenBurn burnToken(String token, List<Long> serialNumbers) {
        return new HapiTokenBurn(token, serialNumbers);
    }

    public static HapiTokenBurn invalidBurnToken(
            String token, List<Long> serialNumbers, long amount) {
        return new HapiTokenBurn(token, serialNumbers, amount);
    }

    /* SCHEDULE */
    public static <T extends HapiTxnOp<T>> HapiScheduleCreate<T> scheduleCreate(
            String scheduled, HapiTxnOp<T> txn) {
        return new HapiScheduleCreate<>(scheduled, txn);
    }

    public static HapiScheduleSign scheduleSign(String schedule) {
        return new HapiScheduleSign(schedule);
    }

    public static HapiScheduleCreate<HapiCryptoCreate> scheduleCreateFunctionless(
            String scheduled) {
        return new HapiScheduleCreate<>(scheduled, cryptoCreate("doomed")).functionless();
    }

    public static HapiScheduleDelete scheduleDelete(String schedule) {
        return new HapiScheduleDelete(schedule);
    }

    /* SYSTEM */
    public static HapiSysDelete systemFileDelete(String target) {
        return new HapiSysDelete().file(target);
    }

    public static HapiSysUndelete systemFileUndelete(String target) {
        return new HapiSysUndelete().file(target);
    }

    public static HapiSysDelete systemContractDelete(String target) {
        return new HapiSysDelete().contract(target);
    }

    public static HapiSysUndelete systemContractUndelete(String target) {
        return new HapiSysUndelete().contract(target);
    }

    /* NETWORK */
    public static <T extends HapiTxnOp<T>> HapiUncheckedSubmit<T> uncheckedSubmit(
            HapiTxnOp<T> subOp) {
        return new HapiUncheckedSubmit<>(subOp);
    }

    /* SMART CONTRACT */
    public static HapiContractCall contractCallFrom(String details) {
        return HapiContractCall.fromDetails(details);
    }

    public static HapiContractCall contractCall(String contract) {
        return new HapiContractCall(contract);
    }

    /**
     * This method allows the developer to invoke a contract function by the name of the called
     * contract and the name of the desired function
     *
     * @param contract the name of the contract
     * @param functionName the name of the function
     * @param params the arguments (if any) passed to the contract's function
     */
    public static HapiContractCall contractCall(
            String contract, String functionName, Object... params) {
        final var abi = getABIFor(FUNCTION, functionName, contract);
        return new HapiContractCall(abi, contract, params);
    }

    /**
     * This method allows the developer to invoke a contract function by the name of the called
     * contract and the name of the desired function and make an ethereum call
     *
     * @param contract the name of the contract
     * @param functionName the name of the function
     * @param params the arguments (if any) passed to the contract's function
     */
    public static HapiEthereumCall ethereumCall(
            String contract, String functionName, Object... params) {
        final var abi = getABIFor(FUNCTION, functionName, contract);
        return new HapiEthereumCall(abi, contract, params);
    }

    public static HapiEthereumCall ethereumCallWithFunctionAbi(
            boolean isTokenFlow, String contract, String abi, Object... params) {
        return new HapiEthereumCall(isTokenFlow, abi, contract, params);
    }

    /**
     * This method allows the developer to transfer hbars to an <b>account that's not a smart
     * contract</b> through an Ethereum transaction.
     *
     * @param account the name of the account in the registry
     * @param amount the amount of tinybars to be transferred from the Ethereum transaction sender
     *     to the specified account
     */
    public static HapiEthereumCall ethereumCryptoTransfer(String account, long amount) {
        return new HapiEthereumCall(account, amount);
    }

    /**
     * This method provides for the proper execution of specs, which execute contract calls with a
     * function ABI instead of function name
     *
     * @param contract the name of the contract
     * @param abi the contract's function ABI
     * @param params the arguments (if any) passed to the contract's function
     */
    public static HapiContractCall contractCallWithFunctionAbi(
            String contract, String abi, Object... params) {
        return new HapiContractCall(abi, contract, params);
    }

    public static HapiContractCall contractCall(
            String contract, String abi, Function<HapiApiSpec, Object[]> fn) {
        return new HapiContractCall(abi, contract, fn);
    }

    public static HapiContractCall explicitContractCall(
            String contract, String abi, Object... params) {
        return new HapiContractCall(abi, contract, params);
    }

    public static HapiEthereumContractCreate ethereumContractCreate(final String contractName) {
        return new HapiEthereumContractCreate(contractName).bytecode(contractName);
    }

    public static HapiContractCreate contractCreate(
            final String contractName, final Object... constructorParams) {
        if (constructorParams.length > 0) {
            final var constructorABI = getABIFor(CONSTRUCTOR, EMPTY, contractName);
            return new HapiContractCreate(contractName, constructorABI, constructorParams)
                    .bytecode(contractName);
        } else {
            return new HapiContractCreate(contractName).bytecode(contractName);
        }
    }

    public static HapiContractCreate createDefaultContract(final String name) {
        return new HapiContractCreate(name);
    }

    /**
     * Previously - when creating contracts we were passing a name, chosen by the developer, which
     * can differentiate from the name of the contract. The new implementation of the contract
     * creation depends on the exact name of the contract, which means, that we can not create
     * multiple instances of the contract with the same name. Therefore - in order to provide each
     * contract with a unique name - the developer must attach a suffix to happily create multiple
     * instances of the same contract, but with different names.
     *
     * <p><b>Example</b>:
     *
     * <p>final var contract = "TransferringContract";
     *
     * <p>contractCreate(contract).balance(10_000L).payingWith(ACCOUNT),
     *
     * <p>contractCustomCreate(contract, to).balance(10_000L).payingWith(ACCOUNT)
     *
     * @param contractName the name of the contract
     * @param suffix an additional String literal, which provides the instance of the contract with
     *     a unique identifier
     * @param constructorParams the arguments (if any) passed to the contract's constructor
     */
    public static HapiContractCreate contractCustomCreate(
            final String contractName, final String suffix, final Object... constructorParams) {
        if (constructorParams.length > 0) {
            final var constructorABI = getABIFor(CONSTRUCTOR, EMPTY, contractName);
            return new HapiContractCreate(contractName + suffix, constructorABI, constructorParams)
                    .bytecode(contractName);
        } else {
            return new HapiContractCreate(contractName + suffix).bytecode(contractName);
        }
    }

    public static HapiContractDelete contractDelete(String contract) {
        return new HapiContractDelete(contract);
    }

    public static HapiContractUpdate contractUpdate(String contract) {
        return new HapiContractUpdate(contract);
    }

    /**
     * This method enables the developer to upload one or many contract(s) bytecode(s)
     *
     * @param contractsNames the name(s) of the contract(s), which are to be deployed
     */
    public static HapiSpecOperation uploadInitCode(final String... contractsNames) {
        return uploadInitCode(Optional.empty(), contractsNames);
    }

    public static HapiSpecOperation uploadInitCode(
            final Optional<String> payer, final String... contractsNames) {
        return withOpContext(
                (spec, ctxLog) -> {
                    List<HapiSpecOperation> ops = new ArrayList<>();
                    for (String contractName : contractsNames) {
                        final var path = getResourcePath(contractName, ".bin");
                        final var file = new HapiFileCreate(contractName);
                        final var updatedFile =
                                updateLargeFile(
                                        payer.orElse(GENESIS), contractName, extractByteCode(path));
                        ops.add(file);
                        ops.add(updatedFile);
                    }
                    allRunFor(spec, ops);
                });
    }

    public static HapiSpecOperation uploadSingleInitCode(
            final String contractName,
            final long expiry,
            final String payingWith,
            final LongConsumer exposingTo) {
        return withOpContext(
                (spec, ctxLog) -> {
                    List<HapiSpecOperation> ops = new ArrayList<>();
                    final var path = getResourcePath(contractName, ".bin");
                    final var file =
                            new HapiFileCreate(contractName)
                                    .payingWith(payingWith)
                                    .exposingNumTo(exposingTo)
                                    .expiry(expiry);
                    final var updatedFile =
                            updateLargeFile(GENESIS, contractName, extractByteCode(path));
                    ops.add(file);
                    ops.add(updatedFile);
                    allRunFor(spec, ops);
                });
    }

    public static HapiSpecOperation uploadSingleInitCode(
            final String contractName, final ResponseCodeEnum... statuses) {
        return withOpContext(
                (spec, ctxLog) -> {
                    List<HapiSpecOperation> ops = new ArrayList<>();
                    final var path = getResourcePath(contractName, ".bin");
                    final var file =
                            new HapiFileCreate(contractName).hasRetryPrecheckFrom(statuses);
                    final var updatedFile =
                            updateLargeFile(GENESIS, contractName, extractByteCode(path));
                    ops.add(file);
                    ops.add(updatedFile);
                    allRunFor(spec, ops);
                });
    }

    /**
     * This method enables uploading a contract bytecode with the constructor parameters (if
     * present) appended at the end of the file
     *
     * @param contractName the name of the contract, which is to be deployed
     * @param abi the abi of the contract
     * @param args the constructor arguments
     */
    public static HapiSpecOperation uploadInitCodeWithConstructorArguments(
            final String contractName, final String abi, final Object... args) {
        return withOpContext(
                (spec, ctxLog) -> {
                    List<HapiSpecOperation> ops = new ArrayList<>();

                    final var path = getResourcePath(contractName, ".bin");
                    final var file = new HapiFileCreate(contractName);
                    final var fileByteCode = extractByteCode(path);
                    final byte[] params =
                            args.length == 0
                                    ? new byte[] {}
                                    : CallTransaction.Function.fromJsonInterface(abi)
                                            .encodeArguments(args);
                    final var updatedFile =
                            updateLargeFile(
                                    GENESIS,
                                    contractName,
                                    params.length == 0
                                            ? fileByteCode
                                            : fileByteCode.concat(ByteString.copyFrom(params)));
                    ops.add(file);
                    ops.add(updatedFile);
                    allRunFor(spec, ops);
                });
    }

    /* SYSTEM */
    public static HapiFreeze hapiFreeze(final Instant freezeStartTime) {
        return new HapiFreeze().startingAt(freezeStartTime);
    }

    /* UTIL */
<<<<<<< HEAD
    public static HapiPrng hapiPrng() {
        return new HapiPrng();
    }

    public static HapiPrng hapiPrng(int range) {
        return new HapiPrng(range);
=======
    public static HapiUtilPrng hapiPrng() {
        return new HapiUtilPrng();
    }

    public static HapiUtilPrng hapiPrng(int range) {
        return new HapiUtilPrng(range);
>>>>>>> a3f1854c
    }
}<|MERGE_RESOLUTION|>--- conflicted
+++ resolved
@@ -561,20 +561,11 @@
     }
 
     /* UTIL */
-<<<<<<< HEAD
-    public static HapiPrng hapiPrng() {
-        return new HapiPrng();
-    }
-
-    public static HapiPrng hapiPrng(int range) {
-        return new HapiPrng(range);
-=======
     public static HapiUtilPrng hapiPrng() {
         return new HapiUtilPrng();
     }
 
     public static HapiUtilPrng hapiPrng(int range) {
         return new HapiUtilPrng(range);
->>>>>>> a3f1854c
     }
 }