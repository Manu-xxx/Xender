/*
 * Copyright (C) 2020-2022 Hedera Hashgraph, LLC
 *
 * Licensed under the Apache License, Version 2.0 (the "License");
 * you may not use this file except in compliance with the License.
 * You may obtain a copy of the License at
 *
 *      http://www.apache.org/licenses/LICENSE-2.0
 *
 * Unless required by applicable law or agreed to in writing, software
 * distributed under the License is distributed on an "AS IS" BASIS,
 * WITHOUT WARRANTIES OR CONDITIONS OF ANY KIND, either express or implied.
 * See the License for the specific language governing permissions and
 * limitations under the License.
 */
package com.hedera.services.bdd.spec.transactions;

import static com.hedera.services.bdd.spec.utilops.CustomSpecAssert.allRunFor;
import static com.hedera.services.bdd.spec.utilops.UtilVerbs.updateLargeFile;
import static com.hedera.services.bdd.spec.utilops.UtilVerbs.withOpContext;
import static com.hedera.services.bdd.suites.HapiApiSuite.GENESIS;
import static com.hedera.services.bdd.suites.contract.Utils.FunctionType.CONSTRUCTOR;
import static com.hedera.services.bdd.suites.contract.Utils.FunctionType.FUNCTION;
import static com.hedera.services.bdd.suites.contract.Utils.extractByteCode;
import static com.hedera.services.bdd.suites.contract.Utils.getABIFor;
import static com.hedera.services.bdd.suites.contract.Utils.getResourcePath;
import static org.apache.commons.lang3.StringUtils.EMPTY;

import com.google.protobuf.ByteString;
import com.hedera.services.bdd.spec.HapiApiSpec;
import com.hedera.services.bdd.spec.HapiSpecOperation;
import com.hedera.services.bdd.spec.queries.crypto.ReferenceType;
import com.hedera.services.bdd.spec.transactions.consensus.HapiMessageSubmit;
import com.hedera.services.bdd.spec.transactions.consensus.HapiTopicCreate;
import com.hedera.services.bdd.spec.transactions.consensus.HapiTopicDelete;
import com.hedera.services.bdd.spec.transactions.consensus.HapiTopicUpdate;
import com.hedera.services.bdd.spec.transactions.contract.HapiContractCall;
import com.hedera.services.bdd.spec.transactions.contract.HapiContractCreate;
import com.hedera.services.bdd.spec.transactions.contract.HapiContractDelete;
import com.hedera.services.bdd.spec.transactions.contract.HapiContractUpdate;
import com.hedera.services.bdd.spec.transactions.contract.HapiEthereumCall;
import com.hedera.services.bdd.spec.transactions.contract.HapiEthereumContractCreate;
import com.hedera.services.bdd.spec.transactions.crypto.HapiCryptoApproveAllowance;
import com.hedera.services.bdd.spec.transactions.crypto.HapiCryptoCreate;
import com.hedera.services.bdd.spec.transactions.crypto.HapiCryptoDelete;
import com.hedera.services.bdd.spec.transactions.crypto.HapiCryptoDeleteAllowance;
import com.hedera.services.bdd.spec.transactions.crypto.HapiCryptoTransfer;
import com.hedera.services.bdd.spec.transactions.crypto.HapiCryptoUpdate;
import com.hedera.services.bdd.spec.transactions.file.HapiFileAppend;
import com.hedera.services.bdd.spec.transactions.file.HapiFileCreate;
import com.hedera.services.bdd.spec.transactions.file.HapiFileDelete;
import com.hedera.services.bdd.spec.transactions.file.HapiFileUpdate;
import com.hedera.services.bdd.spec.transactions.network.HapiUncheckedSubmit;
import com.hedera.services.bdd.spec.transactions.schedule.HapiScheduleCreate;
import com.hedera.services.bdd.spec.transactions.schedule.HapiScheduleDelete;
import com.hedera.services.bdd.spec.transactions.schedule.HapiScheduleSign;
import com.hedera.services.bdd.spec.transactions.system.HapiFreeze;
import com.hedera.services.bdd.spec.transactions.system.HapiSysDelete;
import com.hedera.services.bdd.spec.transactions.system.HapiSysUndelete;
import com.hedera.services.bdd.spec.transactions.token.HapiTokenAssociate;
import com.hedera.services.bdd.spec.transactions.token.HapiTokenBurn;
import com.hedera.services.bdd.spec.transactions.token.HapiTokenCreate;
import com.hedera.services.bdd.spec.transactions.token.HapiTokenDelete;
import com.hedera.services.bdd.spec.transactions.token.HapiTokenDissociate;
import com.hedera.services.bdd.spec.transactions.token.HapiTokenFeeScheduleUpdate;
import com.hedera.services.bdd.spec.transactions.token.HapiTokenFreeze;
import com.hedera.services.bdd.spec.transactions.token.HapiTokenKycGrant;
import com.hedera.services.bdd.spec.transactions.token.HapiTokenKycRevoke;
import com.hedera.services.bdd.spec.transactions.token.HapiTokenMint;
import com.hedera.services.bdd.spec.transactions.token.HapiTokenPause;
import com.hedera.services.bdd.spec.transactions.token.HapiTokenUnfreeze;
import com.hedera.services.bdd.spec.transactions.token.HapiTokenUnpause;
import com.hedera.services.bdd.spec.transactions.token.HapiTokenUpdate;
import com.hedera.services.bdd.spec.transactions.token.HapiTokenWipe;
import com.hedera.services.bdd.spec.transactions.token.TokenMovement;
import com.hedera.services.bdd.spec.transactions.util.HapiUtilPrng;
import com.hederahashgraph.api.proto.java.CryptoTransferTransactionBody;
import com.hederahashgraph.api.proto.java.ResponseCodeEnum;
import com.hederahashgraph.api.proto.java.TopicID;
import com.hederahashgraph.api.proto.java.TransferList;
import java.time.Instant;
import java.util.ArrayList;
import java.util.List;
import java.util.Optional;
import java.util.function.BiConsumer;
import java.util.function.Function;
import java.util.function.LongConsumer;
import java.util.function.Supplier;
import org.ethereum.core.CallTransaction;

public class TxnVerbs {
    /* CRYPTO */
    public static HapiCryptoCreate cryptoCreate(String account) {
        return new HapiCryptoCreate(account);
    }

    public static HapiCryptoDelete cryptoDelete(String account) {
        return new HapiCryptoDelete(account);
    }

    public static HapiCryptoDelete cryptoDeleteAliased(final String alias) {
        return new HapiCryptoDelete(alias, ReferenceType.ALIAS_KEY_NAME);
    }

    @SafeVarargs
    public static HapiCryptoTransfer sortedCryptoTransfer(
            Function<HapiApiSpec, TransferList>... providers) {
        return new HapiCryptoTransfer(true, providers);
    }

    @SafeVarargs
    public static HapiCryptoTransfer cryptoTransfer(
            Function<HapiApiSpec, TransferList>... providers) {
        return new HapiCryptoTransfer(providers);
    }

    public static HapiCryptoTransfer cryptoTransfer(
            BiConsumer<HapiApiSpec, CryptoTransferTransactionBody.Builder> def) {
        return new HapiCryptoTransfer(def);
    }

    public static HapiCryptoTransfer cryptoTransfer(TokenMovement... sources) {
        return new HapiCryptoTransfer(sources);
    }

    public static HapiCryptoUpdate cryptoUpdate(String account) {
        return new HapiCryptoUpdate(account);
    }

    public static HapiCryptoUpdate cryptoUpdateAliased(final String alias) {
        return new HapiCryptoUpdate(alias, ReferenceType.ALIAS_KEY_NAME);
    }

    public static HapiCryptoApproveAllowance cryptoApproveAllowance() {
        return new HapiCryptoApproveAllowance();
    }

    public static HapiCryptoDeleteAllowance cryptoDeleteAllowance() {
        return new HapiCryptoDeleteAllowance();
    }

    /* CONSENSUS */
    public static HapiTopicCreate createTopic(String topic) {
        return new HapiTopicCreate(topic);
    }

    public static HapiTopicDelete deleteTopic(String topic) {
        return new HapiTopicDelete(topic);
    }

    public static HapiTopicDelete deleteTopic(Function<HapiApiSpec, TopicID> topicFn) {
        return new HapiTopicDelete(topicFn);
    }

    public static HapiTopicUpdate updateTopic(String topic) {
        return new HapiTopicUpdate(topic);
    }

    public static HapiMessageSubmit submitMessageTo(String topic) {
        return new HapiMessageSubmit(topic);
    }

    public static HapiMessageSubmit submitMessageTo(Function<HapiApiSpec, TopicID> topicFn) {
        return new HapiMessageSubmit(topicFn);
    }

    /* FILE */
    public static HapiFileCreate fileCreate(String fileName) {
        return new HapiFileCreate(fileName);
    }

    public static HapiFileAppend fileAppend(String fileName) {
        return new HapiFileAppend(fileName);
    }

    public static HapiFileUpdate fileUpdate(String fileName) {
        return new HapiFileUpdate(fileName);
    }

    public static HapiFileDelete fileDelete(String fileName) {
        return new HapiFileDelete(fileName);
    }

    public static HapiFileDelete fileDelete(Supplier<String> fileNameSupplier) {
        return new HapiFileDelete(fileNameSupplier);
    }

    /* TOKEN */
    public static HapiTokenDissociate tokenDissociate(String account, String... tokens) {
        return new HapiTokenDissociate(account, tokens);
    }

    public static HapiTokenAssociate tokenAssociate(String account, String... tokens) {
        return new HapiTokenAssociate(account, tokens);
    }

    public static HapiTokenAssociate tokenAssociate(String account, List<String> tokens) {
        return new HapiTokenAssociate(account, tokens);
    }

    public static HapiTokenCreate tokenCreate(String token) {
        return new HapiTokenCreate(token).name(token);
    }

    public static HapiTokenUpdate tokenUpdate(String token) {
        return new HapiTokenUpdate(token);
    }

    public static HapiTokenFeeScheduleUpdate tokenFeeScheduleUpdate(String token) {
        return new HapiTokenFeeScheduleUpdate(token);
    }

    public static HapiTokenPause tokenPause(String token) {
        return new HapiTokenPause(token);
    }

    public static HapiTokenUnpause tokenUnpause(String token) {
        return new HapiTokenUnpause(token);
    }

    public static HapiTokenDelete tokenDelete(String token) {
        return new HapiTokenDelete(token);
    }

    public static HapiTokenFreeze tokenFreeze(String token, String account) {
        return new HapiTokenFreeze(token, account);
    }

    public static HapiTokenUnfreeze tokenUnfreeze(String token, String account) {
        return new HapiTokenUnfreeze(token, account);
    }

    public static HapiTokenKycGrant grantTokenKyc(String token, String account) {
        return new HapiTokenKycGrant(token, account);
    }

    public static HapiTokenKycRevoke revokeTokenKyc(String token, String account) {
        return new HapiTokenKycRevoke(token, account);
    }

    public static HapiTokenWipe wipeTokenAccount(String token, String account, long amount) {
        return new HapiTokenWipe(token, account, amount);
    }

    public static HapiTokenWipe wipeTokenAccount(
            String token, String account, List<Long> serialNumbers) {
        return new HapiTokenWipe(token, account, serialNumbers);
    }

    public static HapiTokenMint mintToken(String token, long amount) {
        return new HapiTokenMint(token, amount);
    }

    public static HapiTokenMint mintToken(String token, List<ByteString> meta, String txName) {
        return new HapiTokenMint(token, meta, txName);
    }

    public static HapiTokenMint mintToken(String token, List<ByteString> metadata) {
        return new HapiTokenMint(token, metadata);
    }

    public static HapiTokenMint invalidMintToken(
            String token, List<ByteString> metadata, long amount) {
        return new HapiTokenMint(token, metadata, amount);
    }

    public static HapiTokenBurn burnToken(String token, long amount) {
        return new HapiTokenBurn(token, amount);
    }

    public static HapiTokenBurn burnToken(String token, List<Long> serialNumbers) {
        return new HapiTokenBurn(token, serialNumbers);
    }

    public static HapiTokenBurn invalidBurnToken(
            String token, List<Long> serialNumbers, long amount) {
        return new HapiTokenBurn(token, serialNumbers, amount);
    }

    /* SCHEDULE */
    public static <T extends HapiTxnOp<T>> HapiScheduleCreate<T> scheduleCreate(
            String scheduled, HapiTxnOp<T> txn) {
        return new HapiScheduleCreate<>(scheduled, txn);
    }

    public static HapiScheduleSign scheduleSign(String schedule) {
        return new HapiScheduleSign(schedule);
    }

    public static HapiScheduleCreate<HapiCryptoCreate> scheduleCreateFunctionless(
            String scheduled) {
        return new HapiScheduleCreate<>(scheduled, cryptoCreate("doomed")).functionless();
    }

    public static HapiScheduleDelete scheduleDelete(String schedule) {
        return new HapiScheduleDelete(schedule);
    }

    /* SYSTEM */
    public static HapiSysDelete systemFileDelete(String target) {
        return new HapiSysDelete().file(target);
    }

    public static HapiSysUndelete systemFileUndelete(String target) {
        return new HapiSysUndelete().file(target);
    }

    public static HapiSysDelete systemContractDelete(String target) {
        return new HapiSysDelete().contract(target);
    }

    public static HapiSysUndelete systemContractUndelete(String target) {
        return new HapiSysUndelete().contract(target);
    }

    /* NETWORK */
    public static <T extends HapiTxnOp<T>> HapiUncheckedSubmit<T> uncheckedSubmit(
            HapiTxnOp<T> subOp) {
        return new HapiUncheckedSubmit<>(subOp);
    }

    /* SMART CONTRACT */
    public static HapiContractCall contractCallFrom(String details) {
        return HapiContractCall.fromDetails(details);
    }

    public static HapiContractCall contractCall(String contract) {
        return new HapiContractCall(contract);
    }

    /**
     * This method allows the developer to invoke a contract function by the name of the called
     * contract and the name of the desired function
     *
     * @param contract the name of the contract
     * @param functionName the name of the function
     * @param params the arguments (if any) passed to the contract's function
     */
    public static HapiContractCall contractCall(
            String contract, String functionName, Object... params) {
        final var abi = getABIFor(FUNCTION, functionName, contract);
        return new HapiContractCall(abi, contract, params);
    }

<<<<<<< HEAD
    public static HapiContractCall contractCall(
            String contract, String functionName, String param) {
        final var abi = getABIFor(FUNCTION, functionName, contract);
        return new HapiContractCall(abi, contract, param);
    }

=======
>>>>>>> a3f1854c
    /**
     * This method allows the developer to invoke a contract function by the name of the called
     * contract and the name of the desired function and make an ethereum call
     *
     * @param contract the name of the contract
     * @param functionName the name of the function
     * @param params the arguments (if any) passed to the contract's function
     */
    public static HapiEthereumCall ethereumCall(
            String contract, String functionName, Object... params) {
        final var abi = getABIFor(FUNCTION, functionName, contract);
        return new HapiEthereumCall(abi, contract, params);
    }

    public static HapiEthereumCall ethereumCallWithFunctionAbi(
            boolean isTokenFlow, String contract, String abi, Object... params) {
        return new HapiEthereumCall(isTokenFlow, abi, contract, params);
    }

    /**
     * This method allows the developer to transfer hbars to an <b>account that's not a smart
     * contract</b> through an Ethereum transaction.
     *
     * @param account the name of the account in the registry
     * @param amount the amount of tinybars to be transferred from the Ethereum transaction sender
     *     to the specified account
     */
    public static HapiEthereumCall ethereumCryptoTransfer(String account, long amount) {
        return new HapiEthereumCall(account, amount);
    }

    /**
     * This method provides for the proper execution of specs, which execute contract calls with a
     * function ABI instead of function name
     *
     * @param contract the name of the contract
     * @param abi the contract's function ABI
     * @param params the arguments (if any) passed to the contract's function
     */
    public static HapiContractCall contractCallWithFunctionAbi(
            String contract, String abi, Object... params) {
        return new HapiContractCall(abi, contract, params);
    }

    public static HapiContractCall contractCall(
            String contract, String abi, Function<HapiApiSpec, Object[]> fn) {
        return new HapiContractCall(abi, contract, fn);
    }

    public static HapiContractCall explicitContractCall(
            String contract, String abi, Object... params) {
        return new HapiContractCall(abi, contract, params);
    }

    public static HapiEthereumContractCreate ethereumContractCreate(final String contractName) {
        return new HapiEthereumContractCreate(contractName).bytecode(contractName);
    }

    public static HapiContractCreate contractCreate(
            final String contractName, final Object... constructorParams) {
        if (constructorParams.length > 0) {
            final var constructorABI = getABIFor(CONSTRUCTOR, EMPTY, contractName);
            return new HapiContractCreate(contractName, constructorABI, constructorParams)
                    .bytecode(contractName);
        } else {
            return new HapiContractCreate(contractName).bytecode(contractName);
        }
    }

<<<<<<< HEAD
    public static HapiContractCreate contractCreate(
            final String contractName, final String constructorParam) {
        if (constructorParam != null) {
            final var constructorABI = getABIFor(CONSTRUCTOR, EMPTY, contractName);
            return new HapiContractCreate(contractName, constructorABI, constructorParam)
                    .bytecode(contractName);
        } else {
            return new HapiContractCreate(contractName).bytecode(contractName);
        }
    }

=======
>>>>>>> a3f1854c
    public static HapiContractCreate createDefaultContract(final String name) {
        return new HapiContractCreate(name);
    }

    /**
     * Previously - when creating contracts we were passing a name, chosen by the developer, which
     * can differentiate from the name of the contract. The new implementation of the contract
     * creation depends on the exact name of the contract, which means, that we can not create
     * multiple instances of the contract with the same name. Therefore - in order to provide each
     * contract with a unique name - the developer must attach a suffix to happily create multiple
     * instances of the same contract, but with different names.
     *
     * <p><b>Example</b>:
     *
     * <p>final var contract = "TransferringContract";
     *
     * <p>contractCreate(contract).balance(10_000L).payingWith(ACCOUNT),
     *
     * <p>contractCustomCreate(contract, to).balance(10_000L).payingWith(ACCOUNT)
     *
     * @param contractName the name of the contract
     * @param suffix an additional String literal, which provides the instance of the contract with
     *     a unique identifier
     * @param constructorParams the arguments (if any) passed to the contract's constructor
     */
    public static HapiContractCreate contractCustomCreate(
            final String contractName, final String suffix, final Object... constructorParams) {
        if (constructorParams.length > 0) {
            final var constructorABI = getABIFor(CONSTRUCTOR, EMPTY, contractName);
            return new HapiContractCreate(contractName + suffix, constructorABI, constructorParams)
                    .bytecode(contractName);
        } else {
            return new HapiContractCreate(contractName + suffix).bytecode(contractName);
        }
    }

    public static HapiContractDelete contractDelete(String contract) {
        return new HapiContractDelete(contract);
    }

    public static HapiContractUpdate contractUpdate(String contract) {
        return new HapiContractUpdate(contract);
    }

    /**
     * This method enables the developer to upload one or many contract(s) bytecode(s)
     *
     * @param contractsNames the name(s) of the contract(s), which are to be deployed
     */
    public static HapiSpecOperation uploadInitCode(final String... contractsNames) {
        return uploadInitCode(Optional.empty(), contractsNames);
    }

    public static HapiSpecOperation uploadInitCode(
            final Optional<String> payer, final String... contractsNames) {
        return withOpContext(
                (spec, ctxLog) -> {
                    List<HapiSpecOperation> ops = new ArrayList<>();
                    for (String contractName : contractsNames) {
                        final var path = getResourcePath(contractName, ".bin");
                        final var file = new HapiFileCreate(contractName);
                        final var updatedFile =
                                updateLargeFile(
                                        payer.orElse(GENESIS), contractName, extractByteCode(path));
                        ops.add(file);
                        ops.add(updatedFile);
                    }
                    allRunFor(spec, ops);
                });
    }

    public static HapiSpecOperation uploadSingleInitCode(
            final String contractName,
            final long expiry,
            final String payingWith,
            final LongConsumer exposingTo) {
        return withOpContext(
                (spec, ctxLog) -> {
                    List<HapiSpecOperation> ops = new ArrayList<>();
                    final var path = getResourcePath(contractName, ".bin");
                    final var file =
                            new HapiFileCreate(contractName)
                                    .payingWith(payingWith)
                                    .exposingNumTo(exposingTo)
                                    .expiry(expiry);
                    final var updatedFile =
                            updateLargeFile(GENESIS, contractName, extractByteCode(path));
                    ops.add(file);
                    ops.add(updatedFile);
                    allRunFor(spec, ops);
                });
    }

    public static HapiSpecOperation uploadSingleInitCode(
            final String contractName, final ResponseCodeEnum... statuses) {
        return withOpContext(
                (spec, ctxLog) -> {
                    List<HapiSpecOperation> ops = new ArrayList<>();
                    final var path = getResourcePath(contractName, ".bin");
                    final var file =
                            new HapiFileCreate(contractName).hasRetryPrecheckFrom(statuses);
                    final var updatedFile =
                            updateLargeFile(GENESIS, contractName, extractByteCode(path));
                    ops.add(file);
                    ops.add(updatedFile);
                    allRunFor(spec, ops);
                });
    }

    /**
     * This method enables uploading a contract bytecode with the constructor parameters (if
     * present) appended at the end of the file
     *
     * @param contractName the name of the contract, which is to be deployed
     * @param abi the abi of the contract
     * @param args the constructor arguments
     */
    public static HapiSpecOperation uploadInitCodeWithConstructorArguments(
            final String contractName, final String abi, final Object... args) {
        return withOpContext(
                (spec, ctxLog) -> {
                    List<HapiSpecOperation> ops = new ArrayList<>();

                    final var path = getResourcePath(contractName, ".bin");
                    final var file = new HapiFileCreate(contractName);
                    final var fileByteCode = extractByteCode(path);
                    final byte[] params =
                            args.length == 0
                                    ? new byte[] {}
                                    : CallTransaction.Function.fromJsonInterface(abi)
                                            .encodeArguments(args);
                    final var updatedFile =
                            updateLargeFile(
                                    GENESIS,
                                    contractName,
                                    params.length == 0
                                            ? fileByteCode
                                            : fileByteCode.concat(ByteString.copyFrom(params)));
                    ops.add(file);
                    ops.add(updatedFile);
                    allRunFor(spec, ops);
                });
    }

    /* SYSTEM */
    public static HapiFreeze hapiFreeze(final Instant freezeStartTime) {
        return new HapiFreeze().startingAt(freezeStartTime);
    }

    /* UTIL */
<<<<<<< HEAD
    public static HapiPrng hapiPrng() {
        return new HapiPrng();
    }

    public static HapiPrng hapiPrng(int range) {
        return new HapiPrng(range);
=======
    public static HapiUtilPrng hapiPrng() {
        return new HapiUtilPrng();
    }

    public static HapiUtilPrng hapiPrng(int range) {
        return new HapiUtilPrng(range);
>>>>>>> a3f1854c
    }
}<|MERGE_RESOLUTION|>--- conflicted
+++ resolved
@@ -342,15 +342,12 @@
         return new HapiContractCall(abi, contract, params);
     }
 
-<<<<<<< HEAD
     public static HapiContractCall contractCall(
             String contract, String functionName, String param) {
         final var abi = getABIFor(FUNCTION, functionName, contract);
         return new HapiContractCall(abi, contract, param);
     }
 
-=======
->>>>>>> a3f1854c
     /**
      * This method allows the developer to invoke a contract function by the name of the called
      * contract and the name of the desired function and make an ethereum call
@@ -420,7 +417,6 @@
         }
     }
 
-<<<<<<< HEAD
     public static HapiContractCreate contractCreate(
             final String contractName, final String constructorParam) {
         if (constructorParam != null) {
@@ -432,8 +428,6 @@
         }
     }
 
-=======
->>>>>>> a3f1854c
     public static HapiContractCreate createDefaultContract(final String name) {
         return new HapiContractCreate(name);
     }
@@ -584,20 +578,11 @@
     }
 
     /* UTIL */
-<<<<<<< HEAD
-    public static HapiPrng hapiPrng() {
-        return new HapiPrng();
-    }
-
-    public static HapiPrng hapiPrng(int range) {
-        return new HapiPrng(range);
-=======
     public static HapiUtilPrng hapiPrng() {
         return new HapiUtilPrng();
     }
 
     public static HapiUtilPrng hapiPrng(int range) {
         return new HapiUtilPrng(range);
->>>>>>> a3f1854c
     }
 }