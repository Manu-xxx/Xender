--- conflicted
+++ resolved
@@ -89,15 +89,6 @@
 		return this;
 	}
 
-<<<<<<< HEAD
-	public TransactionRecordAsserts newTotalSupply(long expectedNewTotalSupply) {
-		this.<TransactionReceipt>registerTypedProvider("receipt", spec -> receipt -> {
-			try {
-				Assertions.assertEquals(
-						expectedNewTotalSupply,
-						receipt.getNewTotalSupply(),
-						"Bad newTotalSupply!");
-=======
 	public TransactionRecordAsserts serialNos(List<Long> minted) {
 		this.<TransactionReceipt>registerTypedProvider("receipt", spec -> receipt -> {
 			try {
@@ -114,7 +105,6 @@
 		this.<TransactionReceipt>registerTypedProvider("receipt", spec -> receipt -> {
 			try {
 				Assertions.assertEquals(expected, receipt.getNewTotalSupply(), "Wrong new total supply");
->>>>>>> 48d3d5b9
 			} catch (Throwable t) {
 				return List.of(t);
 			}
@@ -188,7 +178,7 @@
 		return this;
 	}
 
-	protected <T> void registerTypedProvider(String forField, ErroringAssertsProvider<T> provider) {
+	private <T> void registerTypedProvider(String forField, ErroringAssertsProvider<T> provider) {
 		try {
 			Method m = TransactionRecord.class.getMethod(QueryUtils.asGetter(forField));
 			registerProvider((spec, o) -> {
