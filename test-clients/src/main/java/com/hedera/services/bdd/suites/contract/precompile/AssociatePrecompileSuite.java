--- conflicted
+++ resolved
@@ -211,22 +211,12 @@
 														DELEGATE_CONTRACT_KEY_SHAPE.signedWith(sigs(ON, THE_CONTRACT))),
 												cryptoUpdate(ACCOUNT).key(DELEGATE_KEY),
 												contractCall(THE_CONTRACT, "nonSupportedFunction",
-<<<<<<< HEAD
-														asAddress(accountID.get()), asAddress(vanillaTokenID.get())
-												)
-=======
 														asAddress(accountID.get()), asAddress(vanillaTokenID.get()))
->>>>>>> 955ad269
 														.payingWith(GENESIS)
 														.via("notSupportedFunctionCallTxn")
 														.hasKnownStatus(CONTRACT_REVERT_EXECUTED),
 												contractCall(THE_CONTRACT, "tokenAssociate",
-<<<<<<< HEAD
-														asAddress(accountID.get()), asAddress(vanillaTokenID.get())
-												)
-=======
 														asAddress(accountID.get()), asAddress(vanillaTokenID.get()))
->>>>>>> 955ad269
 														.payingWith(GENESIS)
 														.via("vanillaTokenAssociateTxn")
 														.gas(GAS_TO_OFFER)
@@ -260,31 +250,17 @@
 								(spec, opLog) ->
 										allRunFor(
 												spec,
-<<<<<<< HEAD
-												newKeyNamed(DELEGATE_KEY)
-														.shape(DELEGATE_CONTRACT_KEY_SHAPE.signedWith(sigs(ON, THE_CONTRACT))),
-												cryptoUpdate(ACCOUNT).key(DELEGATE_KEY),
-												contractCall(THE_CONTRACT, "tokenAssociate",
-														asAddress(accountID.get()), invalidAbiArgument
-												)
-=======
 												newKeyNamed(DELEGATE_KEY).shape(
 														DELEGATE_CONTRACT_KEY_SHAPE.signedWith(sigs(ON, THE_CONTRACT))),
 												cryptoUpdate(ACCOUNT).key(DELEGATE_KEY),
 												contractCall(THE_CONTRACT, "tokenAssociate",
 														asAddress(accountID.get()), invalidAbiArgument)
->>>>>>> 955ad269
 														.payingWith(GENESIS)
 														.via("functionCallWithInvalidArgumentTxn")
 														.gas(GAS_TO_OFFER)
 														.hasKnownStatus(CONTRACT_REVERT_EXECUTED),
 												contractCall(THE_CONTRACT, "tokenAssociate",
-<<<<<<< HEAD
-														asAddress(accountID.get()), asAddress(vanillaTokenID.get())
-												)
-=======
 														asAddress(accountID.get()), asAddress(vanillaTokenID.get()))
->>>>>>> 955ad269
 														.payingWith(GENESIS)
 														.via("vanillaTokenAssociateTxn")
 														.gas(GAS_TO_OFFER)
@@ -365,8 +341,8 @@
 								.hasToken(relationshipWith(FROZEN_TOKEN).kyc(KycNotApplicable).freeze(Frozen))
 								.hasToken(relationshipWith(UNFROZEN_TOKEN).kyc(KycNotApplicable).freeze(Unfrozen))
 								.hasToken(relationshipWith(KYC_TOKEN).kyc(Revoked).freeze(FreezeNotApplicable))
-								.hasToken(relationshipWith(TokenAssociationSpecs.VANILLA_TOKEN).kyc(KycNotApplicable)
-										.freeze(FreezeNotApplicable))
+								.hasToken(relationshipWith(TokenAssociationSpecs.VANILLA_TOKEN).kyc(
+										KycNotApplicable).freeze(FreezeNotApplicable))
 				);
 	}
 
@@ -394,12 +370,7 @@
 												spec,
 												newContractCreate(OUTER_CONTRACT, getNestedContractAddress(INNER_CONTRACT, spec)),
 												contractCall(OUTER_CONTRACT, "associateDissociateContractCall",
-<<<<<<< HEAD
-														asAddress(accountID.get()), asAddress(vanillaTokenID.get())
-												)
-=======
 														asAddress(accountID.get()), asAddress(vanillaTokenID.get()))
->>>>>>> 955ad269
 														.payingWith(ACCOUNT)
 														.via("nestedAssociateTxn")
 														.gas(GAS_TO_OFFER)
@@ -409,8 +380,7 @@
 				).then(
 						childRecordsCheck("nestedAssociateTxn", SUCCESS,
 								recordWith().status(SUCCESS),
-								recordWith().status(SUCCESS)
-						),
+								recordWith().status(SUCCESS)),
 						getAccountInfo(ACCOUNT).hasNoTokenRelationship(VANILLA_TOKEN)
 				);
 	}
@@ -445,20 +415,14 @@
 														DELEGATE_CONTRACT_KEY_SHAPE.signedWith(sigs(ON, THE_CONTRACT))),
 												cryptoUpdate(ACCOUNT).key(DELEGATE_KEY),
 												contractCall(THE_CONTRACT, "tokenAssociate",
-<<<<<<< HEAD
-														asAddress(accountID.get()), asAddress(vanillaTokenID.get())
-												)
-=======
 														asAddress(accountID.get()), asAddress(vanillaTokenID.get()))
->>>>>>> 955ad269
 														.payingWith(GENESIS)
 														.via("vanillaTokenAssociateTxn")
 														.gas(GAS_TO_OFFER)
 														.hasKnownStatus(SUCCESS),
 												contractCall(THE_CONTRACT, "tokenAssociate",
 														asAddress(accountID.get()),
-														asAddress(secondVanillaTokenID.get())
-												)
+														asAddress(secondVanillaTokenID.get()))
 														.payingWith(GENESIS)
 														.via("secondVanillaTokenAssociateFailsTxn")
 														.gas(GAS_TO_OFFER)
