package com.hedera.services.bdd.suites.contract.precompile;

/*-
 * ‌
 * Hedera Services Test Clients
 * ​
 * Copyright (C) 2018 - 2021 Hedera Hashgraph, LLC
 * ​
 * Licensed under the Apache License, Version 2.0 (the "License");
 * you may not use this file except in compliance with the License.
 * You may obtain a copy of the License at
 *
 *      http://www.apache.org/licenses/LICENSE-2.0
 *
 * Unless required by applicable law or agreed to in writing, software
 * distributed under the License is distributed on an "AS IS" BASIS,
 * WITHOUT WARRANTIES OR CONDITIONS OF ANY KIND, either express or implied.
 * See the License for the specific language governing permissions and
 * limitations under the License.
 * ‍
 */

import com.google.protobuf.ByteString;
import com.hedera.services.bdd.spec.HapiApiSpec;
import com.hedera.services.bdd.spec.assertions.NonFungibleTransfers;
import com.hedera.services.bdd.spec.keys.KeyShape;
import com.hedera.services.bdd.spec.utilops.CustomSpecAssert;
import com.hedera.services.bdd.suites.HapiApiSuite;
import com.hedera.services.bdd.suites.utils.contracts.FunctionParameters;
import com.hedera.services.bdd.suites.utils.contracts.precompile.HTSPrecompileResult;
import com.hederahashgraph.api.proto.java.ResponseCodeEnum;
import com.hederahashgraph.api.proto.java.TokenSupplyType;
import com.hederahashgraph.api.proto.java.TokenType;
import org.apache.logging.log4j.LogManager;
import org.apache.logging.log4j.Logger;
import org.jetbrains.annotations.NotNull;

import java.util.Arrays;
import java.util.List;
import java.util.concurrent.atomic.AtomicLong;

import static com.hedera.services.bdd.spec.HapiApiSpec.defaultHapiSpec;
import static com.hedera.services.bdd.spec.HapiPropertySource.asDotDelimitedLongArray;
import static com.hedera.services.bdd.spec.assertions.AssertUtils.inOrder;
import static com.hedera.services.bdd.spec.assertions.ContractFnResultAsserts.resultWith;
import static com.hedera.services.bdd.spec.assertions.ContractLogAsserts.logWith;
import static com.hedera.services.bdd.spec.assertions.SomeFungibleTransfers.changingFungibleBalances;
import static com.hedera.services.bdd.spec.assertions.TransactionRecordAsserts.recordWith;
<<<<<<< HEAD
=======
import static com.hedera.services.bdd.spec.infrastructure.meta.ContractResources.HW_BRRR_CALL_ABI;
import static com.hedera.services.bdd.spec.infrastructure.meta.ContractResources.HW_MINT_CALL_ABI;
import static com.hedera.services.bdd.spec.infrastructure.meta.ContractResources.HW_MINT_CONS_ABI;
import static com.hedera.services.bdd.spec.infrastructure.meta.ContractResources.MINT_CONS_ABI;
import static com.hedera.services.bdd.spec.infrastructure.meta.ContractResources.MINT_FUNGIBLE_CALL_ABI;
import static com.hedera.services.bdd.spec.infrastructure.meta.ContractResources.MINT_FUNGIBLE_WITH_EVENT_CALL_ABI;
import static com.hedera.services.bdd.spec.infrastructure.meta.ContractResources.MINT_NON_FUNGIBLE_WITH_EVENT_CALL_ABI;
>>>>>>> 8e40e09d
import static com.hedera.services.bdd.spec.keys.KeyShape.DELEGATE_CONTRACT;
import static com.hedera.services.bdd.spec.keys.KeyShape.sigs;
import static com.hedera.services.bdd.spec.keys.SigControl.ON;
import static com.hedera.services.bdd.spec.queries.QueryVerbs.getAccountBalance;
import static com.hedera.services.bdd.spec.queries.QueryVerbs.getTokenInfo;
import static com.hedera.services.bdd.spec.queries.QueryVerbs.getTokenNftInfo;
import static com.hedera.services.bdd.spec.queries.QueryVerbs.getTxnRecord;
import static com.hedera.services.bdd.spec.transactions.TxnVerbs.contractCall;
import static com.hedera.services.bdd.spec.transactions.TxnVerbs.cryptoCreate;
import static com.hedera.services.bdd.spec.transactions.TxnVerbs.cryptoTransfer;
import static com.hedera.services.bdd.spec.transactions.TxnVerbs.cryptoUpdate;
import static com.hedera.services.bdd.spec.transactions.TxnVerbs.contractCreate;
import static com.hedera.services.bdd.spec.transactions.TxnVerbs.tokenAssociate;
import static com.hedera.services.bdd.spec.transactions.TxnVerbs.tokenCreate;
import static com.hedera.services.bdd.spec.transactions.TxnVerbs.tokenUpdate;
import static com.hedera.services.bdd.spec.transactions.TxnVerbs.uploadInitCode;
import static com.hedera.services.bdd.spec.transactions.token.TokenMovement.moving;
import static com.hedera.services.bdd.spec.utilops.CustomSpecAssert.allRunFor;
import static com.hedera.services.bdd.spec.utilops.UtilVerbs.assertionsHold;
import static com.hedera.services.bdd.spec.utilops.UtilVerbs.childRecordsCheck;
import static com.hedera.services.bdd.spec.utilops.UtilVerbs.newKeyNamed;
import static com.hedera.services.bdd.spec.utilops.UtilVerbs.sourcing;
import static com.hedera.services.bdd.spec.utilops.UtilVerbs.withOpContext;
import static com.hedera.services.bdd.suites.contract.Utils.asAddress;
import static com.hedera.services.bdd.suites.contract.Utils.parsedToByteString;
import static com.hedera.services.bdd.suites.utils.contracts.FunctionParameters.functionParameters;
import static com.hedera.services.bdd.suites.utils.contracts.precompile.HTSPrecompileResult.htsPrecompileResult;
import static com.hederahashgraph.api.proto.java.ResponseCodeEnum.INSUFFICIENT_GAS;
import static com.hederahashgraph.api.proto.java.ResponseCodeEnum.SUCCESS;
import static org.junit.jupiter.api.Assertions.assertEquals;

public class ContractMintHTSSuite extends HapiApiSuite {
	private static final Logger log = LogManager.getLogger(ContractMintHTSSuite.class);

	private static final long GAS_TO_OFFER = 4_000_000L;
	private static final long TOTAL_SUPPLY = 1_000;
	private static final String TOKEN_TREASURY = "treasury";
	private static final KeyShape DELEGATE_CONTRACT_KEY_SHAPE = KeyShape.threshOf(1, KeyShape.SIMPLE,
			DELEGATE_CONTRACT);
	private static final String DELEGATE_KEY = "DelegateKey";
	private static final String CONTRACT_KEY = "ContractKey";
	private static final String MULTI_KEY = "purpose";

	private static final String MINT_CONTRACT = "Mint";
	private static final String HELLO_WORLD_MINT = "HelloWorldMint";
	private static final String ACCOUNT = "anybody";

	public static void main(String... args) {
		new ContractMintHTSSuite().runSuiteAsync();
	}

	@Override
	public boolean canRunAsync() {
		return true;
	}

	@Override
	public List<HapiApiSpec> getSpecsInSuite() {
		return allOf(
				positiveSpecs(),
				negativeSpecs()
		);
	}

	List<HapiApiSpec> negativeSpecs() {
		return List.of(
				rollbackOnFailedMintAfterFungibleTransfer(),
				rollbackOnFailedAssociateAfterNonFungibleMint(),
				gasCostNotMetSetsInsufficientGasStatusInChildRecord()
		);
	}

	List<HapiApiSpec> positiveSpecs() {
		return List.of(
				helloWorldFungibleMint(),
				helloWorldNftMint(),
				happyPathFungibleTokenMint(),
				happyPathNonFungibleTokenMint(),
				transferNftAfterNestedMint()
		);
	}

	private HapiApiSpec helloWorldFungibleMint() {
		final var fungibleToken = "fungibleToken";
		final var firstMintTxn = "firstMintTxn";
		final var secondMintTxn = "secondMintTxn";
		final var amount = 1_234_567L;

		final AtomicLong fungibleNum = new AtomicLong();

		return defaultHapiSpec("HelloWorldFungibleMint")
				.given(
						newKeyNamed(MULTI_KEY),
						tokenCreate(fungibleToken)
								.tokenType(TokenType.FUNGIBLE_COMMON)
								.initialSupply(0)
								.adminKey(MULTI_KEY)
								.supplyKey(MULTI_KEY)
								.exposingCreatedIdTo(idLit -> fungibleNum.set(asDotDelimitedLongArray(idLit)[2])),
						uploadInitCode(HELLO_WORLD_MINT)
				).when(
						sourcing(() -> contractCreate(HELLO_WORLD_MINT, fungibleNum.get()))
				).then(
						contractCall(HELLO_WORLD_MINT, "brrr", amount
						)
								.via(firstMintTxn)
								.alsoSigningWithFullPrefix(MULTI_KEY),
						getTxnRecord(firstMintTxn).andAllChildRecords().logged(),
						getTokenInfo(fungibleToken).hasTotalSupply(amount),
						/* And now make the token contract-controlled so no explicit supply sig is required */
						newKeyNamed(CONTRACT_KEY).shape(DELEGATE_CONTRACT.signedWith(HELLO_WORLD_MINT)),
						tokenUpdate(fungibleToken).supplyKey(CONTRACT_KEY),
						getTokenInfo(fungibleToken).logged(),
						contractCall(HELLO_WORLD_MINT, "brrr", amount).via(secondMintTxn),
						getTxnRecord(secondMintTxn).andAllChildRecords().logged(),
						getTokenInfo(fungibleToken).hasTotalSupply(2 * amount),
						childRecordsCheck(secondMintTxn, SUCCESS,
								recordWith()
										.status(SUCCESS)
										.newTotalSupply(2469134L)
										.tokenTransfers(
												changingFungibleBalances()
														.including(fungibleToken, DEFAULT_PAYER, amount)
										)
						)
				);
	}

	private HapiApiSpec helloWorldNftMint() {
		final var nonFungibleToken = "nonFungibleToken";
		final var firstMintTxn = "firstMintTxn";
		final var secondMintTxn = "secondMintTxn";

		final AtomicLong nonFungibleNum = new AtomicLong();

		return defaultHapiSpec("HelloWorldNftMint")
				.given(
						newKeyNamed(MULTI_KEY),
						tokenCreate(nonFungibleToken)
								.tokenType(TokenType.NON_FUNGIBLE_UNIQUE)
								.initialSupply(0)
								.adminKey(MULTI_KEY)
								.supplyKey(MULTI_KEY)
								.exposingCreatedIdTo(idLit -> nonFungibleNum.set(asDotDelimitedLongArray(idLit)[2])),
						uploadInitCode(HELLO_WORLD_MINT),
						sourcing(() -> contractCreate(HELLO_WORLD_MINT, nonFungibleNum.get()))
				).when(
						contractCall(HELLO_WORLD_MINT, "mint")
								.via(firstMintTxn)
								.gas(GAS_TO_OFFER)
								.alsoSigningWithFullPrefix(MULTI_KEY),
						getTxnRecord(firstMintTxn).andAllChildRecords().logged(),
						getTokenInfo(nonFungibleToken).hasTotalSupply(1),
						/* And now make the token contract-controlled so no explicit supply sig is required */
						newKeyNamed(CONTRACT_KEY).shape(DELEGATE_CONTRACT.signedWith(HELLO_WORLD_MINT)),
						tokenUpdate(nonFungibleToken).supplyKey(CONTRACT_KEY),
						getTokenInfo(nonFungibleToken).logged(),
						contractCall(HELLO_WORLD_MINT, "mint")
								.via(secondMintTxn)
								.gas(GAS_TO_OFFER),
						getTxnRecord(secondMintTxn).andAllChildRecords().logged()
				).then(
						getTokenInfo(nonFungibleToken).hasTotalSupply(2),
						getTokenNftInfo(nonFungibleToken, 2L).logged()
				);
	}

	private HapiApiSpec happyPathFungibleTokenMint() {
		final var fungibleToken = "fungibleToken";
		final var firstMintTxn = "firstMintTxn";
		final var amount = 10L;

		final AtomicLong fungibleNum = new AtomicLong();

		return defaultHapiSpec("FungibleMint")
				.given(
						newKeyNamed(MULTI_KEY),
						cryptoCreate(ACCOUNT).balance(ONE_HUNDRED_HBARS),
						cryptoCreate(TOKEN_TREASURY),
						tokenCreate(fungibleToken)
								.tokenType(TokenType.FUNGIBLE_COMMON)
								.initialSupply(0)
								.treasury(TOKEN_TREASURY)
								.adminKey(MULTI_KEY)
								.supplyKey(MULTI_KEY)
								.exposingCreatedIdTo(idLit -> fungibleNum.set(asDotDelimitedLongArray(idLit)[2])),
						uploadInitCode(MINT_CONTRACT),
						sourcing(() -> contractCreate(MINT_CONTRACT, fungibleNum.get()))
				).when(
						contractCall(MINT_CONTRACT, "mintFungibleTokenWithEvent", amount
						)
								.via(firstMintTxn)
								.payingWith(ACCOUNT)
								.alsoSigningWithFullPrefix(MULTI_KEY),
						getTxnRecord(firstMintTxn).andAllChildRecords().logged(),
						getTxnRecord(firstMintTxn).hasPriority(
								recordWith().contractCallResult(
										resultWith().logs(inOrder(logWith().noData().withTopicsInOrder(
												List.of(
														parsedToByteString(amount),
														parsedToByteString(0)))))))
				).then(
						getTokenInfo(fungibleToken).hasTotalSupply(amount),
						getAccountBalance(TOKEN_TREASURY).hasTokenBalance(fungibleToken, amount)
				);
	}

	private HapiApiSpec happyPathNonFungibleTokenMint() {
		final var nonFungibleToken = "nonFungibleToken";
		final var firstMintTxn = "firstMintTxn";
		final var totalSupply = 2;

		final AtomicLong nonFungibleNum = new AtomicLong();

		return defaultHapiSpec("NonFungibleMint")
				.given(
						newKeyNamed(MULTI_KEY),
						cryptoCreate(ACCOUNT).balance(10 * ONE_HUNDRED_HBARS),
						cryptoCreate(TOKEN_TREASURY),
						tokenCreate(nonFungibleToken)
								.tokenType(TokenType.NON_FUNGIBLE_UNIQUE)
								.supplyType(TokenSupplyType.INFINITE)
								.initialSupply(0)
								.treasury(TOKEN_TREASURY)
								.adminKey(MULTI_KEY)
								.supplyKey(MULTI_KEY)
								.exposingCreatedIdTo(idLit -> nonFungibleNum.set(asDotDelimitedLongArray(idLit)[2])),
						uploadInitCode(MINT_CONTRACT),
						sourcing(() -> contractCreate(MINT_CONTRACT, nonFungibleNum.get()))
				).when(
						contractCall(MINT_CONTRACT, "mintNonFungibleTokenWithEvent",
								Arrays.asList("Test metadata 1", "Test metadata 2")
						)
								.via(firstMintTxn).payingWith(ACCOUNT)
								.gas(GAS_TO_OFFER)
								.alsoSigningWithFullPrefix(MULTI_KEY),
						getTxnRecord(firstMintTxn).andAllChildRecords().logged(),
						getTxnRecord(firstMintTxn).hasPriority(
								recordWith().contractCallResult(
										resultWith().logs(inOrder(logWith().noData().withTopicsInOrder(
												List.of(
														parsedToByteString(totalSupply),
														parsedToByteString(1)))))))
				).then(
						getTokenInfo(nonFungibleToken).hasTotalSupply(totalSupply),
						getAccountBalance(TOKEN_TREASURY).hasTokenBalance(nonFungibleToken, totalSupply)
				);
	}

	private HapiApiSpec transferNftAfterNestedMint() {
		final var outerContract = "NestedMint";
		final var nestedContract = "MintNFTContract";
		final var theRecipient = "recipient";
		final var nonFungibleToken = "nonFungibleToken";
		final var nestedTransferTxn = "nestedTransferTxn";
		final var expectedGasUsage = 1_063_830L;

		return defaultHapiSpec("TransferNftAfterNestedMint")
				.given(
						newKeyNamed(MULTI_KEY),
						cryptoCreate(ACCOUNT).balance(ONE_HUNDRED_HBARS),
						cryptoCreate(theRecipient).maxAutomaticTokenAssociations(1),
						cryptoCreate(TOKEN_TREASURY),
						tokenCreate(nonFungibleToken)
								.tokenType(TokenType.NON_FUNGIBLE_UNIQUE)
								.supplyType(TokenSupplyType.INFINITE)
								.initialSupply(0)
								.treasury(TOKEN_TREASURY)
								.adminKey(MULTI_KEY)
								.supplyKey(MULTI_KEY),
						uploadInitCode(outerContract, nestedContract),
						contractCreate(nestedContract)
				).when(withOpContext(
								(spec, opLog) ->
										allRunFor(
												spec,
												contractCreate(outerContract, getNestedContractAddress(nestedContract, spec),
														asAddress(spec.registry().getTokenID(nonFungibleToken))
												),
												newKeyNamed(DELEGATE_KEY).shape(DELEGATE_CONTRACT_KEY_SHAPE.signedWith(sigs(ON,
														outerContract))
												),
												cryptoUpdate(TOKEN_TREASURY).key(DELEGATE_KEY),
												tokenUpdate(nonFungibleToken).supplyKey(DELEGATE_KEY),
												contractCall(outerContract, "sendNFTAfterMint",
														asAddress(spec.registry().getAccountID(TOKEN_TREASURY)),
														asAddress(spec.registry().getAccountID(theRecipient)),
														Arrays.asList("Test metadata 1"), 1L
												)
														.payingWith(GENESIS)
														.alsoSigningWithFullPrefix(MULTI_KEY)
														.via(nestedTransferTxn)
														.gas(GAS_TO_OFFER)
														.hasKnownStatus(SUCCESS),
												getTxnRecord(nestedTransferTxn).andAllChildRecords().logged()
										)
						)
				).then(
						assertTxnRecordHasNoTraceabilityEnrichedContractFnResult(nestedTransferTxn),
						withOpContext((spec, opLog) -> allRunFor(spec,
						getTxnRecord(nestedTransferTxn).andAllChildRecords().logged(),
						childRecordsCheck(nestedTransferTxn, SUCCESS,
								recordWith()
										.status(SUCCESS)
										.contractCallResult(
												resultWith()
														.gasUsed(expectedGasUsage)
														.contractCallResult(htsPrecompileResult()
																.forFunction(HTSPrecompileResult.FunctionType.MINT)
																.withStatus(SUCCESS)
																.withTotalSupply(1L)
																.withSerialNumbers(1L)
														)
														.gas(3_838_735L)
														.amount(0L)
														.functionParameters(functionParameters()
																.forFunction(FunctionParameters.PrecompileFunction.MINT)
																.withTokenAddress(asAddress(spec.registry()
																		.getTokenID(nonFungibleToken)))
																.withAmount(0L)
																.withMetadata(Arrays.asList("Test metadata 1"))
																.build()
														)
										),
								recordWith()
										.status(SUCCESS)
										.tokenTransfers(NonFungibleTransfers
												.changingNFTBalances()
												.including(nonFungibleToken, TOKEN_TREASURY, theRecipient, 1)
										)
						)))
				);
	}

	private HapiApiSpec rollbackOnFailedMintAfterFungibleTransfer() {
		final var theAccount = "anybody";
		final var theRecipient = "recipient";
		final var fungibleToken = "fungibleToken";
		final var multiKey = "purpose";
		final var contract = "Mint";
		final var failedMintTxn = "failedMintTxn";

		return defaultHapiSpec("RollbackOnFailedMintAfterFungibleTransfer")
				.given(
						newKeyNamed(multiKey),
						cryptoCreate(theAccount).balance(5 * ONE_HUNDRED_HBARS),
						cryptoCreate(theRecipient),
						cryptoCreate(TOKEN_TREASURY),
						tokenCreate(fungibleToken)
								.tokenType(TokenType.FUNGIBLE_COMMON)
								.initialSupply(TOTAL_SUPPLY)
								.treasury(TOKEN_TREASURY)
								.adminKey(multiKey)
								.supplyKey(multiKey),
						tokenAssociate(theAccount, List.of(fungibleToken)),
						tokenAssociate(theRecipient, List.of(fungibleToken)),
						cryptoTransfer(moving(200, fungibleToken).between(TOKEN_TREASURY, theAccount)),
						uploadInitCode(contract)
				).when(withOpContext(
								(spec, opLog) ->
										allRunFor(
												spec,
												contractCreate(contract, asAddress(spec.registry().getTokenID(fungibleToken))),
												newKeyNamed(DELEGATE_KEY).shape(DELEGATE_CONTRACT_KEY_SHAPE.signedWith(sigs(ON,
														contract))),
												cryptoUpdate(theAccount).key(DELEGATE_KEY),
												contractCall(contract, "revertMintAfterFailedMint",
														asAddress(spec.registry().getAccountID(theAccount)),
														asAddress(spec.registry().getAccountID(theRecipient)), 20
												)
														.payingWith(GENESIS).alsoSigningWithFullPrefix(multiKey)
														.via(failedMintTxn)
														.hasKnownStatus(ResponseCodeEnum.CONTRACT_REVERT_EXECUTED),
												getTxnRecord(failedMintTxn).andAllChildRecords().logged()
										)
						)
				).then(
						getAccountBalance(theAccount).hasTokenBalance(fungibleToken, 200),
						getAccountBalance(theRecipient).hasTokenBalance(fungibleToken, 0)
				);
	}

	private HapiApiSpec rollbackOnFailedAssociateAfterNonFungibleMint() {
		final var theAccount = "anybody";
		final var theRecipient = "recipient";
		final var nonFungibleToken = "nonFungibleToken";
		final var outerContract = "NestedMint";
		final var nestedContract = "MintNFTContract";
		final var nestedMintTxn = "nestedMintTxn";

		return defaultHapiSpec("RollbackOnFailedAssociateAfterNonFungibleMint")
				.given(
						newKeyNamed(MULTI_KEY),
						cryptoCreate(theAccount).balance(ONE_HUNDRED_HBARS),
						cryptoCreate(theRecipient),
						cryptoCreate(TOKEN_TREASURY),
						tokenCreate(nonFungibleToken)
								.tokenType(TokenType.NON_FUNGIBLE_UNIQUE)
								.supplyType(TokenSupplyType.INFINITE)
								.initialSupply(0)
								.treasury(TOKEN_TREASURY)
								.adminKey(MULTI_KEY)
								.supplyKey(MULTI_KEY),
						uploadInitCode(nestedContract, outerContract),
						contractCreate(nestedContract)
				).when(
						withOpContext(
								(spec, opLog) ->
										allRunFor(
												spec,
												contractCreate(outerContract, getNestedContractAddress(nestedContract, spec),
														asAddress(spec.registry().getTokenID(nonFungibleToken)))
														.bytecode(outerContract)
														.gas(GAS_TO_OFFER),
												newKeyNamed(DELEGATE_KEY).shape(DELEGATE_CONTRACT_KEY_SHAPE.signedWith(sigs(ON,
														outerContract))),
												cryptoUpdate(theAccount).key(DELEGATE_KEY),
												contractCall(outerContract, "revertMintAfterFailedAssociate",
														asAddress(spec.registry().getAccountID(theAccount)),
														Arrays.asList("Test metadata 1")
												)
														.payingWith(GENESIS).alsoSigningWithFullPrefix(MULTI_KEY)
														.via(nestedMintTxn)
														.gas(GAS_TO_OFFER)
														.hasKnownStatus(ResponseCodeEnum.CONTRACT_REVERT_EXECUTED),
												getTxnRecord(nestedMintTxn).andAllChildRecords().logged()
										)
						)
				).then(
						getAccountBalance(TOKEN_TREASURY).hasTokenBalance(nonFungibleToken, 0)
				);
	}

	private HapiApiSpec fungibleTokenMintFailure() {
		final var theAccount = "anybody";
		final var mintContractByteCode = "mintContractByteCode";
		final var amount = "9223372036854775808";
//		final var amount = "9223372036854775808";
		final var fungibleToken = "fungibleToken";
		final var multiKey = "purpose";
		final var theContract = "mintContract";
		final var firstMintTxn = "firstMintTxn";

		final AtomicLong fungibleNum = new AtomicLong();

		return defaultHapiSpec("FungibleMintFailure")
				.given(
						newKeyNamed(multiKey),
						cryptoCreate(theAccount).balance(ONE_HUNDRED_HBARS),
						cryptoCreate(TOKEN_TREASURY),
						fileCreate(mintContractByteCode).payingWith(theAccount),
						updateLargeFile(theAccount, mintContractByteCode,
								extractByteCode(ContractResources.MINT_CONTRACT)),
						tokenCreate(fungibleToken)
								.tokenType(TokenType.FUNGIBLE_COMMON)
								.initialSupply(0)
								.treasury(TOKEN_TREASURY)
								.adminKey(multiKey)
								.supplyKey(multiKey)
								.exposingCreatedIdTo(idLit -> fungibleNum.set(asDotDelimitedLongArray(idLit)[2]))
				).when(
						sourcing(() -> contractCreate(theContract, MINT_CONS_ABI, fungibleNum.get())
								.bytecode(mintContractByteCode).payingWith(theAccount)
								.gas(GAS_TO_OFFER))
				).then(
						contractCall(theContract, MINT_FUNGIBLE_CALL_ABI, amount)
								.via(firstMintTxn).payingWith(theAccount)
								.alsoSigningWithFullPrefix(multiKey)
								.gas(2_000_000L)
								.hasKnownStatus(SUCCESS),
						getTxnRecord(firstMintTxn).andAllChildRecords().logged()
				);
	}

	@NotNull
	private CustomSpecAssert assertTxnRecordHasNoTraceabilityEnrichedContractFnResult(final String nestedTransferTxn) {
		return assertionsHold((spec, log) -> {
			var subOp = getTxnRecord(nestedTransferTxn);
			allRunFor(spec, subOp);

			var record = subOp.getResponseRecord();

			final var contractCallResult =
					record.getContractCallResult();
			assertEquals(0L, contractCallResult.getGas());
			assertEquals(0L, contractCallResult.getAmount());
			assertEquals(ByteString.EMPTY, contractCallResult.getFunctionParameters());
		});
	}

	private HapiApiSpec gasCostNotMetSetsInsufficientGasStatusInChildRecord() {

		final var theAccount = "anybody";
		final var mintContractByteCode = "mintContractByteCode";
		final var amount = 10L;
		final var fungibleToken = "fungibleToken";
		final var multiKey = "purpose";
		final var theContract = "mintContract";
		final var firstMintTxn = "firstMintTxn";

		final AtomicLong fungibleNum = new AtomicLong();

		return defaultHapiSpec("gasCostNotMetSetsInsufficientGasStatusInChildRecord")
				.given(
						newKeyNamed(multiKey),
						cryptoCreate(theAccount).balance(ONE_HUNDRED_HBARS),
						cryptoCreate(TOKEN_TREASURY),
						fileCreate(mintContractByteCode).payingWith(theAccount),
						updateLargeFile(theAccount, mintContractByteCode,
								extractByteCode(ContractResources.MINT_CONTRACT)),
						tokenCreate(fungibleToken)
								.tokenType(TokenType.FUNGIBLE_COMMON)
								.initialSupply(0)
								.treasury(TOKEN_TREASURY)
								.adminKey(multiKey)
								.supplyKey(multiKey)
								.exposingCreatedIdTo(idLit -> fungibleNum.set(asDotDelimitedLongArray(idLit)[2]))
				).when(
						sourcing(() -> contractCreate(theContract, MINT_CONS_ABI, fungibleNum.get())
								.bytecode(mintContractByteCode).payingWith(theAccount)
								.gas(GAS_TO_OFFER))
				).then(
						contractCall(theContract, MINT_FUNGIBLE_CALL_ABI, amount)
								.via(firstMintTxn)
								.payingWith(theAccount)
								.alsoSigningWithFullPrefix(multiKey)
								.gas(48_000),
						getTxnRecord(firstMintTxn).andAllChildRecords().logged(),
						childRecordsCheck(firstMintTxn, SUCCESS, recordWith().status(INSUFFICIENT_GAS)),
						getTokenInfo(fungibleToken).hasTotalSupply(0),
						getAccountBalance(TOKEN_TREASURY).hasTokenBalance(fungibleToken, 0)
				);
	}

	@NotNull
	private String getNestedContractAddress(final String contract, final HapiApiSpec spec) {
		return AssociatePrecompileSuite.getNestedContractAddress(contract, spec);
	}

	@Override
	protected Logger getResultsLogger() {
		return log;
	}
}<|MERGE_RESOLUTION|>--- conflicted
+++ resolved
@@ -46,39 +46,14 @@
 import static com.hedera.services.bdd.spec.assertions.ContractLogAsserts.logWith;
 import static com.hedera.services.bdd.spec.assertions.SomeFungibleTransfers.changingFungibleBalances;
 import static com.hedera.services.bdd.spec.assertions.TransactionRecordAsserts.recordWith;
-<<<<<<< HEAD
-=======
-import static com.hedera.services.bdd.spec.infrastructure.meta.ContractResources.HW_BRRR_CALL_ABI;
-import static com.hedera.services.bdd.spec.infrastructure.meta.ContractResources.HW_MINT_CALL_ABI;
-import static com.hedera.services.bdd.spec.infrastructure.meta.ContractResources.HW_MINT_CONS_ABI;
-import static com.hedera.services.bdd.spec.infrastructure.meta.ContractResources.MINT_CONS_ABI;
-import static com.hedera.services.bdd.spec.infrastructure.meta.ContractResources.MINT_FUNGIBLE_CALL_ABI;
-import static com.hedera.services.bdd.spec.infrastructure.meta.ContractResources.MINT_FUNGIBLE_WITH_EVENT_CALL_ABI;
-import static com.hedera.services.bdd.spec.infrastructure.meta.ContractResources.MINT_NON_FUNGIBLE_WITH_EVENT_CALL_ABI;
->>>>>>> 8e40e09d
 import static com.hedera.services.bdd.spec.keys.KeyShape.DELEGATE_CONTRACT;
 import static com.hedera.services.bdd.spec.keys.KeyShape.sigs;
 import static com.hedera.services.bdd.spec.keys.SigControl.ON;
-import static com.hedera.services.bdd.spec.queries.QueryVerbs.getAccountBalance;
-import static com.hedera.services.bdd.spec.queries.QueryVerbs.getTokenInfo;
-import static com.hedera.services.bdd.spec.queries.QueryVerbs.getTokenNftInfo;
-import static com.hedera.services.bdd.spec.queries.QueryVerbs.getTxnRecord;
-import static com.hedera.services.bdd.spec.transactions.TxnVerbs.contractCall;
-import static com.hedera.services.bdd.spec.transactions.TxnVerbs.cryptoCreate;
-import static com.hedera.services.bdd.spec.transactions.TxnVerbs.cryptoTransfer;
-import static com.hedera.services.bdd.spec.transactions.TxnVerbs.cryptoUpdate;
-import static com.hedera.services.bdd.spec.transactions.TxnVerbs.contractCreate;
-import static com.hedera.services.bdd.spec.transactions.TxnVerbs.tokenAssociate;
-import static com.hedera.services.bdd.spec.transactions.TxnVerbs.tokenCreate;
-import static com.hedera.services.bdd.spec.transactions.TxnVerbs.tokenUpdate;
-import static com.hedera.services.bdd.spec.transactions.TxnVerbs.uploadInitCode;
+import static com.hedera.services.bdd.spec.queries.QueryVerbs.*;
+import static com.hedera.services.bdd.spec.transactions.TxnVerbs.*;
 import static com.hedera.services.bdd.spec.transactions.token.TokenMovement.moving;
 import static com.hedera.services.bdd.spec.utilops.CustomSpecAssert.allRunFor;
-import static com.hedera.services.bdd.spec.utilops.UtilVerbs.assertionsHold;
-import static com.hedera.services.bdd.spec.utilops.UtilVerbs.childRecordsCheck;
-import static com.hedera.services.bdd.spec.utilops.UtilVerbs.newKeyNamed;
-import static com.hedera.services.bdd.spec.utilops.UtilVerbs.sourcing;
-import static com.hedera.services.bdd.spec.utilops.UtilVerbs.withOpContext;
+import static com.hedera.services.bdd.spec.utilops.UtilVerbs.*;
 import static com.hedera.services.bdd.suites.contract.Utils.asAddress;
 import static com.hedera.services.bdd.suites.contract.Utils.parsedToByteString;
 import static com.hedera.services.bdd.suites.utils.contracts.FunctionParameters.functionParameters;
@@ -99,7 +74,7 @@
 	private static final String CONTRACT_KEY = "ContractKey";
 	private static final String MULTI_KEY = "purpose";
 
-	private static final String MINT_CONTRACT = "Mint";
+	private static final String MINT_CONTRACT = "MintContract";
 	private static final String HELLO_WORLD_MINT = "HelloWorldMint";
 	private static final String ACCOUNT = "anybody";
 
@@ -493,10 +468,9 @@
 		final var theAccount = "anybody";
 		final var mintContractByteCode = "mintContractByteCode";
 		final var amount = "9223372036854775808";
-//		final var amount = "9223372036854775808";
 		final var fungibleToken = "fungibleToken";
 		final var multiKey = "purpose";
-		final var theContract = "mintContract";
+		final var theContract = "MintContract";
 		final var firstMintTxn = "firstMintTxn";
 
 		final AtomicLong fungibleNum = new AtomicLong();
@@ -507,8 +481,6 @@
 						cryptoCreate(theAccount).balance(ONE_HUNDRED_HBARS),
 						cryptoCreate(TOKEN_TREASURY),
 						fileCreate(mintContractByteCode).payingWith(theAccount),
-						updateLargeFile(theAccount, mintContractByteCode,
-								extractByteCode(ContractResources.MINT_CONTRACT)),
 						tokenCreate(fungibleToken)
 								.tokenType(TokenType.FUNGIBLE_COMMON)
 								.initialSupply(0)
@@ -517,11 +489,12 @@
 								.supplyKey(multiKey)
 								.exposingCreatedIdTo(idLit -> fungibleNum.set(asDotDelimitedLongArray(idLit)[2]))
 				).when(
-						sourcing(() -> contractCreate(theContract, MINT_CONS_ABI, fungibleNum.get())
+						uploadInitCode(theContract),
+						sourcing(() -> contractCreate(theContract, fungibleNum.get())
 								.bytecode(mintContractByteCode).payingWith(theAccount)
 								.gas(GAS_TO_OFFER))
 				).then(
-						contractCall(theContract, MINT_FUNGIBLE_CALL_ABI, amount)
+						contractCall(theContract, "mintFungibleToken", amount)
 								.via(firstMintTxn).payingWith(theAccount)
 								.alsoSigningWithFullPrefix(multiKey)
 								.gas(2_000_000L)
@@ -553,7 +526,7 @@
 		final var amount = 10L;
 		final var fungibleToken = "fungibleToken";
 		final var multiKey = "purpose";
-		final var theContract = "mintContract";
+		final var theContract = "MintContract";
 		final var firstMintTxn = "firstMintTxn";
 
 		final AtomicLong fungibleNum = new AtomicLong();
@@ -564,8 +537,6 @@
 						cryptoCreate(theAccount).balance(ONE_HUNDRED_HBARS),
 						cryptoCreate(TOKEN_TREASURY),
 						fileCreate(mintContractByteCode).payingWith(theAccount),
-						updateLargeFile(theAccount, mintContractByteCode,
-								extractByteCode(ContractResources.MINT_CONTRACT)),
 						tokenCreate(fungibleToken)
 								.tokenType(TokenType.FUNGIBLE_COMMON)
 								.initialSupply(0)
@@ -574,11 +545,12 @@
 								.supplyKey(multiKey)
 								.exposingCreatedIdTo(idLit -> fungibleNum.set(asDotDelimitedLongArray(idLit)[2]))
 				).when(
-						sourcing(() -> contractCreate(theContract, MINT_CONS_ABI, fungibleNum.get())
+						uploadInitCode(theContract),
+						sourcing(() -> contractCreate(theContract, fungibleNum.get())
 								.bytecode(mintContractByteCode).payingWith(theAccount)
 								.gas(GAS_TO_OFFER))
 				).then(
-						contractCall(theContract, MINT_FUNGIBLE_CALL_ABI, amount)
+						contractCall(theContract, "mintFungibleToken", amount)
 								.via(firstMintTxn)
 								.payingWith(theAccount)
 								.alsoSigningWithFullPrefix(multiKey)
