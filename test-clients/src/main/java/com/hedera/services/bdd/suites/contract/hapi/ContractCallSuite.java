/*
 * Copyright (C) 2020-2022 Hedera Hashgraph, LLC
 *
 * Licensed under the Apache License, Version 2.0 (the "License");
 * you may not use this file except in compliance with the License.
 * You may obtain a copy of the License at
 *
 *      http://www.apache.org/licenses/LICENSE-2.0
 *
 * Unless required by applicable law or agreed to in writing, software
 * distributed under the License is distributed on an "AS IS" BASIS,
 * WITHOUT WARRANTIES OR CONDITIONS OF ANY KIND, either express or implied.
 * See the License for the specific language governing permissions and
 * limitations under the License.
 */
package com.hedera.services.bdd.suites.contract.hapi;

<<<<<<< HEAD
=======
import static com.hedera.services.bdd.spec.HapiApiSpec.defaultHapiSpec;
import static com.hedera.services.bdd.spec.HapiApiSpec.onlyDefaultHapiSpec;
>>>>>>> a4f6bdfd
import static com.hedera.services.bdd.spec.HapiPropertySource.asContract;
import static com.hedera.services.bdd.spec.HapiPropertySource.asContractString;
import static com.hedera.services.bdd.spec.HapiPropertySource.asHexedSolidityAddress;
import static com.hedera.services.bdd.spec.HapiPropertySource.contractIdFromHexedMirrorAddress;
import static com.hedera.services.bdd.spec.HapiSpec.defaultHapiSpec;
import static com.hedera.services.bdd.spec.assertions.AccountInfoAsserts.changeFromSnapshot;
import static com.hedera.services.bdd.spec.assertions.AssertUtils.inOrder;
import static com.hedera.services.bdd.spec.assertions.ContractFnResultAsserts.isLiteralResult;
import static com.hedera.services.bdd.spec.assertions.ContractFnResultAsserts.resultWith;
import static com.hedera.services.bdd.spec.assertions.ContractInfoAsserts.contractWith;
import static com.hedera.services.bdd.spec.assertions.ContractLogAsserts.logWith;
import static com.hedera.services.bdd.spec.assertions.TransactionRecordAsserts.recordWith;
import static com.hedera.services.bdd.spec.keys.KeyFactory.KeyType.THRESHOLD;
import static com.hedera.services.bdd.spec.queries.QueryVerbs.contractCallLocal;
import static com.hedera.services.bdd.spec.queries.QueryVerbs.getAccountBalance;
import static com.hedera.services.bdd.spec.queries.QueryVerbs.getAccountInfo;
import static com.hedera.services.bdd.spec.queries.QueryVerbs.getContractInfo;
import static com.hedera.services.bdd.spec.queries.QueryVerbs.getContractRecords;
import static com.hedera.services.bdd.spec.queries.QueryVerbs.getReceipt;
import static com.hedera.services.bdd.spec.queries.QueryVerbs.getTokenInfo;
import static com.hedera.services.bdd.spec.queries.QueryVerbs.getTokenNftInfo;
import static com.hedera.services.bdd.spec.queries.QueryVerbs.getTxnRecord;
import static com.hedera.services.bdd.spec.transactions.TxnUtils.asId;
import static com.hedera.services.bdd.spec.transactions.TxnUtils.literalInitcodeFor;
import static com.hedera.services.bdd.spec.transactions.TxnVerbs.burnToken;
import static com.hedera.services.bdd.spec.transactions.TxnVerbs.contractCall;
import static com.hedera.services.bdd.spec.transactions.TxnVerbs.contractCallWithFunctionAbi;
import static com.hedera.services.bdd.spec.transactions.TxnVerbs.contractCreate;
import static com.hedera.services.bdd.spec.transactions.TxnVerbs.contractCustomCreate;
import static com.hedera.services.bdd.spec.transactions.TxnVerbs.contractDelete;
import static com.hedera.services.bdd.spec.transactions.TxnVerbs.cryptoCreate;
import static com.hedera.services.bdd.spec.transactions.TxnVerbs.cryptoTransfer;
import static com.hedera.services.bdd.spec.transactions.TxnVerbs.fileCreate;
import static com.hedera.services.bdd.spec.transactions.TxnVerbs.mintToken;
import static com.hedera.services.bdd.spec.transactions.TxnVerbs.tokenAssociate;
import static com.hedera.services.bdd.spec.transactions.TxnVerbs.tokenCreate;
import static com.hedera.services.bdd.spec.transactions.TxnVerbs.tokenUpdate;
import static com.hedera.services.bdd.spec.transactions.TxnVerbs.uncheckedSubmit;
import static com.hedera.services.bdd.spec.transactions.TxnVerbs.uploadInitCode;
import static com.hedera.services.bdd.spec.transactions.contract.HapiParserUtil.asHeadlongAddress;
import static com.hedera.services.bdd.spec.transactions.crypto.HapiCryptoTransfer.tinyBarsFromAccountToAlias;
import static com.hedera.services.bdd.spec.transactions.token.TokenMovement.movingUnique;
import static com.hedera.services.bdd.spec.utilops.CustomSpecAssert.allRunFor;
import static com.hedera.services.bdd.spec.utilops.UtilVerbs.assertionsHold;
import static com.hedera.services.bdd.spec.utilops.UtilVerbs.balanceSnapshot;
import static com.hedera.services.bdd.spec.utilops.UtilVerbs.childRecordsCheck;
import static com.hedera.services.bdd.spec.utilops.UtilVerbs.createLargeFile;
import static com.hedera.services.bdd.spec.utilops.UtilVerbs.logIt;
import static com.hedera.services.bdd.spec.utilops.UtilVerbs.newKeyListNamed;
import static com.hedera.services.bdd.spec.utilops.UtilVerbs.newKeyNamed;
import static com.hedera.services.bdd.spec.utilops.UtilVerbs.sleepFor;
import static com.hedera.services.bdd.spec.utilops.UtilVerbs.sourcing;
import static com.hedera.services.bdd.spec.utilops.UtilVerbs.updateLargeFile;
import static com.hedera.services.bdd.spec.utilops.UtilVerbs.usableTxnIdNamed;
import static com.hedera.services.bdd.spec.utilops.UtilVerbs.withOpContext;
import static com.hedera.services.bdd.suites.contract.Utils.FunctionType.FUNCTION;
import static com.hedera.services.bdd.suites.contract.Utils.asAddress;
import static com.hedera.services.bdd.suites.contract.Utils.asToken;
import static com.hedera.services.bdd.suites.contract.Utils.captureChildCreate2MetaFor;
import static com.hedera.services.bdd.suites.contract.Utils.extractByteCode;
import static com.hedera.services.bdd.suites.contract.Utils.getABIFor;
import static com.hedera.services.bdd.suites.contract.Utils.getABIForContract;
import static com.hedera.services.bdd.suites.utils.contracts.SimpleBytesResult.bigIntResult;
import static com.hederahashgraph.api.proto.java.ResponseCodeEnum.CONTRACT_DELETED;
import static com.hederahashgraph.api.proto.java.ResponseCodeEnum.CONTRACT_REVERT_EXECUTED;
import static com.hederahashgraph.api.proto.java.ResponseCodeEnum.INSUFFICIENT_GAS;
import static com.hederahashgraph.api.proto.java.ResponseCodeEnum.INSUFFICIENT_PAYER_BALANCE;
import static com.hederahashgraph.api.proto.java.ResponseCodeEnum.INSUFFICIENT_TX_FEE;
import static com.hederahashgraph.api.proto.java.ResponseCodeEnum.INVALID_ACCOUNT_ID;
import static com.hederahashgraph.api.proto.java.ResponseCodeEnum.INVALID_CONTRACT_ID;
import static com.hederahashgraph.api.proto.java.ResponseCodeEnum.INVALID_SIGNATURE;
import static com.hederahashgraph.api.proto.java.ResponseCodeEnum.INVALID_SOLIDITY_ADDRESS;
import static com.hederahashgraph.api.proto.java.ResponseCodeEnum.NOT_SUPPORTED;
import static com.hederahashgraph.api.proto.java.ResponseCodeEnum.OBTAINER_SAME_CONTRACT_ID;
import static com.hederahashgraph.api.proto.java.ResponseCodeEnum.OK;
import static com.hederahashgraph.api.proto.java.ResponseCodeEnum.SUCCESS;
import static com.hederahashgraph.api.proto.java.TokenType.NON_FUNGIBLE_UNIQUE;
import static com.swirlds.common.utility.CommonUtils.unhex;

import com.esaulpaugh.headlong.abi.Function;
import com.esaulpaugh.headlong.abi.Tuple;
import com.esaulpaugh.headlong.abi.TupleType;
import com.google.protobuf.ByteString;
import com.hedera.services.bdd.spec.HapiPropertySource;
import com.hedera.services.bdd.spec.HapiSpec;
import com.hedera.services.bdd.spec.HapiSpecSetup;
import com.hedera.services.bdd.spec.keys.KeyShape;
import com.hedera.services.bdd.spec.transactions.contract.HapiContractCreate;
import com.hedera.services.bdd.spec.transactions.token.TokenMovement;
import com.hedera.services.bdd.suites.HapiSuite;
import com.hederahashgraph.api.proto.java.ResponseCodeEnum;
import com.hederahashgraph.api.proto.java.TokenID;
import com.hederahashgraph.api.proto.java.TokenSupplyType;
import com.hederahashgraph.api.proto.java.TokenType;
import com.swirlds.common.utility.CommonUtils;
import java.math.BigInteger;
import java.util.List;
import java.util.concurrent.atomic.AtomicLong;
import java.util.concurrent.atomic.AtomicReference;
import org.apache.logging.log4j.LogManager;
import org.apache.logging.log4j.Logger;
import org.junit.jupiter.api.Assertions;

public class ContractCallSuite extends HapiSuite {
    private static final Logger LOG = LogManager.getLogger(ContractCallSuite.class);

    private static final String ALICE = "Alice";

    public static final String LEDGER_AUTO_RENEW_PERIOD_MAX_DURATION =
            "ledger.autoRenewPeriod.maxDuration";
    public static final String DEFAULT_MAX_AUTO_RENEW_PERIOD =
            HapiSpecSetup.getDefaultNodeProps().get(LEDGER_AUTO_RENEW_PERIOD_MAX_DURATION);

    private static final long DEPOSIT_AMOUNT = 1000;
    private static final long GAS_TO_OFFER = 2_000_000L;

    public static final String PAY_RECEIVABLE_CONTRACT = "PayReceivable";
    public static final String SIMPLE_UPDATE_CONTRACT = "SimpleUpdate";
    public static final String TRANSFERRING_CONTRACT = "Transferring";
    private static final String SIMPLE_STORAGE_CONTRACT = "SimpleStorage";
    private static final String OWNER = "owner";
    private static final String INSERT = "insert";
    private static final String TOKEN_ISSUER = "tokenIssuer";
    private static final String DECIMALS = "decimals";
    private static final String BALANCE_OF = "balanceOf";
    private static final String ISSUER_TOKEN_BALANCE = "issuerTokenBalance";
    private static final String TRANSFER = "transfer";
    private static final String ALICE_TOKEN_BALANCE = "aliceTokenBalance";
    private static final String CAROL_TOKEN_BALANCE = "carolTokenBalance";
    private static final String BOB_TOKEN_BALANCE = "bobTokenBalance";
    private static final String PAYER = "payer";
    private static final String GET_CODE_SIZE = "getCodeSize";
    public static final String DEPOSIT = "deposit";
    private static final String PAY_TXN = "payTxn";
    private static final String BENEFICIARY = "beneficiary";
    private static final String RECEIVER = "receiver";
    private static final String GET_BALANCE = "getBalance";
    public static final String CONTRACTS_MAX_GAS_PER_SEC = "contracts.maxGasPerSec";
    private static final String TRANSFER_TXN = "transferTxn";
    public static final String ACCOUNT_INFO_AFTER_CALL = "accountInfoAfterCall";
    public static final String TRANSFER_TO_CALLER = "transferToCaller";
    private static final String CREATE_TRIVIAL = "CreateTrivial";
    public static final String CONTRACTS_MAX_REFUND_PERCENT_OF_GAS_LIMIT =
            "contracts.maxRefundPercentOfGasLimit";
    private static final String FAIL_INSUFFICIENT_GAS = "failInsufficientGas";
    private static final String FAIL_INVALID_INITIAL_BALANCE = "failInvalidInitialBalance";
    private static final String SUCCESS_WITH_ZERO_INITIAL_BALANCE = "successWithZeroInitialBalance";
    private static final String KILL_ME = "killMe";
    private static final String CONTRACT_CALLER = "contractCaller";
    private static final String RECEIVABLE_SIG_REQ_ACCOUNT = "receivableSigReqAccount";
    private static final String RECEIVABLE_SIG_REQ_ACCOUNT_INFO = "receivableSigReqAccountInfo";
    private static final String TRANSFER_TO_ADDRESS = "transferToAddress";
    public static final String CALL_TX = "callTX";
    public static final String CALL_TX_REC = "callTXRec";
    private static final String ACCOUNT = "account";
    public static final String ACCOUNT_INFO = "accountInfo";
    public static final String CONTRACT_FROM = "contract_from";
    private static final String RECEIVER_INFO = "receiverInfo";
    private static final String SCINFO = "scinfo";
    private static final String NESTED_TRANSFER_CONTRACT = "NestedTransferContract";
    private static final String NESTED_TRANSFERRING_CONTRACT = "NestedTransferringContract";
    private static final String ACC_INFO = "accInfo";
    private static final String RECEIVER_1 = "receiver1";
    private static final String RECEIVER_2 = "receiver2";
    private static final String RECEIVER_3 = "receiver3";
    private static final String RECEIVER_1_INFO = "receiver1Info";
    private static final String RECEIVER_2_INFO = "receiver2Info";
    private static final String RECEIVER_3_INFO = "receiver3Info";

    public static void main(String... args) {
        new ContractCallSuite().runSuiteAsync();
    }

    @Override
    public boolean canRunConcurrent() {
        return true;
    }

    @Override
    public List<HapiSpec> getSpecsInSuite() {
        return List.of(
                payableSuccess(),
                depositSuccess(),
                depositDeleteSuccess(),
                multipleDepositSuccess(),
                payTestSelfDestructCall(),
                multipleSelfDestructsAreSafe(),
                smartContractInlineAssemblyCheck(),
                ocToken(),
                contractTransferToSigReqAccountWithKeySucceeds(),
                minChargeIsTXGasUsedByContractCall(),
                hscsEvm005TransferOfHBarsWorksBetweenContracts(),
                hscsEvm006ContractHBarTransferToAccount(),
                hscsEvm005TransfersWithSubLevelCallsBetweenContracts(),
                hscsEvm010MultiSignatureAccounts(),
                hscsEvm010ReceiverMustSignContractTx(),
                insufficientGas(),
                insufficientFee(),
                nonPayable(),
                invalidContract(),
                smartContractFailFirst(),
                contractTransferToSigReqAccountWithoutKeyFails(),
                callingDestructedContractReturnsStatusDeleted(),
                imapUserExercise(),
                sendHbarsToAddressesMultipleTimes(),
                sendHbarsToDifferentAddresses(),
                sendHbarsFromDifferentAddressessToAddress(),
                nestedContractCannotOverSendValue(),
                sendHbarsFromAndToDifferentAddressess(),
                transferNegativeAmountOfHbars(),
                transferZeroHbars(),
                sendHbarsToOuterContractFromDifferentAddresses(),
                sendHbarsToCallerFromDifferentAddresses(),
                bitcarbonTestStillPasses(),
                whitelistingAliasedContract(),
                cannotUseMirrorAddressOfAliasedContractInPrecompileMethod(),
                exchangeRatePrecompileWorks(),
                canMintAndTransferInSameContractOperation(),
                workingHoursDemo(),
                lpFarmSimulation(),
                actionsShowPropagatedRevert(),
                depositMoreThanBalanceFailsGracefully(),
                payerCannotOverSendValue());
    }

    private HapiSpec actionsShowPropagatedRevert() {
        final var APPROVE_BY_DELEGATE = "ApproveByDelegateCall";
        final var badApproval = "BadApproval";
        final var somebody = "somebody";
        final var somebodyElse = "somebodyElse";
        final var tokenInQuestion = "TokenInQuestion";
        final var someSupplyKey = "someSupplyKey";
        final AtomicReference<String> tiqMirrorAddr = new AtomicReference<>();
        final AtomicReference<String> somebodyElseMirrorAddr = new AtomicReference<>();

        return defaultHapiSpec("ActionsShowPropagatedRevert")
                .given(
                        uploadInitCode(APPROVE_BY_DELEGATE),
                        contractCreate(APPROVE_BY_DELEGATE),
                        cryptoCreate(TOKEN_TREASURY),
                        cryptoCreate(somebody).maxAutomaticTokenAssociations(2),
                        cryptoCreate(somebodyElse)
                                .maxAutomaticTokenAssociations(2)
                                .exposingCreatedIdTo(
                                        id ->
                                                somebodyElseMirrorAddr.set(
                                                        asHexedSolidityAddress(id))),
                        newKeyNamed(someSupplyKey),
                        tokenCreate(tokenInQuestion)
                                .supplyKey(someSupplyKey)
                                .tokenType(NON_FUNGIBLE_UNIQUE)
                                .treasury(TOKEN_TREASURY)
                                .initialSupply(0)
                                .exposingCreatedIdTo(
                                        idLit ->
                                                tiqMirrorAddr.set(
                                                        asHexedSolidityAddress(
                                                                HapiPropertySource.asToken(
                                                                        idLit)))),
                        mintToken(
                                tokenInQuestion,
                                List.of(
                                        // 1
                                        ByteString.copyFromUtf8("A penny for"),
                                        // 2
                                        ByteString.copyFromUtf8("the Old Guy"))),
                        cryptoTransfer(
                                movingUnique(tokenInQuestion, 1L)
                                        .between(TOKEN_TREASURY, somebody)))
                .when(
                        sourcing(
                                () ->
                                        contractCall(
                                                        APPROVE_BY_DELEGATE,
                                                        "doIt",
                                                        asHeadlongAddress(tiqMirrorAddr.get()),
                                                        asHeadlongAddress(
                                                                somebodyElseMirrorAddr.get()),
                                                        MAX_UINT256_VALUE)
                                                .payingWith(somebody)
                                                .gas(1_000_000)
                                                .via(badApproval)
                                                .hasKnownStatus(CONTRACT_REVERT_EXECUTED)))
                .then(
                        // FUTURE WORK - enhance sidecar validation utilities to confirm
                        // all three action sidecars above have their oneof action_data set
                        );
    }

    private HapiSpec whitelistingAliasedContract() {
        final var creationTxn = "creationTxn";
        final var mirrorWhitelistCheckTxn = "mirrorWhitelistCheckTxn";
        final var evmWhitelistCheckTxn = "evmWhitelistCheckTxn";

        final var WHITELISTER = "Whitelister";
        final var CREATOR = "Creator";

        final AtomicReference<String> childMirror = new AtomicReference<>();
        final AtomicReference<String> childEip1014 = new AtomicReference<>();

        return defaultHapiSpec("whitelistingAliasedContract")
                .given(
                        sourcing(
                                () ->
                                        createLargeFile(
                                                DEFAULT_PAYER,
                                                WHITELISTER,
                                                literalInitcodeFor("Whitelister"))),
                        sourcing(
                                () ->
                                        createLargeFile(
                                                DEFAULT_PAYER,
                                                CREATOR,
                                                literalInitcodeFor("Creator"))),
                        withOpContext(
                                (spec, op) ->
                                        allRunFor(
                                                spec,
                                                contractCreate(WHITELISTER)
                                                        .payingWith(DEFAULT_PAYER)
                                                        .gas(GAS_TO_OFFER),
                                                contractCreate(CREATOR)
                                                        .payingWith(DEFAULT_PAYER)
                                                        .gas(GAS_TO_OFFER)
                                                        .via(creationTxn))))
                .when(
                        captureChildCreate2MetaFor(
                                1, 0, "setup", creationTxn, childMirror, childEip1014),
                        withOpContext(
                                (spec, op) ->
                                        allRunFor(
                                                spec,
                                                contractCall(
                                                                WHITELISTER,
                                                                "addToWhitelist",
                                                                asHeadlongAddress(
                                                                        childEip1014.get()))
                                                        .payingWith(DEFAULT_PAYER),
                                                contractCallWithFunctionAbi(
                                                                asContractString(
                                                                        contractIdFromHexedMirrorAddress(
                                                                                childMirror.get())),
                                                                getABIFor(
                                                                        FUNCTION,
                                                                        "isWhitelisted",
                                                                        WHITELISTER),
                                                                asHeadlongAddress(
                                                                        getNestedContractAddress(
                                                                                WHITELISTER, spec)))
                                                        .payingWith(DEFAULT_PAYER)
                                                        .via(mirrorWhitelistCheckTxn),
                                                contractCall(
                                                                CREATOR,
                                                                "isWhitelisted",
                                                                asHeadlongAddress(
                                                                        getNestedContractAddress(
                                                                                WHITELISTER, spec)))
                                                        .payingWith(DEFAULT_PAYER)
                                                        .via(evmWhitelistCheckTxn))))
                .then(
                        getTxnRecord(mirrorWhitelistCheckTxn)
                                .hasPriority(
                                        recordWith()
                                                .contractCallResult(
                                                        resultWith()
                                                                .contractCallResult(
                                                                        bigIntResult(1))))
                                .logged(),
                        getTxnRecord(evmWhitelistCheckTxn)
                                .hasPriority(
                                        recordWith()
                                                .contractCallResult(
                                                        resultWith()
                                                                .contractCallResult(
                                                                        bigIntResult(1))))
                                .logged());
    }

    private HapiSpec cannotUseMirrorAddressOfAliasedContractInPrecompileMethod() {
        final var creationTxn = "creationTxn";
        final var ASSOCIATOR = "Associator";

        final AtomicReference<String> childMirror = new AtomicReference<>();
        final AtomicReference<String> childEip1014 = new AtomicReference<>();
        final AtomicReference<TokenID> tokenID = new AtomicReference<>();

        return defaultHapiSpec("cannotUseMirrorAddressOfAliasedContractInPrecompileMethod")
                .given(
                        cryptoCreate("Treasury"),
                        sourcing(
                                () ->
                                        createLargeFile(
                                                DEFAULT_PAYER,
                                                ASSOCIATOR,
                                                literalInitcodeFor("Associator"))),
                        withOpContext(
                                (spec, op) ->
                                        allRunFor(
                                                spec,
                                                contractCreate(ASSOCIATOR)
                                                        .payingWith(DEFAULT_PAYER)
                                                        .bytecode(ASSOCIATOR)
                                                        .gas(GAS_TO_OFFER)
                                                        .via(creationTxn))))
                .when(
                        withOpContext(
                                (spec, op) -> {
                                    allRunFor(
                                            spec,
                                            captureChildCreate2MetaFor(
                                                    1,
                                                    0,
                                                    "setup",
                                                    creationTxn,
                                                    childMirror,
                                                    childEip1014),
                                            tokenCreate("TokenA")
                                                    .initialSupply(100)
                                                    .treasury("Treasury")
                                                    .exposingCreatedIdTo(
                                                            id -> tokenID.set(asToken(id))));
                                    final var create2address = childEip1014.get();
                                    final var mirrorAddress = childMirror.get();
                                    allRunFor(
                                            spec,
                                            contractCall(
                                                            ASSOCIATOR,
                                                            "associate",
                                                            asHeadlongAddress(mirrorAddress),
                                                            asHeadlongAddress(
                                                                    asAddress(tokenID.get())))
                                                    .hasKnownStatus(CONTRACT_REVERT_EXECUTED)
                                                    .gas(GAS_TO_OFFER)
                                                    .via("NOPE"),
                                            childRecordsCheck(
                                                    "NOPE",
                                                    CONTRACT_REVERT_EXECUTED,
                                                    recordWith().status(INVALID_ACCOUNT_ID)),
                                            contractCall(
                                                            ASSOCIATOR,
                                                            "associate",
                                                            asHeadlongAddress(create2address),
                                                            asHeadlongAddress(
                                                                    asAddress(tokenID.get())))
                                                    .gas(GAS_TO_OFFER));
                                }))
                .then();
    }

    @SuppressWarnings("java:S5669")
    private HapiSpec bitcarbonTestStillPasses() {
        final var addressBook = "AddressBook";
        final var jurisdictions = "Jurisdictions";
        final var minters = "Minters";
        final var addJurisTxn = "addJurisTxn";
        final var historicalAddress = "1234567890123456789012345678901234567890";
        final AtomicReference<byte[]> nyJurisCode = new AtomicReference<>();
        final AtomicReference<byte[]> defaultPayerMirror = new AtomicReference<>();
        final AtomicReference<String> addressBookMirror = new AtomicReference<>();
        final AtomicReference<String> jurisdictionMirror = new AtomicReference<>();

        return defaultHapiSpec("BitcarbonTestStillPasses")
                .given(
                        getAccountInfo(DEFAULT_CONTRACT_SENDER)
                                .savingSnapshot(DEFAULT_CONTRACT_SENDER),
                        withOpContext(
                                (spec, opLog) ->
                                        defaultPayerMirror.set(
                                                (unhex(
                                                        spec.registry()
                                                                .getAccountInfo(
                                                                        DEFAULT_CONTRACT_SENDER)
                                                                .getContractAccountID())))),
                        uploadInitCode(addressBook, jurisdictions),
                        contractCreate(addressBook)
                                .exposingNumTo(
                                        num ->
                                                addressBookMirror.set(
                                                        asHexedSolidityAddress(0, 0, num)))
                                .payingWith(DEFAULT_CONTRACT_SENDER),
                        contractCreate(jurisdictions)
                                .exposingNumTo(
                                        num ->
                                                jurisdictionMirror.set(
                                                        asHexedSolidityAddress(0, 0, num)))
                                .withExplicitParams(() -> EXPLICIT_JURISDICTION_CONS_PARAMS)
                                .payingWith(DEFAULT_CONTRACT_SENDER),
                        sourcing(
                                () ->
                                        createLargeFile(
                                                DEFAULT_CONTRACT_SENDER,
                                                minters,
                                                bookInterpolated(
                                                        literalInitcodeFor(minters).toByteArray(),
                                                        addressBookMirror.get()))),
                        contractCreate(minters)
                                .withExplicitParams(
                                        () ->
                                                String.format(
                                                        EXPLICIT_MINTER_CONS_PARAMS_TPL,
                                                        jurisdictionMirror.get()))
                                .payingWith(DEFAULT_CONTRACT_SENDER))
                .when(
                        contractCall(minters)
                                .withExplicitParams(
                                        () ->
                                                String.format(
                                                        EXPLICIT_MINTER_CONFIG_PARAMS_TPL,
                                                        jurisdictionMirror.get())),
                        contractCall(jurisdictions)
                                .withExplicitParams(() -> EXPLICIT_JURISDICTIONS_ADD_PARAMS)
                                .via(addJurisTxn)
                                .gas(1_000_000),
                        getTxnRecord(addJurisTxn)
                                .exposingFilteredCallResultVia(
                                        getABIForContract(jurisdictions),
                                        "JurisdictionAdded",
                                        data -> nyJurisCode.set((byte[]) data.get(0))),
                        sourcing(
                                () ->
                                        logIt(
                                                "NY juris code is "
                                                        + CommonUtils.hex(nyJurisCode.get()))))
                .then(
                        sourcing(
                                () ->
                                        contractCallLocal(
                                                        jurisdictions, "isValid", nyJurisCode.get())
                                                .has(
                                                        resultWith()
                                                                .resultThruAbi(
                                                                        getABIFor(
                                                                                FUNCTION,
                                                                                "isValid",
                                                                                jurisdictions),
                                                                        isLiteralResult(
                                                                                new Object[] {
                                                                                    Boolean.TRUE
                                                                                })))),
                        contractCallLocal(minters, "seven")
                                .has(
                                        resultWith()
                                                .resultThruAbi(
                                                        getABIFor(FUNCTION, "seven", minters),
                                                        isLiteralResult(
                                                                new Object[] {
                                                                    BigInteger.valueOf(7L)
                                                                }))),
                        sourcing(
                                () ->
                                        contractCallLocal(minters, OWNER)
                                                .has(
                                                        resultWith()
                                                                .resultThruAbi(
                                                                        getABIFor(
                                                                                FUNCTION, OWNER,
                                                                                minters),
                                                                        isLiteralResult(
                                                                                new Object[] {
                                                                                    asHeadlongAddress(
                                                                                            defaultPayerMirror
                                                                                                    .get())
                                                                                })))),
                        sourcing(
                                () ->
                                        contractCallLocal(jurisdictions, OWNER)
                                                .has(
                                                        resultWith()
                                                                .resultThruAbi(
                                                                        getABIFor(
                                                                                FUNCTION, OWNER,
                                                                                minters),
                                                                        isLiteralResult(
                                                                                new Object[] {
                                                                                    asHeadlongAddress(
                                                                                            defaultPayerMirror
                                                                                                    .get())
                                                                                })))),
                        sourcing(
                                () ->
                                        contractCall(
                                                        minters,
                                                        "add",
                                                        asHeadlongAddress(historicalAddress),
                                                        "Peter",
                                                        nyJurisCode.get())
                                                .gas(1_000_000)));
    }

    private HapiSpec workingHoursDemo() {
        final var gasToOffer = 4_000_000;
        final var contract = "WorkingHours";
        final var ticketToken = "ticketToken";
        final var adminKey = "admin";
        final var treasury = "treasury";
        final var newSupplyKey = "newSupplyKey";

        final var ticketTaking = "ticketTaking";
        final var ticketWorking = "ticketWorking";
        final var mint = "minting";
        final var burn = "burning";
        final var preMints =
                List.of(ByteString.copyFromUtf8("HELLO"), ByteString.copyFromUtf8("GOODBYE"));

        final AtomicLong ticketSerialNo = new AtomicLong();

        return defaultHapiSpec("WorkingHoursDemo")
                .given(
                        newKeyNamed(adminKey),
                        cryptoCreate(treasury),
                        // we need a new user, expiry to 1 Jan 2100 costs 11M gas for token
                        // associate
                        tokenCreate(ticketToken)
                                .treasury(treasury)
                                .tokenType(TokenType.NON_FUNGIBLE_UNIQUE)
                                .initialSupply(0L)
                                .supplyType(TokenSupplyType.INFINITE)
                                .adminKey(adminKey)
                                .supplyKey(adminKey),
                        mintToken(ticketToken, preMints).via(mint),
                        burnToken(ticketToken, List.of(1L)).via(burn),
                        uploadInitCode(contract))
                .when(
                        withOpContext(
                                (spec, opLog) -> {
                                    final var registry = spec.registry();
                                    final var tokenId = registry.getTokenID(ticketToken);
                                    final var treasuryId = registry.getAccountID(treasury);
                                    final var creation =
                                            contractCreate(
                                                            contract,
                                                            asHeadlongAddress(asAddress(tokenId)),
                                                            asHeadlongAddress(
                                                                    asAddress(treasuryId)))
                                                    .gas(gasToOffer);
                                    allRunFor(spec, creation);
                                }),
                        newKeyNamed(newSupplyKey).shape(KeyShape.CONTRACT.signedWith(contract)),
                        tokenUpdate(ticketToken).supplyKey(newSupplyKey))
                .then(
                        /* Take a ticket */
                        contractCall(contract, "takeTicket")
                                .alsoSigningWithFullPrefix(DEFAULT_CONTRACT_SENDER, treasury)
                                .gas(4_000_000)
                                .via(ticketTaking)
                                .exposingResultTo(
                                        result -> {
                                            LOG.info("Explicit mint result is {}", result);
                                            ticketSerialNo.set(((Long) result[0]));
                                        }),
                        getTxnRecord(ticketTaking),
                        getAccountBalance(DEFAULT_CONTRACT_SENDER).hasTokenBalance(ticketToken, 1L),
                        /* Our ticket number is 3 (b/c of the two pre-mints), so we must call
                         * work twice before the contract will actually accept our ticket. */
                        sourcing(
                                () ->
                                        contractCall(contract, "workTicket", ticketSerialNo.get())
                                                .gas(2_000_000)
                                                .alsoSigningWithFullPrefix(
                                                        DEFAULT_CONTRACT_SENDER)),
                        getAccountBalance(DEFAULT_CONTRACT_SENDER).hasTokenBalance(ticketToken, 1L),
                        sourcing(
                                () ->
                                        contractCall(contract, "workTicket", ticketSerialNo.get())
                                                .gas(2_000_000)
                                                .alsoSigningWithFullPrefix(DEFAULT_CONTRACT_SENDER)
                                                .via(ticketWorking)),
                        getAccountBalance(DEFAULT_CONTRACT_SENDER).hasTokenBalance(ticketToken, 0L),
                        getTokenInfo(ticketToken).hasTotalSupply(1L),
                        /* Review the history */
                        getTxnRecord(ticketTaking).andAllChildRecords().logged(),
                        getTxnRecord(ticketWorking).andAllChildRecords().logged());
    }

    private HapiSpec canMintAndTransferInSameContractOperation() {
        final AtomicReference<String> tokenMirrorAddr = new AtomicReference<>();
        final AtomicReference<String> aCivilianMirrorAddr = new AtomicReference<>();
        final var nfToken = "nfToken";
        final var multiKey = "multiKey";
        final var aCivilian = "aCivilian";
        final var treasuryContract = "SomeERC721Scenarios";
        final var mintAndTransferTxn = "mintAndTransferTxn";
        final var mintAndTransferAndBurnTxn = "mintAndTransferAndBurnTxn";

        return defaultHapiSpec("CanMintAndTransferInSameContractOperation")
                .given(
                        newKeyNamed(multiKey),
                        cryptoCreate(aCivilian)
                                .exposingCreatedIdTo(
                                        id -> aCivilianMirrorAddr.set(asHexedSolidityAddress(id))),
                        uploadInitCode(treasuryContract),
                        contractCreate(treasuryContract).adminKey(multiKey),
                        tokenCreate(nfToken)
                                .supplyKey(multiKey)
                                .tokenType(NON_FUNGIBLE_UNIQUE)
                                .treasury(treasuryContract)
                                .initialSupply(0)
                                .exposingCreatedIdTo(
                                        idLit ->
                                                tokenMirrorAddr.set(
                                                        asHexedSolidityAddress(
                                                                HapiPropertySource.asToken(
                                                                        idLit)))),
                        mintToken(
                                nfToken,
                                List.of(
                                        // 1
                                        ByteString.copyFromUtf8("A penny for"),
                                        // 2
                                        ByteString.copyFromUtf8("the Old Guy"))),
                        tokenAssociate(aCivilian, nfToken),
                        cryptoTransfer(
                                movingUnique(nfToken, 2L).between(treasuryContract, aCivilian)))
                .when(
                        sourcing(
                                () ->
                                        contractCall(
                                                        treasuryContract,
                                                        "nonSequiturMintAndTransfer",
                                                        asHeadlongAddress(tokenMirrorAddr.get()),
                                                        asHeadlongAddress(
                                                                aCivilianMirrorAddr.get()))
                                                .via(mintAndTransferTxn)
                                                .gas(4_000_000)
                                                .alsoSigningWithFullPrefix(multiKey)))
                .then(
                        getTokenInfo(nfToken).hasTotalSupply(4L),
                        getTokenNftInfo(nfToken, 3L)
                                .hasSerialNum(3L)
                                .hasAccountID(aCivilian)
                                .hasMetadata(ByteString.copyFrom(new byte[] {(byte) 0xee})),
                        getTokenNftInfo(nfToken, 4L)
                                .hasSerialNum(4L)
                                .hasAccountID(aCivilian)
                                .hasMetadata(ByteString.copyFrom(new byte[] {(byte) 0xff})),
                        sourcing(
                                () ->
                                        contractCall(
                                                        treasuryContract,
                                                        "nonSequiturMintAndTransferAndBurn",
                                                        asHeadlongAddress(tokenMirrorAddr.get()),
                                                        asHeadlongAddress(
                                                                aCivilianMirrorAddr.get()))
                                                .via(mintAndTransferAndBurnTxn)
                                                .gas(4_000_000)
                                                .alsoSigningWithFullPrefix(multiKey, aCivilian)));
    }

    private HapiSpec exchangeRatePrecompileWorks() {
        final var valueToTinycentCall = "recoverUsd";
        final var rateAware = "ExchangeRatePrecompile";
        // Must send $6.66 USD to access the gated method
        final var minPriceToAccessGatedMethod = 666L;
        final var minValueToAccessGatedMethodAtCurrentRate = new AtomicLong();

        return defaultHapiSpec("ExchangeRatePrecompileWorks")
                .given(
                        uploadInitCode(rateAware),
                        contractCreate(rateAware, BigInteger.valueOf(minPriceToAccessGatedMethod)),
                        withOpContext(
                                (spec, opLog) -> {
                                    final var rates = spec.ratesProvider().rates();
                                    minValueToAccessGatedMethodAtCurrentRate.set(
                                            minPriceToAccessGatedMethod
                                                    * TINY_PARTS_PER_WHOLE
                                                    * rates.getHbarEquiv()
                                                    / rates.getCentEquiv());
                                    LOG.info(
                                            "Requires {} tinybar of value to access the method",
                                            minValueToAccessGatedMethodAtCurrentRate::get);
                                }))
                .when(
                        sourcing(
                                () ->
                                        contractCall(rateAware, "gatedAccess")
                                                .sending(
                                                        minValueToAccessGatedMethodAtCurrentRate
                                                                        .get()
                                                                - 1)
                                                .hasKnownStatus(CONTRACT_REVERT_EXECUTED)),
                        sourcing(
                                () ->
                                        contractCall(rateAware, "gatedAccess")
                                                .sending(
                                                        minValueToAccessGatedMethodAtCurrentRate
                                                                .get())))
                .then(
                        sourcing(
                                () ->
                                        contractCall(rateAware, "approxUsdValue")
                                                .sending(
                                                        minValueToAccessGatedMethodAtCurrentRate
                                                                .get())
                                                .via(valueToTinycentCall)),
                        getTxnRecord(valueToTinycentCall)
                                .hasPriority(
                                        recordWith()
                                                .contractCallResult(
                                                        resultWith()
                                                                .resultViaFunctionName(
                                                                        "approxUsdValue",
                                                                        rateAware,
                                                                        isLiteralResult(
                                                                                new Object[] {
                                                                                    BigInteger
                                                                                            .valueOf(
                                                                                                    minPriceToAccessGatedMethod
                                                                                                            * TINY_PARTS_PER_WHOLE)
                                                                                }))))
                                .logged(),
                        sourcing(
                                () ->
                                        contractCall(rateAware, "invalidCall")
                                                .sending(
                                                        minValueToAccessGatedMethodAtCurrentRate
                                                                .get())
                                                .hasKnownStatus(CONTRACT_REVERT_EXECUTED)));
    }

    private HapiSpec imapUserExercise() {
        final var contract = "User";
        final var insert1To4 = "insert1To10";
        final var insert2To8 = "insert2To8";
        final var insert3To16 = "insert3To16";
        final var remove2 = "remove2";
        final var gasToOffer = 400_000;

        return defaultHapiSpec("ImapUserExercise")
                .given(uploadInitCode(contract), contractCreate(contract))
                .when()
                .then(
                        contractCall(contract, INSERT, BigInteger.ONE, BigInteger.valueOf(4))
                                .gas(gasToOffer)
                                .via(insert1To4),
                        contractCall(contract, INSERT, BigInteger.TWO, BigInteger.valueOf(8))
                                .gas(gasToOffer)
                                .via(insert2To8),
                        contractCall(
                                        contract,
                                        INSERT,
                                        BigInteger.valueOf(3),
                                        BigInteger.valueOf(16))
                                .gas(gasToOffer)
                                .via(insert3To16),
                        contractCall(contract, "remove", BigInteger.TWO)
                                .gas(gasToOffer)
                                .via(remove2));
    }

    // For this test we use refusingEthConversion() for the Eth Call isomer,
    // since we should modify the expected balances and change the test itself in order to pass with
    // Eth Calls
    HapiSpec ocToken() {
        final var contract = "OcToken";

        return defaultHapiSpec("ocToken")
                .given(
                        cryptoCreate(TOKEN_ISSUER).balance(1_000_000_000_000L),
                        cryptoCreate(ALICE).balance(10_000_000_000L).payingWith(TOKEN_ISSUER),
                        cryptoCreate("Bob").balance(10_000_000_000L).payingWith(TOKEN_ISSUER),
                        cryptoCreate("Carol").balance(10_000_000_000L).payingWith(TOKEN_ISSUER),
                        cryptoCreate("Dave").balance(10_000_000_000L).payingWith(TOKEN_ISSUER),
                        getAccountInfo(TOKEN_ISSUER).savingSnapshot("tokenIssuerAcctInfo"),
                        getAccountInfo(ALICE).savingSnapshot("AliceAcctInfo"),
                        getAccountInfo("Bob").savingSnapshot("BobAcctInfo"),
                        getAccountInfo("Carol").savingSnapshot("CarolAcctInfo"),
                        getAccountInfo("Dave").savingSnapshot("DaveAcctInfo"),
                        uploadInitCode(contract),
                        contractCreate(
                                        contract,
                                        BigInteger.valueOf(1_000_000L),
                                        "OpenCrowd Token",
                                        "OCT")
                                .gas(250_000L)
                                .payingWith(TOKEN_ISSUER)
                                .via("tokenCreateTxn")
                                .logged())
                .when(
                        assertionsHold(
                                (spec, ctxLog) -> {
                                    final var issuerEthAddress =
                                            spec.registry()
                                                    .getAccountInfo("tokenIssuerAcctInfo")
                                                    .getContractAccountID();
                                    final var aliceEthAddress =
                                            spec.registry()
                                                    .getAccountInfo("AliceAcctInfo")
                                                    .getContractAccountID();
                                    final var bobEthAddress =
                                            spec.registry()
                                                    .getAccountInfo("BobAcctInfo")
                                                    .getContractAccountID();
                                    final var carolEthAddress =
                                            spec.registry()
                                                    .getAccountInfo("CarolAcctInfo")
                                                    .getContractAccountID();
                                    final var daveEthAddress =
                                            spec.registry()
                                                    .getAccountInfo("DaveAcctInfo")
                                                    .getContractAccountID();

                                    final var subop1 =
                                            getContractInfo(contract)
                                                    .nodePayment(10L)
                                                    .saveToRegistry("tokenContract");

                                    final var subop3 =
                                            contractCallLocal(contract, DECIMALS)
                                                    .saveResultTo(DECIMALS)
                                                    .payingWith(TOKEN_ISSUER);

                                    // Note: This contract call will cause a INSUFFICIENT_TX_FEE
                                    // error, not sure why.
                                    final var subop4 =
                                            contractCallLocal(contract, "symbol")
                                                    .saveResultTo("token_symbol")
                                                    .payingWith(TOKEN_ISSUER)
                                                    .hasAnswerOnlyPrecheckFrom(
                                                            OK, INSUFFICIENT_TX_FEE);

                                    final var subop5 =
                                            contractCallLocal(
                                                            contract,
                                                            BALANCE_OF,
                                                            asHeadlongAddress(issuerEthAddress))
                                                    .gas(250_000L)
                                                    .saveResultTo(ISSUER_TOKEN_BALANCE);

                                    allRunFor(spec, subop1, subop3, subop4, subop5);

                                    final var funcSymbol =
                                            Function.fromJson(
                                                    getABIFor(FUNCTION, "symbol", contract));

                                    final var symbol =
                                            getValueFromRegistry(spec, "token_symbol", funcSymbol);

                                    ctxLog.info("symbol: [{}]", symbol);

                                    Assertions.assertEquals(
                                            "",
                                            symbol,
                                            "TokenIssuer's symbol should be fixed value"); // should
                                    // be
                                    // "OCT"
                                    // as
                                    // expected
                                    final var funcDecimals =
                                            Function.fromJson(
                                                    getABIFor(FUNCTION, DECIMALS, contract));

                                    final Integer decimals =
                                            getValueFromRegistry(spec, DECIMALS, funcDecimals);

                                    ctxLog.info("decimals {}", decimals);
                                    Assertions.assertEquals(
                                            3,
                                            decimals,
                                            "TokenIssuer's decimals should be fixed value");

                                    final long tokenMultiplier = (long) Math.pow(10, decimals);

                                    final var function =
                                            Function.fromJson(
                                                    getABIFor(FUNCTION, BALANCE_OF, contract));

                                    long issuerBalance =
                                            ((BigInteger)
                                                            getValueFromRegistry(
                                                                    spec,
                                                                    ISSUER_TOKEN_BALANCE,
                                                                    function))
                                                    .longValue();

                                    ctxLog.info(
                                            "initial balance of Issuer {}",
                                            issuerBalance / tokenMultiplier);
                                    Assertions.assertEquals(
                                            1_000_000,
                                            issuerBalance / tokenMultiplier,
                                            "TokenIssuer's initial token balance should be"
                                                    + " 1_000_000");

                                    //  Do token transfers
                                    final var subop6 =
                                            contractCall(
                                                            contract,
                                                            TRANSFER,
                                                            asHeadlongAddress(aliceEthAddress),
                                                            BigInteger.valueOf(
                                                                    1000 * tokenMultiplier))
                                                    .gas(250_000L)
                                                    .payingWith(TOKEN_ISSUER)
                                                    .refusingEthConversion();

                                    final var subop7 =
                                            contractCall(
                                                            contract,
                                                            TRANSFER,
                                                            asHeadlongAddress(bobEthAddress),
                                                            BigInteger.valueOf(
                                                                    2000 * tokenMultiplier))
                                                    .gas(250_000L)
                                                    .payingWith(TOKEN_ISSUER)
                                                    .refusingEthConversion();

                                    final var subop8 =
                                            contractCall(
                                                            contract,
                                                            TRANSFER,
                                                            asHeadlongAddress(carolEthAddress),
                                                            BigInteger.valueOf(
                                                                    500 * tokenMultiplier))
                                                    .gas(250_000L)
                                                    .payingWith("Bob")
                                                    .refusingEthConversion();

                                    final var subop9 =
                                            contractCallLocal(
                                                            contract,
                                                            BALANCE_OF,
                                                            asHeadlongAddress(aliceEthAddress))
                                                    .gas(250_000L)
                                                    .saveResultTo(ALICE_TOKEN_BALANCE);

                                    final var subop10 =
                                            contractCallLocal(
                                                            contract,
                                                            BALANCE_OF,
                                                            asHeadlongAddress(carolEthAddress))
                                                    .gas(250_000L)
                                                    .saveResultTo(CAROL_TOKEN_BALANCE);

                                    final var subop11 =
                                            contractCallLocal(
                                                            contract,
                                                            BALANCE_OF,
                                                            asHeadlongAddress(bobEthAddress))
                                                    .gas(250_000L)
                                                    .saveResultTo(BOB_TOKEN_BALANCE);

                                    allRunFor(
                                            spec, subop6, subop7, subop8, subop9, subop10, subop11);

                                    var aliceBalance =
                                            ((BigInteger)
                                                            getValueFromRegistry(
                                                                    spec,
                                                                    ALICE_TOKEN_BALANCE,
                                                                    function))
                                                    .longValue();
                                    var bobBalance =
                                            ((BigInteger)
                                                            getValueFromRegistry(
                                                                    spec,
                                                                    BOB_TOKEN_BALANCE,
                                                                    function))
                                                    .longValue();
                                    var carolBalance =
                                            ((BigInteger)
                                                            getValueFromRegistry(
                                                                    spec,
                                                                    CAROL_TOKEN_BALANCE,
                                                                    function))
                                                    .longValue();

                                    ctxLog.info("aliceBalance  {}", aliceBalance / tokenMultiplier);
                                    ctxLog.info("bobBalance  {}", bobBalance / tokenMultiplier);
                                    ctxLog.info("carolBalance  {}", carolBalance / tokenMultiplier);

                                    Assertions.assertEquals(
                                            1000,
                                            aliceBalance / tokenMultiplier,
                                            "Alice's token balance should be 1_000");

                                    final var subop12 =
                                            contractCall(
                                                            contract,
                                                            "approve",
                                                            asHeadlongAddress(daveEthAddress),
                                                            BigInteger.valueOf(
                                                                    200 * tokenMultiplier))
                                                    .gas(250_000L)
                                                    .payingWith(ALICE)
                                                    .refusingEthConversion();

                                    final var subop13 =
                                            contractCall(
                                                            contract,
                                                            "transferFrom",
                                                            asHeadlongAddress(aliceEthAddress),
                                                            asHeadlongAddress(bobEthAddress),
                                                            BigInteger.valueOf(
                                                                    100 * tokenMultiplier))
                                                    .gas(250_000L)
                                                    .payingWith("Dave")
                                                    .refusingEthConversion();

                                    final var subop14 =
                                            contractCallLocal(
                                                            contract,
                                                            BALANCE_OF,
                                                            asHeadlongAddress(aliceEthAddress))
                                                    .gas(250_000L)
                                                    .saveResultTo(ALICE_TOKEN_BALANCE);

                                    final var subop15 =
                                            contractCallLocal(
                                                            contract,
                                                            BALANCE_OF,
                                                            asHeadlongAddress(bobEthAddress))
                                                    .gas(250_000L)
                                                    .saveResultTo(BOB_TOKEN_BALANCE);

                                    final var subop16 =
                                            contractCallLocal(
                                                            contract,
                                                            BALANCE_OF,
                                                            asHeadlongAddress(carolEthAddress))
                                                    .gas(250_000L)
                                                    .saveResultTo(CAROL_TOKEN_BALANCE);

                                    final var subop17 =
                                            contractCallLocal(
                                                            contract,
                                                            BALANCE_OF,
                                                            asHeadlongAddress(daveEthAddress))
                                                    .gas(250_000L)
                                                    .saveResultTo("daveTokenBalance");

                                    final var subop18 =
                                            contractCallLocal(
                                                            contract,
                                                            BALANCE_OF,
                                                            asHeadlongAddress(issuerEthAddress))
                                                    .gas(250_000L)
                                                    .saveResultTo(ISSUER_TOKEN_BALANCE);

                                    allRunFor(
                                            spec, subop12, subop13, subop14, subop15, subop16,
                                            subop17, subop18);

                                    final var daveBalance =
                                            ((BigInteger)
                                                            getValueFromRegistry(
                                                                    spec,
                                                                    "daveTokenBalance",
                                                                    function))
                                                    .longValue();
                                    aliceBalance =
                                            ((BigInteger)
                                                            getValueFromRegistry(
                                                                    spec,
                                                                    ALICE_TOKEN_BALANCE,
                                                                    function))
                                                    .longValue();
                                    bobBalance =
                                            ((BigInteger)
                                                            getValueFromRegistry(
                                                                    spec,
                                                                    BOB_TOKEN_BALANCE,
                                                                    function))
                                                    .longValue();
                                    carolBalance =
                                            ((BigInteger)
                                                            getValueFromRegistry(
                                                                    spec,
                                                                    CAROL_TOKEN_BALANCE,
                                                                    function))
                                                    .longValue();
                                    issuerBalance =
                                            ((BigInteger)
                                                            getValueFromRegistry(
                                                                    spec,
                                                                    ISSUER_TOKEN_BALANCE,
                                                                    function))
                                                    .longValue();

                                    ctxLog.info(
                                            "aliceBalance at end {}",
                                            aliceBalance / tokenMultiplier);
                                    ctxLog.info(
                                            "bobBalance at end {}", bobBalance / tokenMultiplier);
                                    ctxLog.info(
                                            "carolBalance at end {}",
                                            carolBalance / tokenMultiplier);
                                    ctxLog.info(
                                            "daveBalance at end {}", daveBalance / tokenMultiplier);
                                    ctxLog.info(
                                            "issuerBalance at end {}",
                                            issuerBalance / tokenMultiplier);

                                    Assertions.assertEquals(
                                            997000,
                                            issuerBalance / tokenMultiplier,
                                            "TokenIssuer's final balance should be 997000");

                                    Assertions.assertEquals(
                                            900,
                                            aliceBalance / tokenMultiplier,
                                            "Alice's final balance should be 900");
                                    Assertions.assertEquals(
                                            1600,
                                            bobBalance / tokenMultiplier,
                                            "Bob's final balance should be 1600");
                                    Assertions.assertEquals(
                                            500,
                                            carolBalance / tokenMultiplier,
                                            "Carol's final balance should be 500");
                                    Assertions.assertEquals(
                                            0,
                                            daveBalance / tokenMultiplier,
                                            "Dave's final balance should be 0");
                                }))
                .then(
                        getContractRecords(contract).hasCostAnswerPrecheck(NOT_SUPPORTED),
                        getContractRecords(contract)
                                .nodePayment(100L)
                                .hasAnswerOnlyPrecheck(NOT_SUPPORTED));
    }

    private <T> T getValueFromRegistry(HapiSpec spec, String from, Function function) {
        byte[] value = spec.registry().getBytes(from);

        T decodedReturnedValue;
        if (function.getOutputs().equals(TupleType.parse("(string)"))) {
            decodedReturnedValue = (T) "";
        } else {
            decodedReturnedValue = (T) new byte[0];
        }

        if (value.length > 0) {
            Tuple retResults = function.decodeReturn(value);
            decodedReturnedValue = (T) retResults.get(0);
        }
        return decodedReturnedValue;
    }

    HapiSpec smartContractInlineAssemblyCheck() {
        final var inlineTestContract = "InlineTest";

        return defaultHapiSpec("smartContractInlineAssemblyCheck")
                .given(
                        cryptoCreate(PAYER).balance(10_000_000_000_000L),
                        uploadInitCode(SIMPLE_STORAGE_CONTRACT, inlineTestContract))
                .when(contractCreate(SIMPLE_STORAGE_CONTRACT), contractCreate(inlineTestContract))
                .then(
                        assertionsHold(
                                (spec, ctxLog) -> {
                                    final var subop1 =
                                            getContractInfo(SIMPLE_STORAGE_CONTRACT)
                                                    .nodePayment(10L)
                                                    .saveToRegistry("simpleStorageKey");

                                    final var subop2 =
                                            getAccountInfo(PAYER)
                                                    .savingSnapshot("payerAccountInfo");
                                    allRunFor(spec, subop1, subop2);

                                    final var simpleStorageContractInfo =
                                            spec.registry().getContractInfo("simpleStorageKey");
                                    final var contractAddress =
                                            simpleStorageContractInfo.getContractAccountID();

                                    final var subop3 =
                                            contractCallLocal(
                                                            inlineTestContract,
                                                            GET_CODE_SIZE,
                                                            asHeadlongAddress(contractAddress))
                                                    .saveResultTo(
                                                            "simpleStorageContractCodeSizeBytes")
                                                    .gas(300_000L);

                                    allRunFor(spec, subop3);

                                    var result =
                                            spec.registry()
                                                    .getBytes("simpleStorageContractCodeSizeBytes");

                                    final var funcJson =
                                            getABIFor(FUNCTION, GET_CODE_SIZE, inlineTestContract)
                                                    .replace("'", "\"");
                                    final var function = Function.fromJson(funcJson);

                                    var codeSize = 0;
                                    if (result != null && result.length > 0) {
                                        final var retResults = function.decodeReturn(result);
                                        if (retResults != null && retResults.size() > 0) {
                                            final var retBi = (BigInteger) retResults.get(0);
                                            codeSize = retBi.intValue();
                                        }
                                    }

                                    ctxLog.info("Contract code size {}", codeSize);
                                    Assertions.assertNotEquals(
                                            0,
                                            codeSize,
                                            "Real smart contract code size should be greater than"
                                                    + " 0");

                                    final var payerAccountInfo =
                                            spec.registry().getAccountInfo("payerAccountInfo");
                                    final var acctAddress = payerAccountInfo.getContractAccountID();

                                    final var subop4 =
                                            contractCallLocal(
                                                            inlineTestContract,
                                                            GET_CODE_SIZE,
                                                            asHeadlongAddress(acctAddress))
                                                    .saveResultTo("fakeCodeSizeBytes")
                                                    .gas(300_000L);

                                    allRunFor(spec, subop4);
                                    result = spec.registry().getBytes("fakeCodeSizeBytes");

                                    codeSize = 0;
                                    if (result != null && result.length > 0) {
                                        final var retResults = function.decodeReturn(result);
                                        if (retResults != null && retResults.size() > 0) {
                                            final var retBi = (BigInteger) retResults.get(0);
                                            codeSize = retBi.intValue();
                                        }
                                    }

                                    ctxLog.info("Fake contract code size {}", codeSize);
                                    Assertions.assertEquals(
                                            0, codeSize, "Fake contract code size should be 0");
                                }));
    }

    private HapiSpec multipleSelfDestructsAreSafe() {
        final var contract = "Fuse";
        return defaultHapiSpec("MultipleSelfDestructsAreSafe")
                .given(uploadInitCode(contract), contractCreate(contract).gas(300_000))
                .when(contractCall(contract, "light").via("lightTxn").scrambleTxnBody(tx -> tx))
                .then(getTxnRecord("lightTxn").logged());
    }

    HapiSpec depositSuccess() {
        return defaultHapiSpec("DepositSuccess")
                .given(
                        uploadInitCode(PAY_RECEIVABLE_CONTRACT),
                        contractCreate(PAY_RECEIVABLE_CONTRACT).adminKey(THRESHOLD))
                .when(
                        contractCall(
                                        PAY_RECEIVABLE_CONTRACT,
                                        DEPOSIT,
                                        BigInteger.valueOf(DEPOSIT_AMOUNT))
                                .via(PAY_TXN)
                                .sending(DEPOSIT_AMOUNT))
                .then(
                        getTxnRecord(PAY_TXN)
                                .hasPriority(
                                        recordWith()
                                                .contractCallResult(resultWith().logs(inOrder()))));
    }

    HapiSpec multipleDepositSuccess() {
        return defaultHapiSpec("MultipleDepositSuccess")
                .given(
                        uploadInitCode(PAY_RECEIVABLE_CONTRACT),
                        contractCreate(PAY_RECEIVABLE_CONTRACT).adminKey(THRESHOLD))
                .when()
                .then(
                        withOpContext(
                                (spec, opLog) -> {
                                    for (int i = 0; i < 10; i++) {
                                        final var subOp1 =
                                                balanceSnapshot(
                                                        "payerBefore", PAY_RECEIVABLE_CONTRACT);
                                        final var subOp2 =
                                                contractCall(
                                                                PAY_RECEIVABLE_CONTRACT,
                                                                DEPOSIT,
                                                                BigInteger.valueOf(DEPOSIT_AMOUNT))
                                                        .via(PAY_TXN)
                                                        .sending(DEPOSIT_AMOUNT);
                                        final var subOp3 =
                                                getAccountBalance(PAY_RECEIVABLE_CONTRACT)
                                                        .hasTinyBars(
                                                                changeFromSnapshot(
                                                                        "payerBefore",
                                                                        +DEPOSIT_AMOUNT));
                                        allRunFor(spec, subOp1, subOp2, subOp3);
                                    }
                                }));
    }

    HapiSpec depositDeleteSuccess() {
        final var initBalance = 7890L;
        return defaultHapiSpec("DepositDeleteSuccess")
                .given(
                        cryptoCreate(BENEFICIARY).balance(initBalance),
                        uploadInitCode(PAY_RECEIVABLE_CONTRACT),
                        contractCreate(PAY_RECEIVABLE_CONTRACT).adminKey(THRESHOLD))
                .when(
                        contractCall(
                                        PAY_RECEIVABLE_CONTRACT,
                                        DEPOSIT,
                                        BigInteger.valueOf(DEPOSIT_AMOUNT))
                                .via(PAY_TXN)
                                .sending(DEPOSIT_AMOUNT))
                .then(
                        contractDelete(PAY_RECEIVABLE_CONTRACT).transferAccount(BENEFICIARY),
                        getAccountBalance(BENEFICIARY).hasTinyBars(initBalance + DEPOSIT_AMOUNT));
    }

    HapiSpec payableSuccess() {
        return defaultHapiSpec("PayableSuccess")
                .given(
                        uploadInitCode(PAY_RECEIVABLE_CONTRACT),
                        contractCreate(PAY_RECEIVABLE_CONTRACT).adminKey(THRESHOLD).gas(1_000_000))
                .when(contractCall(PAY_RECEIVABLE_CONTRACT).via(PAY_TXN).sending(DEPOSIT_AMOUNT))
                .then(
                        getTxnRecord(PAY_TXN)
                                .hasPriority(
                                        recordWith()
                                                .contractCallResult(
                                                        resultWith()
                                                                .logs(
                                                                        inOrder(
                                                                                logWith()
                                                                                        .longAtBytes(
                                                                                                DEPOSIT_AMOUNT,
                                                                                                24))))));
    }

    HapiSpec callingDestructedContractReturnsStatusDeleted() {
        return defaultHapiSpec("CallingDestructedContractReturnsStatusDeleted")
                .given(uploadInitCode(SIMPLE_UPDATE_CONTRACT))
                .when(
                        contractCreate(SIMPLE_UPDATE_CONTRACT).gas(300_000L),
                        contractCall(
                                        SIMPLE_UPDATE_CONTRACT,
                                        "set",
                                        BigInteger.valueOf(5),
                                        BigInteger.valueOf(42))
                                .gas(300_000L),
                        contractCall(
                                        SIMPLE_UPDATE_CONTRACT,
                                        "del",
                                        asHeadlongAddress(
                                                "0x0000000000000000000000000000000000000002"))
                                .gas(1_000_000L))
                .then(
                        contractCall(
                                        SIMPLE_UPDATE_CONTRACT,
                                        "set",
                                        BigInteger.valueOf(15),
                                        BigInteger.valueOf(434))
                                .gas(350_000L)
                                .hasKnownStatus(CONTRACT_DELETED));
    }

    HapiSpec insufficientGas() {
        return defaultHapiSpec("InsufficientGas")
                .given(
                        uploadInitCode(SIMPLE_STORAGE_CONTRACT),
                        contractCreate(SIMPLE_STORAGE_CONTRACT).adminKey(THRESHOLD),
                        getContractInfo(SIMPLE_STORAGE_CONTRACT)
                                .saveToRegistry("simpleStorageInfo"))
                .when()
                .then(
                        contractCall(SIMPLE_STORAGE_CONTRACT, "get")
                                .via("simpleStorageTxn")
                                .gas(0L)
                                .hasKnownStatus(INSUFFICIENT_GAS),
                        getTxnRecord("simpleStorageTxn").logged());
    }

    HapiSpec insufficientFee() {
        final var contract = CREATE_TRIVIAL;

        return defaultHapiSpec("InsufficientFee")
                .given(
                        cryptoCreate("accountToPay"),
                        uploadInitCode(contract),
                        contractCreate(contract))
                .when()
                .then(
                        contractCall(contract, "create")
                                .fee(0L)
                                .payingWith("accountToPay")
                                .hasPrecheck(INSUFFICIENT_TX_FEE));
    }

    HapiSpec nonPayable() {
        final var contract = CREATE_TRIVIAL;

        return defaultHapiSpec("NonPayable")
                .given(uploadInitCode(contract), contractCreate(contract))
                .when(
                        contractCall(contract, "create")
                                .via("callTxn")
                                .sending(DEPOSIT_AMOUNT)
                                .hasKnownStatus(CONTRACT_REVERT_EXECUTED))
                .then(
                        getTxnRecord("callTxn")
                                .hasPriority(
                                        recordWith()
                                                .contractCallResult(resultWith().logs(inOrder()))));
    }

    HapiSpec invalidContract() {
        final var function = getABIFor(FUNCTION, "getIndirect", CREATE_TRIVIAL);

        return defaultHapiSpec("InvalidContract")
                .given(
                        withOpContext(
                                (spec, ctxLog) ->
                                        spec.registry()
                                                .saveContractId("invalid", asContract("1.1.1"))))
                .when()
                .then(
                        contractCallWithFunctionAbi("invalid", function)
                                .hasKnownStatus(INVALID_CONTRACT_ID));
    }

    HapiSpec smartContractFailFirst() {
        final var civilian = "civilian";
        return defaultHapiSpec("smartContractFailFirst")
                .given(
                        uploadInitCode(SIMPLE_STORAGE_CONTRACT),
                        cryptoCreate(civilian).balance(ONE_MILLION_HBARS).payingWith(GENESIS))
                .when(
                        withOpContext(
                                (spec, ignore) -> {
                                    final var subop1 = balanceSnapshot("balanceBefore0", civilian);
                                    final var subop2 =
                                            contractCreate(SIMPLE_STORAGE_CONTRACT)
                                                    .balance(0)
                                                    .payingWith(civilian)
                                                    .gas(1)
                                                    .hasKnownStatus(INSUFFICIENT_GAS)
                                                    .via(FAIL_INSUFFICIENT_GAS);
                                    final var subop3 = getTxnRecord(FAIL_INSUFFICIENT_GAS);
                                    allRunFor(spec, subop1, subop2, subop3);
                                    final var delta =
                                            subop3.getResponseRecord().getTransactionFee();
                                    final var subop4 =
                                            getAccountBalance(civilian)
                                                    .hasTinyBars(
                                                            changeFromSnapshot(
                                                                    "balanceBefore0", -delta));
                                    allRunFor(spec, subop4);
                                }),
                        withOpContext(
                                (spec, ignore) -> {
                                    final var subop1 = balanceSnapshot("balanceBefore1", civilian);
                                    final var subop2 =
                                            contractCreate(SIMPLE_STORAGE_CONTRACT)
                                                    .balance(100_000_000_000L)
                                                    .payingWith(civilian)
                                                    .gas(250_000L)
                                                    .via(FAIL_INVALID_INITIAL_BALANCE)
                                                    .hasKnownStatus(CONTRACT_REVERT_EXECUTED);
                                    final var subop3 = getTxnRecord(FAIL_INVALID_INITIAL_BALANCE);
                                    allRunFor(spec, subop1, subop2, subop3);
                                    final var delta =
                                            subop3.getResponseRecord().getTransactionFee();
                                    final var subop4 =
                                            getAccountBalance(civilian)
                                                    .hasTinyBars(
                                                            changeFromSnapshot(
                                                                    "balanceBefore1", -delta));
                                    allRunFor(spec, subop4);
                                }),
                        withOpContext(
                                (spec, ignore) -> {
                                    final var subop1 = balanceSnapshot("balanceBefore2", civilian);
                                    final var subop2 =
                                            contractCreate(SIMPLE_STORAGE_CONTRACT)
                                                    .balance(0L)
                                                    .payingWith(civilian)
                                                    .gas(250_000L)
                                                    .hasKnownStatus(SUCCESS)
                                                    .via(SUCCESS_WITH_ZERO_INITIAL_BALANCE);
                                    final var subop3 =
                                            getTxnRecord(SUCCESS_WITH_ZERO_INITIAL_BALANCE);
                                    allRunFor(spec, subop1, subop2, subop3);
                                    final var delta =
                                            subop3.getResponseRecord().getTransactionFee();
                                    final var subop4 =
                                            getAccountBalance(civilian)
                                                    .hasTinyBars(
                                                            changeFromSnapshot(
                                                                    "balanceBefore2", -delta));
                                    allRunFor(spec, subop4);
                                }),
                        withOpContext(
                                (spec, ignore) -> {
                                    final var subop1 = balanceSnapshot("balanceBefore3", civilian);
                                    final var subop2 =
                                            contractCall(
                                                            SIMPLE_STORAGE_CONTRACT,
                                                            "set",
                                                            BigInteger.valueOf(999_999L))
                                                    .payingWith(civilian)
                                                    .gas(300_000L)
                                                    .hasKnownStatus(SUCCESS)
                                                    // ContractCall and EthereumTransaction gas fees
                                                    // differ
                                                    .refusingEthConversion()
                                                    .via("setValue");
                                    final var subop3 = getTxnRecord("setValue");
                                    allRunFor(spec, subop1, subop2, subop3);
                                    final var delta =
                                            subop3.getResponseRecord().getTransactionFee();
                                    final var subop4 =
                                            getAccountBalance(civilian)
                                                    .hasTinyBars(
                                                            changeFromSnapshot(
                                                                    "balanceBefore3", -delta));
                                    allRunFor(spec, subop4);
                                }),
                        withOpContext(
                                (spec, ignore) -> {
                                    final var subop1 = balanceSnapshot("balanceBefore4", civilian);
                                    final var subop2 =
                                            contractCall(SIMPLE_STORAGE_CONTRACT, "get")
                                                    .payingWith(civilian)
                                                    .gas(300_000L)
                                                    .hasKnownStatus(SUCCESS)
                                                    // ContractCall and EthereumTransaction gas fees
                                                    // differ
                                                    .refusingEthConversion()
                                                    .via("getValue");
                                    final var subop3 = getTxnRecord("getValue");
                                    allRunFor(spec, subop1, subop2, subop3);
                                    final var delta =
                                            subop3.getResponseRecord().getTransactionFee();

                                    final var subop4 =
                                            getAccountBalance(civilian)
                                                    .hasTinyBars(
                                                            changeFromSnapshot(
                                                                    "balanceBefore4", -delta));
                                    allRunFor(spec, subop4);
                                }))
                .then(
                        getTxnRecord(FAIL_INSUFFICIENT_GAS),
                        getTxnRecord(SUCCESS_WITH_ZERO_INITIAL_BALANCE),
                        getTxnRecord(FAIL_INVALID_INITIAL_BALANCE));
    }

    HapiSpec payTestSelfDestructCall() {
        final var contract = "PayTestSelfDestruct";

        return defaultHapiSpec("payTestSelfDestructCall")
                .given(
                        cryptoCreate(PAYER).balance(1_000_000_000_000L).logged(),
                        cryptoCreate(RECEIVER).balance(1_000L),
                        uploadInitCode(contract),
                        contractCreate(contract))
                .when(
                        withOpContext(
                                (spec, opLog) -> {
                                    final var subop1 =
                                            contractCall(
                                                            contract,
                                                            DEPOSIT,
                                                            BigInteger.valueOf(1_000L))
                                                    .payingWith(PAYER)
                                                    .gas(300_000L)
                                                    .via(DEPOSIT)
                                                    .sending(1_000L);

                                    final var subop2 =
                                            contractCall(contract, GET_BALANCE)
                                                    .payingWith(PAYER)
                                                    .gas(300_000L)
                                                    .via(GET_BALANCE);

                                    final var contractAccountId = asId(contract, spec);
                                    final var subop3 =
                                            contractCall(
                                                            contract,
                                                            KILL_ME,
                                                            asHeadlongAddress(
                                                                    asAddress(contractAccountId)))
                                                    .payingWith(PAYER)
                                                    .gas(300_000L)
                                                    .hasKnownStatus(OBTAINER_SAME_CONTRACT_ID);

                                    final var subop4 =
                                            contractCall(
                                                            contract,
                                                            KILL_ME,
                                                            asHeadlongAddress(new byte[20]))
                                                    .payingWith(PAYER)
                                                    .gas(300_000L)
                                                    .hasKnownStatus(INVALID_SOLIDITY_ADDRESS);

                                    final var receiverAccountId = asId(RECEIVER, spec);
                                    final var subop5 =
                                            contractCall(
                                                            contract,
                                                            KILL_ME,
                                                            asHeadlongAddress(
                                                                    asAddress(receiverAccountId)))
                                                    .payingWith(PAYER)
                                                    .gas(300_000L)
                                                    .via("selfDestruct")
                                                    .hasKnownStatus(SUCCESS);

                                    allRunFor(spec, subop1, subop2, subop3, subop4, subop5);
                                }))
                .then(
                        getTxnRecord(DEPOSIT),
                        getTxnRecord(GET_BALANCE)
                                .hasPriority(
                                        recordWith()
                                                .contractCallResult(
                                                        resultWith()
                                                                .resultViaFunctionName(
                                                                        GET_BALANCE,
                                                                        contract,
                                                                        isLiteralResult(
                                                                                new Object[] {
                                                                                    BigInteger
                                                                                            .valueOf(
                                                                                                    1_000L)
                                                                                })))),
                        getAccountBalance(RECEIVER).hasTinyBars(2_000L));
    }

    private HapiSpec contractTransferToSigReqAccountWithKeySucceeds() {
        return defaultHapiSpec("ContractTransferToSigReqAccountWithKeySucceeds")
                .given(
                        cryptoCreate(CONTRACT_CALLER).balance(1_000_000_000_000L),
                        cryptoCreate(RECEIVABLE_SIG_REQ_ACCOUNT)
                                .balance(1_000_000_000_000L)
                                .receiverSigRequired(true),
                        getAccountInfo(CONTRACT_CALLER).savingSnapshot("contractCallerInfo"),
                        getAccountInfo(RECEIVABLE_SIG_REQ_ACCOUNT)
                                .savingSnapshot(RECEIVABLE_SIG_REQ_ACCOUNT_INFO),
                        uploadInitCode(TRANSFERRING_CONTRACT))
                .when(contractCreate(TRANSFERRING_CONTRACT).gas(300_000L).balance(5000L))
                .then(
                        withOpContext(
                                (spec, opLog) -> {
                                    final var accountAddress =
                                            spec.registry()
                                                    .getAccountInfo(RECEIVABLE_SIG_REQ_ACCOUNT_INFO)
                                                    .getContractAccountID();
                                    final var receivableAccountKey =
                                            spec.registry()
                                                    .getAccountInfo(RECEIVABLE_SIG_REQ_ACCOUNT_INFO)
                                                    .getKey();
                                    final var contractCallerKey =
                                            spec.registry()
                                                    .getAccountInfo("contractCallerInfo")
                                                    .getKey();
                                    spec.registry().saveKey("receivableKey", receivableAccountKey);
                                    spec.registry().saveKey("contractCallerKey", contractCallerKey);
                                    /* if any of the keys are missing, INVALID_SIGNATURE is returned */
                                    final var call =
                                            contractCall(
                                                            TRANSFERRING_CONTRACT,
                                                            TRANSFER_TO_ADDRESS,
                                                            asHeadlongAddress(accountAddress),
                                                            BigInteger.ONE)
                                                    .payingWith(CONTRACT_CALLER)
                                                    .gas(300_000)
                                                    .alsoSigningWithFullPrefix("receivableKey");
                                    /* calling with the receivableSigReqAccount should pass without adding keys */
                                    final var callWithReceivable =
                                            contractCall(
                                                            TRANSFERRING_CONTRACT,
                                                            TRANSFER_TO_ADDRESS,
                                                            asHeadlongAddress(accountAddress),
                                                            BigInteger.ONE)
                                                    .payingWith(RECEIVABLE_SIG_REQ_ACCOUNT)
                                                    .gas(300_000)
                                                    .hasKnownStatus(SUCCESS);
                                    allRunFor(spec, call, callWithReceivable);
                                }));
    }

    private HapiSpec contractTransferToSigReqAccountWithoutKeyFails() {
        return defaultHapiSpec("ContractTransferToSigReqAccountWithoutKeyFails")
                .given(
                        cryptoCreate(RECEIVABLE_SIG_REQ_ACCOUNT)
                                .balance(1_000_000_000_000L)
                                .receiverSigRequired(true),
                        getAccountInfo(RECEIVABLE_SIG_REQ_ACCOUNT)
                                .savingSnapshot(RECEIVABLE_SIG_REQ_ACCOUNT_INFO),
                        uploadInitCode(TRANSFERRING_CONTRACT))
                .when(contractCreate(TRANSFERRING_CONTRACT).gas(300_000L).balance(5000L))
                .then(
                        withOpContext(
                                (spec, opLog) -> {
                                    final var accountAddress =
                                            spec.registry()
                                                    .getAccountInfo(RECEIVABLE_SIG_REQ_ACCOUNT_INFO)
                                                    .getContractAccountID();
                                    final var call =
                                            contractCall(
                                                            TRANSFERRING_CONTRACT,
                                                            TRANSFER_TO_ADDRESS,
                                                            asHeadlongAddress(accountAddress),
                                                            BigInteger.ONE)
                                                    .gas(300_000)
                                                    .hasKnownStatus(INVALID_SIGNATURE);
                                    allRunFor(spec, call);
                                }));
    }

    private HapiSpec minChargeIsTXGasUsedByContractCall() {
        return defaultHapiSpec("MinChargeIsTXGasUsedByContractCall")
                .given(uploadInitCode(SIMPLE_UPDATE_CONTRACT))
                .when(
                        contractCreate(SIMPLE_UPDATE_CONTRACT).gas(300_000L),
                        contractCall(
                                        SIMPLE_UPDATE_CONTRACT,
                                        "set",
                                        BigInteger.valueOf(5),
                                        BigInteger.valueOf(42))
                                .gas(300_000L)
                                .via(CALL_TX))
                .then(
                        withOpContext(
                                (spec, ignore) -> {
                                    final var subop01 =
                                            getTxnRecord(CALL_TX)
                                                    .saveTxnRecordToRegistry(CALL_TX_REC);
                                    allRunFor(spec, subop01);

                                    final var gasUsed =
                                            spec.registry()
                                                    .getTransactionRecord(CALL_TX_REC)
                                                    .getContractCallResult()
                                                    .getGasUsed();
                                    Assertions.assertTrue(gasUsed > 0L);
                                }));
    }

    private HapiSpec hscsEvm006ContractHBarTransferToAccount() {
        return defaultHapiSpec("HSCS_EVM_006_ContractHBarTransferToAccount")
                .given(
                        cryptoCreate(ACCOUNT).balance(ONE_HUNDRED_HBARS),
                        cryptoCreate(RECEIVER).balance(10_000L),
                        uploadInitCode(TRANSFERRING_CONTRACT),
                        contractCreate(TRANSFERRING_CONTRACT).balance(10_000L).payingWith(ACCOUNT),
                        getContractInfo(TRANSFERRING_CONTRACT).saveToRegistry(CONTRACT_FROM),
                        getAccountInfo(ACCOUNT).savingSnapshot(ACCOUNT_INFO),
                        getAccountInfo(RECEIVER).savingSnapshot(RECEIVER_INFO))
                .when(
                        withOpContext(
                                (spec, log) -> {
                                    final var receiverAddr =
                                            spec.registry()
                                                    .getAccountInfo(RECEIVER_INFO)
                                                    .getContractAccountID();
                                    final var transferCall =
                                            contractCall(
                                                            TRANSFERRING_CONTRACT,
                                                            TRANSFER_TO_ADDRESS,
                                                            asHeadlongAddress(receiverAddr),
                                                            BigInteger.valueOf(10))
                                                    .payingWith(ACCOUNT)
                                                    .logged();
                                    allRunFor(spec, transferCall);
                                }))
                .then(getAccountBalance(RECEIVER).hasTinyBars(10_000L + 10));
    }

    private HapiSpec hscsEvm005TransfersWithSubLevelCallsBetweenContracts() {
        final var topLevelContract = "TopLevelTransferring";
        final var subLevelContract = "SubLevelTransferring";
        final var INITIAL_CONTRACT_BALANCE = 100;

        return defaultHapiSpec("HSCS_EVM_005_TransfersWithSubLevelCallsBetweenContracts")
                .given(
                        cryptoCreate(ACCOUNT).balance(ONE_HUNDRED_HBARS),
                        uploadInitCode(topLevelContract, subLevelContract))
                .when(
                        contractCreate(topLevelContract)
                                .payingWith(ACCOUNT)
                                .balance(INITIAL_CONTRACT_BALANCE),
                        contractCreate(subLevelContract)
                                .payingWith(ACCOUNT)
                                .balance(INITIAL_CONTRACT_BALANCE))
                .then(
                        contractCall(topLevelContract).sending(10).payingWith(ACCOUNT),
                        getAccountBalance(topLevelContract)
                                .hasTinyBars(INITIAL_CONTRACT_BALANCE + 10L),
                        contractCall(topLevelContract, "topLevelTransferCall")
                                .sending(10)
                                .payingWith(ACCOUNT),
                        getAccountBalance(topLevelContract)
                                .hasTinyBars(INITIAL_CONTRACT_BALANCE + 20L),
                        contractCall(topLevelContract, "topLevelNonPayableCall")
                                .sending(10)
                                .payingWith(ACCOUNT)
                                .hasKnownStatus(ResponseCodeEnum.CONTRACT_REVERT_EXECUTED),
                        getAccountBalance(topLevelContract)
                                .hasTinyBars(INITIAL_CONTRACT_BALANCE + 20L),
                        getContractInfo(topLevelContract).saveToRegistry("tcinfo"),
                        getContractInfo(subLevelContract).saveToRegistry(SCINFO),

                        /* sub-level non-payable contract call */
                        assertionsHold(
                                (spec, log) -> {
                                    final var subLevelSolidityAddr =
                                            spec.registry()
                                                    .getContractInfo(SCINFO)
                                                    .getContractAccountID();
                                    final var cc =
                                            contractCall(
                                                            subLevelContract,
                                                            "subLevelNonPayableCall",
                                                            asHeadlongAddress(subLevelSolidityAddr),
                                                            BigInteger.valueOf(20L))
                                                    .hasKnownStatus(
                                                            ResponseCodeEnum
                                                                    .CONTRACT_REVERT_EXECUTED);
                                    allRunFor(spec, cc);
                                }),
                        getAccountBalance(topLevelContract)
                                .hasTinyBars(20L + INITIAL_CONTRACT_BALANCE),
                        getAccountBalance(subLevelContract).hasTinyBars(INITIAL_CONTRACT_BALANCE),

                        /* sub-level payable contract call */
                        assertionsHold(
                                (spec, log) -> {
                                    final var subLevelSolidityAddr =
                                            spec.registry()
                                                    .getContractInfo(SCINFO)
                                                    .getContractAccountID();
                                    final var cc =
                                            contractCall(
                                                    topLevelContract,
                                                    "subLevelPayableCall",
                                                    asHeadlongAddress(subLevelSolidityAddr),
                                                    BigInteger.valueOf(20L));
                                    allRunFor(spec, cc);
                                }),
                        getAccountBalance(topLevelContract).hasTinyBars(INITIAL_CONTRACT_BALANCE),
                        getAccountBalance(subLevelContract)
                                .hasTinyBars(20L + INITIAL_CONTRACT_BALANCE));
    }

    private HapiSpec hscsEvm005TransferOfHBarsWorksBetweenContracts() {
        final var to = "To";

        return defaultHapiSpec("HSCS_EVM_005_TransferOfHBarsWorksBetweenContracts")
                .given(
                        cryptoCreate(ACCOUNT).balance(ONE_HUNDRED_HBARS),
                        uploadInitCode(TRANSFERRING_CONTRACT),
                        contractCreate(TRANSFERRING_CONTRACT).balance(10_000L).payingWith(ACCOUNT),
                        contractCustomCreate(TRANSFERRING_CONTRACT, to)
                                .balance(10_000L)
                                .payingWith(ACCOUNT),
                        getContractInfo(TRANSFERRING_CONTRACT).saveToRegistry(CONTRACT_FROM),
                        getContractInfo(TRANSFERRING_CONTRACT + to).saveToRegistry("contract_to"),
                        getAccountInfo(ACCOUNT).savingSnapshot(ACCOUNT_INFO))
                .when(
                        withOpContext(
                                (spec, log) -> {
                                    var cto =
                                            spec.registry()
                                                    .getContractInfo(TRANSFERRING_CONTRACT + to)
                                                    .getContractAccountID();
                                    var transferCall =
                                            contractCall(
                                                            TRANSFERRING_CONTRACT,
                                                            TRANSFER_TO_ADDRESS,
                                                            asHeadlongAddress(cto),
                                                            BigInteger.valueOf(10))
                                                    .payingWith(ACCOUNT)
                                                    .logged();
                                    allRunFor(spec, transferCall);
                                }))
                .then(
                        getAccountBalance(TRANSFERRING_CONTRACT).hasTinyBars(10_000 - 10L),
                        getAccountBalance(TRANSFERRING_CONTRACT + to).hasTinyBars(10_000 + 10L));
    }

    private HapiSpec hscsEvm010ReceiverMustSignContractTx() {
        final var ACC = "acc";
        final var RECEIVER_KEY = "receiverKey";
        return defaultHapiSpec("HSCS_EVM_010_ReceiverMustSignContractTx")
                .given(
                        newKeyNamed(RECEIVER_KEY),
                        cryptoCreate(ACC)
                                .balance(5 * ONE_HUNDRED_HBARS)
                                .receiverSigRequired(true)
                                .key(RECEIVER_KEY))
                .when(
                        getAccountInfo(ACC).savingSnapshot(ACC_INFO),
                        uploadInitCode(TRANSFERRING_CONTRACT),
                        contractCreate(TRANSFERRING_CONTRACT)
                                .payingWith(ACC)
                                .balance(ONE_HUNDRED_HBARS))
                .then(
                        withOpContext(
                                (spec, log) -> {
                                    final var acc =
                                            spec.registry()
                                                    .getAccountInfo(ACC_INFO)
                                                    .getContractAccountID();
                                    final var withoutReceiverSignature =
                                            contractCall(
                                                            TRANSFERRING_CONTRACT,
                                                            TRANSFER_TO_ADDRESS,
                                                            asHeadlongAddress(acc),
                                                            BigInteger.valueOf(
                                                                    ONE_HUNDRED_HBARS / 2))
                                                    .hasKnownStatus(INVALID_SIGNATURE);
                                    allRunFor(spec, withoutReceiverSignature);

                                    final var withSignature =
                                            contractCall(
                                                            TRANSFERRING_CONTRACT,
                                                            TRANSFER_TO_ADDRESS,
                                                            asHeadlongAddress(acc),
                                                            BigInteger.valueOf(
                                                                    ONE_HUNDRED_HBARS / 2))
                                                    .payingWith(ACC)
                                                    .signedBy(RECEIVER_KEY)
                                                    .hasKnownStatus(SUCCESS);
                                    allRunFor(spec, withSignature);
                                }));
    }

    private HapiSpec hscsEvm010MultiSignatureAccounts() {
        final var ACC = "acc";
        final var PAYER_KEY = "pkey";
        final var OTHER_KEY = "okey";
        final var KEY_LIST = "klist";
        return defaultHapiSpec("HSCS_EVM_010_MultiSignatureAccounts")
                .given(
                        newKeyNamed(PAYER_KEY),
                        newKeyNamed(OTHER_KEY),
                        newKeyListNamed(KEY_LIST, List.of(PAYER_KEY, OTHER_KEY)),
                        cryptoCreate(ACC)
                                .balance(ONE_HUNDRED_HBARS)
                                .key(KEY_LIST)
                                .keyType(THRESHOLD))
                .when(
                        uploadInitCode(TRANSFERRING_CONTRACT),
                        getAccountInfo(ACC).savingSnapshot(ACC_INFO),
                        contractCreate(TRANSFERRING_CONTRACT)
                                .payingWith(ACC)
                                .signedBy(PAYER_KEY)
                                .adminKey(KEY_LIST)
                                .hasPrecheck(INVALID_SIGNATURE),
                        contractCreate(TRANSFERRING_CONTRACT)
                                .payingWith(ACC)
                                .signedBy(PAYER_KEY, OTHER_KEY)
                                .balance(10)
                                .adminKey(KEY_LIST))
                .then(
                        withOpContext(
                                (spec, log) -> {
                                    final var acc =
                                            spec.registry()
                                                    .getAccountInfo(ACC_INFO)
                                                    .getContractAccountID();
                                    final var assertionWithOnlyOneKey =
                                            contractCall(
                                                            TRANSFERRING_CONTRACT,
                                                            TRANSFER_TO_ADDRESS,
                                                            asHeadlongAddress(acc),
                                                            BigInteger.valueOf(10L))
                                                    .payingWith(ACC)
                                                    .signedBy(PAYER_KEY)
                                                    .hasPrecheck(INVALID_SIGNATURE)
                                                    .refusingEthConversion();
                                    allRunFor(spec, assertionWithOnlyOneKey);

                                    final var assertionWithBothKeys =
                                            contractCall(
                                                            TRANSFERRING_CONTRACT,
                                                            TRANSFER_TO_ADDRESS,
                                                            asHeadlongAddress(acc),
                                                            BigInteger.valueOf(10L))
                                                    .payingWith(ACC)
                                                    .signedBy(PAYER_KEY, OTHER_KEY)
                                                    .hasKnownStatus(SUCCESS)
                                                    .refusingEthConversion();
                                    allRunFor(spec, assertionWithBothKeys);
                                }));
    }

    private HapiSpec sendHbarsToAddressesMultipleTimes() {
        return defaultHapiSpec("sendHbarsToAddressesMultipleTimes")
                .given(
                        cryptoCreate(ACCOUNT).balance(ONE_HUNDRED_HBARS),
                        cryptoCreate(RECEIVER).balance(10_000L),
                        uploadInitCode(TRANSFERRING_CONTRACT),
                        contractCreate(TRANSFERRING_CONTRACT).balance(10_000L).payingWith(ACCOUNT),
                        getAccountInfo(RECEIVER).savingSnapshot(RECEIVER_INFO))
                .when(
                        withOpContext(
                                (spec, log) -> {
                                    var receiverAddr =
                                            spec.registry()
                                                    .getAccountInfo(RECEIVER_INFO)
                                                    .getContractAccountID();
                                    var transferCall =
                                            contractCall(
                                                            TRANSFERRING_CONTRACT,
                                                            "transferToAddressMultipleTimes",
                                                            asHeadlongAddress(receiverAddr),
                                                            BigInteger.valueOf(64))
                                                    .payingWith(ACCOUNT)
                                                    .logged();
                                    allRunFor(spec, transferCall);
                                }))
                .then(
                        getAccountBalance(RECEIVER).hasTinyBars(10_000L + 127L),
                        sourcing(
                                () ->
                                        getContractInfo(TRANSFERRING_CONTRACT)
                                                .has(contractWith().balance(10_000L - 127L))));
    }

    private HapiSpec sendHbarsToDifferentAddresses() {
        return defaultHapiSpec("sendHbarsToDifferentAddresses")
                .given(
                        cryptoCreate(ACCOUNT).balance(ONE_HUNDRED_HBARS),
                        cryptoCreate(RECEIVER_1).balance(10_000L),
                        cryptoCreate(RECEIVER_2).balance(10_000L),
                        cryptoCreate(RECEIVER_3).balance(10_000L),
                        uploadInitCode(TRANSFERRING_CONTRACT),
                        contractCreate(TRANSFERRING_CONTRACT).balance(10_000L).payingWith(ACCOUNT),
                        getAccountInfo(RECEIVER_1).savingSnapshot(RECEIVER_1_INFO),
                        getAccountInfo(RECEIVER_2).savingSnapshot(RECEIVER_2_INFO),
                        getAccountInfo(RECEIVER_3).savingSnapshot(RECEIVER_3_INFO))
                .when(
                        withOpContext(
                                (spec, log) -> {
                                    var receiver1Addr =
                                            spec.registry()
                                                    .getAccountInfo(RECEIVER_1_INFO)
                                                    .getContractAccountID();
                                    var receiver2Addr =
                                            spec.registry()
                                                    .getAccountInfo(RECEIVER_2_INFO)
                                                    .getContractAccountID();
                                    var receiver3Addr =
                                            spec.registry()
                                                    .getAccountInfo(RECEIVER_3_INFO)
                                                    .getContractAccountID();

                                    var transferCall =
                                            contractCall(
                                                            TRANSFERRING_CONTRACT,
                                                            "transferToDifferentAddresses",
                                                            asHeadlongAddress(receiver1Addr),
                                                            asHeadlongAddress(receiver2Addr),
                                                            asHeadlongAddress(receiver3Addr),
                                                            BigInteger.valueOf(20))
                                                    .payingWith(ACCOUNT)
                                                    .logged();
                                    allRunFor(spec, transferCall);
                                }))
                .then(
                        getAccountBalance(RECEIVER_1).hasTinyBars(10_000L + 20L),
                        getAccountBalance(RECEIVER_2).hasTinyBars(10_000L + 10L),
                        getAccountBalance(RECEIVER_3).hasTinyBars(10_000L + 5L),
                        sourcing(
                                () ->
                                        getContractInfo(TRANSFERRING_CONTRACT)
                                                .has(contractWith().balance(10_000L - 35L))));
    }

    private HapiSpec sendHbarsFromDifferentAddressessToAddress() {
        return defaultHapiSpec("sendHbarsFromDifferentAddressessToAddress")
                .given(
                        cryptoCreate(ACCOUNT).balance(ONE_HUNDRED_HBARS),
                        cryptoCreate(RECEIVER).balance(10_000L),
                        uploadInitCode(NESTED_TRANSFERRING_CONTRACT, NESTED_TRANSFER_CONTRACT),
                        contractCustomCreate(NESTED_TRANSFER_CONTRACT, "1")
                                .balance(10_000L)
                                .payingWith(ACCOUNT),
                        contractCustomCreate(NESTED_TRANSFER_CONTRACT, "2")
                                .balance(10_000L)
                                .payingWith(ACCOUNT),
                        getAccountInfo(RECEIVER).savingSnapshot(RECEIVER_INFO))
                .when(
                        withOpContext(
                                (spec, log) -> {
                                    var receiverAddr =
                                            spec.registry()
                                                    .getAccountInfo(RECEIVER_INFO)
                                                    .getContractAccountID();

                                    allRunFor(
                                            spec,
                                            contractCreate(
                                                            NESTED_TRANSFERRING_CONTRACT,
                                                            asHeadlongAddress(
                                                                    getNestedContractAddress(
                                                                            NESTED_TRANSFER_CONTRACT
                                                                                    + "1",
                                                                            spec)),
                                                            asHeadlongAddress(
                                                                    getNestedContractAddress(
                                                                            NESTED_TRANSFER_CONTRACT
                                                                                    + "2",
                                                                            spec)))
                                                    .balance(10_000L)
                                                    .payingWith(ACCOUNT),
                                            contractCall(
                                                            NESTED_TRANSFERRING_CONTRACT,
                                                            "transferFromDifferentAddressesToAddress",
                                                            asHeadlongAddress(receiverAddr),
                                                            BigInteger.valueOf(40L))
                                                    .payingWith(ACCOUNT)
                                                    .logged());
                                }))
                .then(
                        getAccountBalance(RECEIVER).hasTinyBars(10_000L + 80L),
                        sourcing(
                                () ->
                                        getContractInfo(NESTED_TRANSFER_CONTRACT + "1")
                                                .has(contractWith().balance(10_000L - 20L))),
                        sourcing(
                                () ->
                                        getContractInfo(NESTED_TRANSFER_CONTRACT + "2")
                                                .has(contractWith().balance(10_000L - 20L))));
    }

<<<<<<< HEAD
    private HapiSpec sendHbarsToOuterContractFromDifferentAddresses() {
=======
    private HapiApiSpec nestedContractCannotOverSendValue() {
        return defaultHapiSpec("nestedContractCannotOverSendValue")
                .given(
                        cryptoCreate(ACCOUNT).balance(ONE_MILLION_HBARS),
                        cryptoCreate(RECEIVER).balance(10_000L),
                        uploadInitCode(NESTED_TRANSFERRING_CONTRACT, NESTED_TRANSFER_CONTRACT),
                        contractCustomCreate(NESTED_TRANSFER_CONTRACT, "1")
                                .balance(10_000L)
                                .payingWith(ACCOUNT),
                        contractCustomCreate(NESTED_TRANSFER_CONTRACT, "2")
                                .balance(10_000L)
                                .payingWith(ACCOUNT),
                        getAccountInfo(RECEIVER).savingSnapshot(RECEIVER_INFO))
                .when(
                        withOpContext(
                                (spec, log) -> {
                                    var receiverAddr =
                                            spec.registry()
                                                    .getAccountInfo(RECEIVER_INFO)
                                                    .getContractAccountID();

                                    allRunFor(
                                            spec,
                                            contractCreate(
                                                            NESTED_TRANSFERRING_CONTRACT,
                                                            asHeadlongAddress(
                                                                    getNestedContractAddress(
                                                                            NESTED_TRANSFER_CONTRACT
                                                                                    + "1",
                                                                            spec)),
                                                            asHeadlongAddress(
                                                                    getNestedContractAddress(
                                                                            NESTED_TRANSFER_CONTRACT
                                                                                    + "2",
                                                                            spec)))
                                                    .balance(10_000L)
                                                    .payingWith(ACCOUNT),
                                            contractCall(
                                                            NESTED_TRANSFERRING_CONTRACT,
                                                            "transferFromDifferentAddressesToAddress",
                                                            asHeadlongAddress(receiverAddr),
                                                            BigInteger.valueOf(40_000L))
                                                    .hasKnownStatus(CONTRACT_REVERT_EXECUTED)
                                                    .payingWith(ACCOUNT)
                                                    .logged());
                                }))
                .then(
                        getAccountBalance(RECEIVER).hasTinyBars(10_000L),
                        sourcing(
                                () ->
                                        getContractInfo(NESTED_TRANSFER_CONTRACT + "1")
                                                .has(contractWith().balance(10_000L))),
                        sourcing(
                                () ->
                                        getContractInfo(NESTED_TRANSFER_CONTRACT + "2")
                                                .has(contractWith().balance(10_000L))));
    }

    private HapiApiSpec sendHbarsToOuterContractFromDifferentAddresses() {
>>>>>>> a4f6bdfd
        return defaultHapiSpec("sendHbarsToOuterContractFromDifferentAddresses")
                .given(
                        cryptoCreate(ACCOUNT).balance(ONE_HUNDRED_HBARS),
                        uploadInitCode(NESTED_TRANSFERRING_CONTRACT, NESTED_TRANSFER_CONTRACT),
                        contractCustomCreate(NESTED_TRANSFER_CONTRACT, "1")
                                .balance(10_000L)
                                .payingWith(ACCOUNT),
                        contractCustomCreate(NESTED_TRANSFER_CONTRACT, "2")
                                .balance(10_000L)
                                .payingWith(ACCOUNT))
                .when(
                        withOpContext(
                                (spec, log) ->
                                        allRunFor(
                                                spec,
                                                contractCreate(
                                                                NESTED_TRANSFERRING_CONTRACT,
                                                                asHeadlongAddress(
                                                                        getNestedContractAddress(
                                                                                NESTED_TRANSFER_CONTRACT
                                                                                        + "1",
                                                                                spec)),
                                                                asHeadlongAddress(
                                                                        getNestedContractAddress(
                                                                                NESTED_TRANSFER_CONTRACT
                                                                                        + "2",
                                                                                spec)))
                                                        .balance(10_000L)
                                                        .payingWith(ACCOUNT),
                                                contractCall(
                                                                NESTED_TRANSFERRING_CONTRACT,
                                                                "transferToContractFromDifferentAddresses",
                                                                BigInteger.valueOf(50L))
                                                        .payingWith(ACCOUNT)
                                                        .logged())))
                .then(
                        sourcing(
                                () ->
                                        getContractInfo(NESTED_TRANSFERRING_CONTRACT)
                                                .has(contractWith().balance(10_000L + 100L))),
                        sourcing(
                                () ->
                                        getContractInfo(NESTED_TRANSFER_CONTRACT + "1")
                                                .has(contractWith().balance(10_000L - 50L))),
                        sourcing(
                                () ->
                                        getContractInfo(NESTED_TRANSFER_CONTRACT + "2")
                                                .has(contractWith().balance(10_000L - 50L))));
    }

    private HapiSpec sendHbarsToCallerFromDifferentAddresses() {
        return defaultHapiSpec("sendHbarsToCallerFromDifferentAddresses")
                .given(
                        withOpContext(
                                (spec, log) -> {
                                    if (!spec.isUsingEthCalls()) {
                                        spec.registry()
                                                .saveAccountId(
                                                        DEFAULT_CONTRACT_RECEIVER,
                                                        spec.setup().strongControlAccount());
                                    }
                                    final var keyCreation =
                                            newKeyNamed(SECP_256K1_SOURCE_KEY)
                                                    .shape(SECP_256K1_SHAPE);
                                    final var transfer1 =
                                            cryptoTransfer(
                                                            tinyBarsFromAccountToAlias(
                                                                    GENESIS,
                                                                    SECP_256K1_SOURCE_KEY,
                                                                    ONE_HUNDRED_HBARS))
                                                    .via("autoAccount");

                                    final var nestedTransferringUpload =
                                            uploadInitCode(
                                                    NESTED_TRANSFERRING_CONTRACT,
                                                    NESTED_TRANSFER_CONTRACT);
                                    final var createFirstNestedContract =
                                            contractCustomCreate(NESTED_TRANSFER_CONTRACT, "1")
                                                    .balance(10_000L);
                                    final var createSecondNestedContract =
                                            contractCustomCreate(NESTED_TRANSFER_CONTRACT, "2")
                                                    .balance(10_000L);
                                    final var transfer2 =
                                            cryptoTransfer(
                                                    TokenMovement.movingHbar(10_000_000L)
                                                            .between(
                                                                    GENESIS,
                                                                    DEFAULT_CONTRACT_RECEIVER));
                                    final var saveSnapshot =
                                            getAccountInfo(DEFAULT_CONTRACT_RECEIVER)
                                                    .savingSnapshot(ACCOUNT_INFO)
                                                    .payingWith(GENESIS);
                                    allRunFor(
                                            spec,
                                            keyCreation,
                                            transfer1,
                                            nestedTransferringUpload,
                                            createFirstNestedContract,
                                            createSecondNestedContract,
                                            transfer2,
                                            saveSnapshot);
                                }))
                .when(
                        withOpContext(
                                (spec, log) ->
                                        allRunFor(
                                                spec,
                                                contractCreate(
                                                                NESTED_TRANSFERRING_CONTRACT,
                                                                asHeadlongAddress(
                                                                        getNestedContractAddress(
                                                                                NESTED_TRANSFER_CONTRACT
                                                                                        + "1",
                                                                                spec)),
                                                                asHeadlongAddress(
                                                                        getNestedContractAddress(
                                                                                NESTED_TRANSFER_CONTRACT
                                                                                        + "2",
                                                                                spec)))
                                                        .balance(10_000L)
                                                        .payingWith(GENESIS),
                                                contractCall(
                                                                NESTED_TRANSFERRING_CONTRACT,
                                                                "transferToCallerFromDifferentAddresses",
                                                                BigInteger.valueOf(100L))
                                                        .payingWith(DEFAULT_CONTRACT_RECEIVER)
                                                        .signingWith(SECP_256K1_RECEIVER_SOURCE_KEY)
                                                        .via(TRANSFER_TXN)
                                                        .logged(),
                                                getTxnRecord(TRANSFER_TXN)
                                                        .saveTxnRecordToRegistry("txn")
                                                        .payingWith(GENESIS),
                                                getAccountInfo(DEFAULT_CONTRACT_RECEIVER)
                                                        .savingSnapshot(ACCOUNT_INFO_AFTER_CALL)
                                                        .payingWith(GENESIS))))
                .then(
                        assertionsHold(
                                (spec, opLog) -> {
                                    final var fee =
                                            spec.registry()
                                                    .getTransactionRecord("txn")
                                                    .getTransactionFee();
                                    final var accountBalanceBeforeCall =
                                            spec.registry()
                                                    .getAccountInfo(ACCOUNT_INFO)
                                                    .getBalance();
                                    final var accountBalanceAfterCall =
                                            spec.registry()
                                                    .getAccountInfo(ACCOUNT_INFO_AFTER_CALL)
                                                    .getBalance();

                                    Assertions.assertEquals(
                                            accountBalanceAfterCall,
                                            accountBalanceBeforeCall - fee + 200L);
                                }),
                        sourcing(
                                () ->
                                        getContractInfo(NESTED_TRANSFERRING_CONTRACT)
                                                .has(contractWith().balance(10_000L - 200L))),
                        sourcing(
                                () ->
                                        getContractInfo(NESTED_TRANSFER_CONTRACT + "1")
                                                .has(contractWith().balance(10_000L))),
                        sourcing(
                                () ->
                                        getContractInfo(NESTED_TRANSFER_CONTRACT + "2")
                                                .has(contractWith().balance(10_000L))));
    }

    private HapiSpec sendHbarsFromAndToDifferentAddressess() {
        return defaultHapiSpec("sendHbarsFromAndToDifferentAddressess")
                .given(
                        cryptoCreate(ACCOUNT).balance(200 * ONE_HUNDRED_HBARS),
                        cryptoCreate(RECEIVER_1).balance(10_000L),
                        cryptoCreate(RECEIVER_2).balance(10_000L),
                        cryptoCreate(RECEIVER_3).balance(10_000L),
                        uploadInitCode(NESTED_TRANSFERRING_CONTRACT, NESTED_TRANSFER_CONTRACT),
                        contractCustomCreate(NESTED_TRANSFER_CONTRACT, "1")
                                .balance(10_000L)
                                .payingWith(ACCOUNT),
                        contractCustomCreate(NESTED_TRANSFER_CONTRACT, "2")
                                .balance(10_000L)
                                .payingWith(ACCOUNT),
                        getAccountInfo(RECEIVER_1).savingSnapshot(RECEIVER_1_INFO),
                        getAccountInfo(RECEIVER_2).savingSnapshot(RECEIVER_2_INFO),
                        getAccountInfo(RECEIVER_3).savingSnapshot(RECEIVER_3_INFO))
                .when(
                        withOpContext(
                                (spec, log) -> {
                                    var receiver1Addr =
                                            spec.registry()
                                                    .getAccountInfo(RECEIVER_1_INFO)
                                                    .getContractAccountID();
                                    var receiver2Addr =
                                            spec.registry()
                                                    .getAccountInfo(RECEIVER_2_INFO)
                                                    .getContractAccountID();
                                    var receiver3Addr =
                                            spec.registry()
                                                    .getAccountInfo(RECEIVER_3_INFO)
                                                    .getContractAccountID();

                                    allRunFor(
                                            spec,
                                            contractCreate(
                                                            NESTED_TRANSFERRING_CONTRACT,
                                                            asHeadlongAddress(
                                                                    getNestedContractAddress(
                                                                            NESTED_TRANSFER_CONTRACT
                                                                                    + "1",
                                                                            spec)),
                                                            asHeadlongAddress(
                                                                    getNestedContractAddress(
                                                                            NESTED_TRANSFER_CONTRACT
                                                                                    + "2",
                                                                            spec)))
                                                    .balance(10_000L)
                                                    .payingWith(ACCOUNT),
                                            contractCall(
                                                            NESTED_TRANSFERRING_CONTRACT,
                                                            "transferFromAndToDifferentAddresses",
                                                            asHeadlongAddress(receiver1Addr),
                                                            asHeadlongAddress(receiver2Addr),
                                                            asHeadlongAddress(receiver3Addr),
                                                            BigInteger.valueOf(40))
                                                    .payingWith(ACCOUNT)
                                                    .gas(1_000_000L)
                                                    .logged());
                                }))
                .then(
                        getAccountBalance(RECEIVER_1).hasTinyBars(10_000 + 80L),
                        getAccountBalance(RECEIVER_2).hasTinyBars(10_000 + 80L),
                        getAccountBalance(RECEIVER_3).hasTinyBars(10_000 + 80L),
                        sourcing(
                                () ->
                                        getContractInfo(NESTED_TRANSFER_CONTRACT + "1")
                                                .has(contractWith().balance(10_000 - 60L))),
                        sourcing(
                                () ->
                                        getContractInfo(NESTED_TRANSFER_CONTRACT + "2")
                                                .has(contractWith().balance(10_000 - 60L))));
    }

    private HapiSpec transferNegativeAmountOfHbars() {
        return defaultHapiSpec("transferNegativeAmountOfHbarsFails")
                .given(
                        cryptoCreate(ACCOUNT).balance(ONE_HUNDRED_HBARS),
                        cryptoCreate(RECEIVER).balance(10_000L),
                        uploadInitCode(TRANSFERRING_CONTRACT),
                        contractCreate(TRANSFERRING_CONTRACT).balance(10_000L).payingWith(ACCOUNT),
                        getAccountInfo(RECEIVER).savingSnapshot(RECEIVER_INFO))
                .when(
                        withOpContext(
                                (spec, log) -> {
                                    var receiverAddr =
                                            spec.registry()
                                                    .getAccountInfo(RECEIVER_INFO)
                                                    .getContractAccountID();
                                    var transferCall =
                                            contractCall(
                                                            TRANSFERRING_CONTRACT,
                                                            "transferToAddressNegativeAmount",
                                                            asHeadlongAddress(receiverAddr),
                                                            BigInteger.valueOf(10))
                                                    .payingWith(ACCOUNT)
                                                    .hasKnownStatus(CONTRACT_REVERT_EXECUTED);
                                    var transferCallZeroHbars =
                                            contractCall(
                                                            TRANSFERRING_CONTRACT,
                                                            "transferToAddressNegativeAmount",
                                                            asHeadlongAddress(receiverAddr),
                                                            BigInteger.ZERO)
                                                    .payingWith(ACCOUNT)
                                                    .hasKnownStatus(SUCCESS);

                                    allRunFor(spec, transferCall, transferCallZeroHbars);
                                }))
                .then(
                        getAccountBalance(RECEIVER).hasTinyBars(10_000L),
                        sourcing(
                                () ->
                                        getContractInfo(TRANSFERRING_CONTRACT)
                                                .has(contractWith().balance(10_000L))));
    }

    private HapiSpec transferZeroHbars() {
        return defaultHapiSpec("transferZeroHbars")
                .given(
                        cryptoCreate(ACCOUNT).balance(ONE_HUNDRED_HBARS),
                        cryptoCreate(RECEIVER).balance(10_000L),
                        uploadInitCode(TRANSFERRING_CONTRACT),
                        contractCreate(TRANSFERRING_CONTRACT).balance(10_000L),
                        getAccountInfo(RECEIVER).savingSnapshot(RECEIVER_INFO))
                .when(
                        withOpContext(
                                (spec, log) -> {
                                    var receiverAddr =
                                            spec.registry()
                                                    .getAccountInfo(RECEIVER_INFO)
                                                    .getContractAccountID();

                                    var transferCall =
                                            contractCall(
                                                            TRANSFERRING_CONTRACT,
                                                            TRANSFER_TO_ADDRESS,
                                                            asHeadlongAddress(receiverAddr),
                                                            BigInteger.ZERO)
                                                    .payingWith(ACCOUNT)
                                                    .via(TRANSFER_TXN)
                                                    .logged();

                                    var saveContractInfo =
                                            getContractInfo(TRANSFERRING_CONTRACT)
                                                    .saveToRegistry(CONTRACT_FROM);

                                    allRunFor(spec, transferCall, saveContractInfo);
                                }))
                .then(
                        assertionsHold(
                                (spec, opLog) -> {
                                    final var contractBalanceAfterCall =
                                            spec.registry()
                                                    .getContractInfo(CONTRACT_FROM)
                                                    .getBalance();

                                    Assertions.assertEquals(contractBalanceAfterCall, 10_000L);
                                }),
                        getAccountBalance(RECEIVER).hasTinyBars(10_000L));
    }

    private HapiSpec lpFarmSimulation() {
        final var adminKey = "adminKey";
        final var gasToOffer = 4_000_000;
        final var farmInitcodeLoc = "src/main/resource/contract/bytecodes/farmInitcode.bin";
        final var consAbi =
                "{ \"inputs\": [ { \"internalType\": \"address\", \"name\": \"_devaddr\", \"type\":"
                    + " \"address\" }, { \"internalType\": \"address\", \"name\": \"_rentPayer\","
                    + " \"type\": \"address\" },     { \"internalType\": \"uint256\", \"name\":"
                    + " \"_saucePerSecond\", \"type\": \"uint256\" }, { \"internalType\":"
                    + " \"uint256\", \"name\": \"_hbarPerSecond\", \"type\": \"uint256\" }, {"
                    + " \"internalType\": \"uint256\", \"name\": \"_maxSauceSupply\", \"type\":"
                    + " \"uint256\" }, { \"internalType\": \"uint256\", \"name\":"
                    + " \"_depositFeeTinyCents\", \"type\": \"uint256\" } ], \"stateMutability\":"
                    + " \"nonpayable\", \"type\": \"constructor\" }";
        final var addPoolAbi =
                "{ \"inputs\": [ { \"internalType\": \"uint256\", \"name\": \"_allocPoint\","
                        + " \"type\": \"uint256\" }, { \"internalType\": \"address\", \"name\":"
                        + " \"_lpToken\", \"type\": \"address\" }       ], \"name\": \"add\","
                        + " \"outputs\": [], \"stateMutability\": \"nonpayable\", \"type\":"
                        + " \"function\" }";
        final var depositAbi =
                "{ \"inputs\": [ { \"internalType\": \"uint256\", \"name\": \"_pid\", \"type\":"
                        + " \"uint256\" }, { \"internalType\": \"uint256\", \"name\": \"_amount\","
                        + " \"type\": \"uint256\" } ], \"name\": \"deposit\", \"outputs\": [],"
                        + " \"stateMutability\": \"payable\", \"type\": \"function\" }";
        final var withdrawAbi =
                "{ \"inputs\": [ { \"internalType\": \"uint256\", \"name\": \"_pid\", \"type\":"
                        + " \"uint256\" }, { \"internalType\": \"uint256\", \"name\": \"_amount\","
                        + " \"type\": \"uint256\" } ], \"name\": \"withdraw\", \"outputs\": [],"
                        + " \"stateMutability\": \"nonpayable\", \"type\": \"function\" }";
        final var setSauceAbi =
                "{ \"inputs\": [ { \"internalType\": \"address\", \"name\": \"_sauce\", \"type\":"
                        + " \"address\" } ], \"name\": \"setSauceAddress\", \"outputs\": [],"
                        + " \"stateMutability\": \"nonpayable\", \"type\": \"function\" }";
        final var transferAbi =
                "{ \"inputs\": [ { \"internalType\": \"address\", \"name\": \"newOwner\", \"type\":"
                        + " \"address\" } ], \"name\": \"transferOwnership\", \"outputs\": [],"
                        + " \"stateMutability\": \"nonpayable\", \"type\": \"function\" }";
        final var initcode = "farmInitcode";
        final var farm = "farm";
        final var dev = "dev";
        final var lp = "lp";
        final var sauce = "sauce";
        final var rentPayer = "rentPayer";
        final AtomicReference<String> devAddr = new AtomicReference<>();
        final AtomicReference<String> ownerAddr = new AtomicReference<>();
        final AtomicReference<String> sauceAddr = new AtomicReference<>();
        final AtomicReference<String> lpTokenAddr = new AtomicReference<>();
        final AtomicReference<String> rentPayerAddr = new AtomicReference<>();

        return defaultHapiSpec("FarmSimulation")
                .given(
                        newKeyNamed(adminKey),
                        fileCreate(initcode),
                        cryptoCreate(OWNER)
                                .balance(ONE_MILLION_HBARS)
                                .exposingCreatedIdTo(
                                        id -> ownerAddr.set(asHexedSolidityAddress(id))),
                        cryptoCreate(dev)
                                .balance(ONE_MILLION_HBARS)
                                .exposingCreatedIdTo(id -> devAddr.set(asHexedSolidityAddress(id))),
                        cryptoCreate(rentPayer)
                                .balance(ONE_MILLION_HBARS)
                                .exposingCreatedIdTo(
                                        id -> rentPayerAddr.set(asHexedSolidityAddress(id))),
                        updateLargeFile(GENESIS, initcode, extractByteCode(farmInitcodeLoc)),
                        sourcing(
                                () ->
                                        new HapiContractCreate(
                                                        farm,
                                                        consAbi,
                                                        asHeadlongAddress(devAddr.get()),
                                                        asHeadlongAddress(rentPayerAddr.get()),
                                                        BigInteger.valueOf(4804540L),
                                                        BigInteger.valueOf(10000L),
                                                        BigInteger.valueOf(1000000000000000L),
                                                        BigInteger.valueOf(2500000000L))
                                                .bytecode(initcode)),
                        tokenCreate(sauce)
                                .supplyType(TokenSupplyType.FINITE)
                                .initialSupply(300_000_000)
                                .maxSupply(1_000_000_000)
                                .treasury(farm)
                                .adminKey(adminKey)
                                .supplyKey(adminKey)
                                .exposingCreatedIdTo(
                                        idLit ->
                                                sauceAddr.set(
                                                        asHexedSolidityAddress(
                                                                HapiPropertySource.asToken(
                                                                        idLit)))),
                        tokenCreate(lp)
                                .treasury(dev)
                                .initialSupply(1_000_000_000)
                                .exposingCreatedIdTo(
                                        idLit ->
                                                lpTokenAddr.set(
                                                        asHexedSolidityAddress(
                                                                HapiPropertySource.asToken(
                                                                        idLit)))),
                        tokenAssociate(dev, sauce),
                        sourcing(
                                () ->
                                        contractCallWithFunctionAbi(
                                                        farm,
                                                        setSauceAbi,
                                                        asHeadlongAddress(sauceAddr.get()))
                                                .gas(gasToOffer)),
                        sourcing(
                                () ->
                                        contractCallWithFunctionAbi(
                                                        farm,
                                                        transferAbi,
                                                        asHeadlongAddress(ownerAddr.get()))
                                                .gas(gasToOffer)))
                .when(
                        sourcing(
                                () ->
                                        contractCallWithFunctionAbi(
                                                        farm,
                                                        addPoolAbi,
                                                        BigInteger.valueOf(2392L),
                                                        asHeadlongAddress(lpTokenAddr.get()))
                                                .via("add")
                                                .payingWith(OWNER)
                                                .gas(gasToOffer)),
                        newKeyNamed("contractControl").shape(KeyShape.CONTRACT.signedWith(farm)),
                        tokenUpdate(sauce).supplyKey("contractControl"),
                        sourcing(
                                () ->
                                        contractCallWithFunctionAbi(
                                                        farm,
                                                        depositAbi,
                                                        BigInteger.ZERO,
                                                        BigInteger.valueOf(100_000))
                                                .sending(ONE_HUNDRED_HBARS)
                                                .payingWith(dev)
                                                .gas(gasToOffer)),
                        sleepFor(1000),
                        sourcing(
                                () ->
                                        contractCallWithFunctionAbi(
                                                        farm,
                                                        depositAbi,
                                                        BigInteger.ZERO,
                                                        BigInteger.valueOf(100_000))
                                                .sending(ONE_HUNDRED_HBARS)
                                                .payingWith(dev)
                                                .gas(gasToOffer)
                                                .via("second")),
                        getTxnRecord("second").andAllChildRecords().logged())
                .then(
                        sourcing(
                                () ->
                                        contractCallWithFunctionAbi(
                                                        farm,
                                                        withdrawAbi,
                                                        BigInteger.ZERO,
                                                        BigInteger.valueOf(200_000))
                                                .payingWith(dev)
                                                .gas(gasToOffer)));
    }

<<<<<<< HEAD
    private String getNestedContractAddress(final String contract, final HapiSpec spec) {
=======
    private HapiApiSpec depositMoreThanBalanceFailsGracefully() {
        return defaultHapiSpec("Deposit More Than Balance Fails Gracefully")
                .given(
                        uploadInitCode(PAY_RECEIVABLE_CONTRACT),
                        cryptoCreate(ACCOUNT).balance(ONE_HBAR - 1))
                .when(contractCreate(PAY_RECEIVABLE_CONTRACT).adminKey(THRESHOLD))
                .then(
                        contractCall(PAY_RECEIVABLE_CONTRACT, DEPOSIT, BigInteger.valueOf(ONE_HBAR))
                                .via(PAY_TXN)
                                .payingWith(ACCOUNT)
                                .sending(ONE_HBAR)
                                .hasPrecheck(INSUFFICIENT_PAYER_BALANCE));
    }

    private HapiApiSpec payerCannotOverSendValue() {
        final var payerBalance = 666 * ONE_HBAR;
        final var overdraftAmount = payerBalance + ONE_HBAR;
        final var overAmbitiousPayer = "overAmbitiousPayer";
        final var uncheckedCC = "uncheckedCC";
        return onlyDefaultHapiSpec("PayerCannotSendMoreThanBalance")
                .given(
                        uploadInitCode(PAY_RECEIVABLE_CONTRACT),
                        contractCreate(PAY_RECEIVABLE_CONTRACT).adminKey(THRESHOLD))
                .when(
                        cryptoCreate(overAmbitiousPayer).balance(payerBalance),
                        contractCall(
                                        PAY_RECEIVABLE_CONTRACT,
                                        DEPOSIT,
                                        BigInteger.valueOf(overdraftAmount))
                                .payingWith(overAmbitiousPayer)
                                .sending(overdraftAmount)
                                .hasPrecheck(INSUFFICIENT_PAYER_BALANCE),
                        usableTxnIdNamed(uncheckedCC).payerId(overAmbitiousPayer),
                        uncheckedSubmit(
                                        contractCall(
                                                        PAY_RECEIVABLE_CONTRACT,
                                                        DEPOSIT,
                                                        BigInteger.valueOf(overdraftAmount))
                                                .txnId(uncheckedCC)
                                                .payingWith(overAmbitiousPayer)
                                                .sending(overdraftAmount))
                                .payingWith(GENESIS))
                .then(
                        sleepFor(1_000),
                        getReceipt(uncheckedCC)
                                .hasPriorityStatus(INSUFFICIENT_PAYER_BALANCE)
                                .logged());
    }

    private String getNestedContractAddress(final String contract, final HapiApiSpec spec) {
>>>>>>> a4f6bdfd
        return HapiPropertySource.asHexedSolidityAddress(spec.registry().getContractId(contract));
    }

    @Override
    protected Logger getResultsLogger() {
        return LOG;
    }

    private ByteString bookInterpolated(
            final byte[] jurisdictionInitcode, final String addressBookMirror) {
        return ByteString.copyFrom(
                new String(jurisdictionInitcode)
                        .replaceAll("_+AddressBook.sol:AddressBook_+", addressBookMirror)
                        .getBytes());
    }

    private static final String EXPLICIT_JURISDICTION_CONS_PARAMS =
            "45fd06740000000000000000000000001234567890123456789012345678901234567890";
    private static final String EXPLICIT_MINTER_CONS_PARAMS_TPL =
            "1c26cc85%s0000000000000000000000001234567890123456789012345678901234567890";
    private static final String EXPLICIT_MINTER_CONFIG_PARAMS_TPL =
            "da71addf000000000000000000000000%s";
    private static final String EXPLICIT_JURISDICTIONS_ADD_PARAMS =
            "218c66ea0000000000000000000000000000000000000000000000000000000000000080000000000000000000000000"
                + "0000000000000000000000000000000000000339000000000000000000000000123456789012345678901234"
                + "5678901234567890000000000000000000000000123456789012345678901234567890123456789000000000"
                + "000000000000000000000000000000000000000000000000000000026e790000000000000000000000000000"
                + "00000000000000000000000000000000";
}<|MERGE_RESOLUTION|>--- conflicted
+++ resolved
@@ -15,11 +15,6 @@
  */
 package com.hedera.services.bdd.suites.contract.hapi;
 
-<<<<<<< HEAD
-=======
-import static com.hedera.services.bdd.spec.HapiApiSpec.defaultHapiSpec;
-import static com.hedera.services.bdd.spec.HapiApiSpec.onlyDefaultHapiSpec;
->>>>>>> a4f6bdfd
 import static com.hedera.services.bdd.spec.HapiPropertySource.asContract;
 import static com.hedera.services.bdd.spec.HapiPropertySource.asContractString;
 import static com.hedera.services.bdd.spec.HapiPropertySource.asHexedSolidityAddress;
@@ -227,7 +222,6 @@
                 sendHbarsToAddressesMultipleTimes(),
                 sendHbarsToDifferentAddresses(),
                 sendHbarsFromDifferentAddressessToAddress(),
-                nestedContractCannotOverSendValue(),
                 sendHbarsFromAndToDifferentAddressess(),
                 transferNegativeAmountOfHbars(),
                 transferZeroHbars(),
@@ -240,73 +234,116 @@
                 canMintAndTransferInSameContractOperation(),
                 workingHoursDemo(),
                 lpFarmSimulation(),
-                actionsShowPropagatedRevert(),
+                nestedContractCannotOverSendValue(),
                 depositMoreThanBalanceFailsGracefully(),
                 payerCannotOverSendValue());
     }
 
-    private HapiSpec actionsShowPropagatedRevert() {
-        final var APPROVE_BY_DELEGATE = "ApproveByDelegateCall";
-        final var badApproval = "BadApproval";
-        final var somebody = "somebody";
-        final var somebodyElse = "somebodyElse";
-        final var tokenInQuestion = "TokenInQuestion";
-        final var someSupplyKey = "someSupplyKey";
-        final AtomicReference<String> tiqMirrorAddr = new AtomicReference<>();
-        final AtomicReference<String> somebodyElseMirrorAddr = new AtomicReference<>();
-
-        return defaultHapiSpec("ActionsShowPropagatedRevert")
-                .given(
-                        uploadInitCode(APPROVE_BY_DELEGATE),
-                        contractCreate(APPROVE_BY_DELEGATE),
-                        cryptoCreate(TOKEN_TREASURY),
-                        cryptoCreate(somebody).maxAutomaticTokenAssociations(2),
-                        cryptoCreate(somebodyElse)
-                                .maxAutomaticTokenAssociations(2)
-                                .exposingCreatedIdTo(
-                                        id ->
-                                                somebodyElseMirrorAddr.set(
-                                                        asHexedSolidityAddress(id))),
-                        newKeyNamed(someSupplyKey),
-                        tokenCreate(tokenInQuestion)
-                                .supplyKey(someSupplyKey)
-                                .tokenType(NON_FUNGIBLE_UNIQUE)
-                                .treasury(TOKEN_TREASURY)
-                                .initialSupply(0)
-                                .exposingCreatedIdTo(
-                                        idLit ->
-                                                tiqMirrorAddr.set(
-                                                        asHexedSolidityAddress(
-                                                                HapiPropertySource.asToken(
-                                                                        idLit)))),
-                        mintToken(
-                                tokenInQuestion,
-                                List.of(
-                                        // 1
-                                        ByteString.copyFromUtf8("A penny for"),
-                                        // 2
-                                        ByteString.copyFromUtf8("the Old Guy"))),
-                        cryptoTransfer(
-                                movingUnique(tokenInQuestion, 1L)
-                                        .between(TOKEN_TREASURY, somebody)))
-                .when(
-                        sourcing(
-                                () ->
-                                        contractCall(
-                                                        APPROVE_BY_DELEGATE,
-                                                        "doIt",
-                                                        asHeadlongAddress(tiqMirrorAddr.get()),
-                                                        asHeadlongAddress(
-                                                                somebodyElseMirrorAddr.get()),
-                                                        MAX_UINT256_VALUE)
-                                                .payingWith(somebody)
-                                                .gas(1_000_000)
-                                                .via(badApproval)
-                                                .hasKnownStatus(CONTRACT_REVERT_EXECUTED)))
-                .then(
-                        // FUTURE WORK - enhance sidecar validation utilities to confirm
-                        // all three action sidecars above have their oneof action_data set
-                        );
+    private HapiSpec depositMoreThanBalanceFailsGracefully() {
+        return defaultHapiSpec("Deposit More Than Balance Fails Gracefully")
+                .given(
+                        uploadInitCode(PAY_RECEIVABLE_CONTRACT),
+                        cryptoCreate(ACCOUNT).balance(ONE_HBAR - 1))
+                .when(contractCreate(PAY_RECEIVABLE_CONTRACT).adminKey(THRESHOLD))
+                .then(
+                        contractCall(PAY_RECEIVABLE_CONTRACT, DEPOSIT, BigInteger.valueOf(ONE_HBAR))
+                                .via(PAY_TXN)
+                                .payingWith(ACCOUNT)
+                                .sending(ONE_HBAR)
+                                .hasPrecheck(INSUFFICIENT_PAYER_BALANCE));
+    }
+
+    private HapiSpec nestedContractCannotOverSendValue() {
+        return defaultHapiSpec("NestedContractCannotOverSendValue")
+                .given(
+                        cryptoCreate(ACCOUNT).balance(ONE_MILLION_HBARS),
+                        cryptoCreate(RECEIVER).balance(10_000L),
+                        uploadInitCode(NESTED_TRANSFERRING_CONTRACT, NESTED_TRANSFER_CONTRACT),
+                        contractCustomCreate(NESTED_TRANSFER_CONTRACT, "1")
+                                .balance(10_000L)
+                                .payingWith(ACCOUNT),
+                        contractCustomCreate(NESTED_TRANSFER_CONTRACT, "2")
+                                .balance(10_000L)
+                                .payingWith(ACCOUNT),
+                        getAccountInfo(RECEIVER).savingSnapshot(RECEIVER_INFO))
+                .when(
+                        withOpContext(
+                                (spec, log) -> {
+                                    var receiverAddr =
+                                            spec.registry()
+                                                    .getAccountInfo(RECEIVER_INFO)
+                                                    .getContractAccountID();
+
+                                    allRunFor(
+                                            spec,
+                                            contractCreate(
+                                                    NESTED_TRANSFERRING_CONTRACT,
+                                                    asHeadlongAddress(
+                                                            getNestedContractAddress(
+                                                                    NESTED_TRANSFER_CONTRACT
+                                                                            + "1",
+                                                                    spec)),
+                                                    asHeadlongAddress(
+                                                            getNestedContractAddress(
+                                                                    NESTED_TRANSFER_CONTRACT
+                                                                            + "2",
+                                                                    spec)))
+                                                    .balance(10_000L)
+                                                    .payingWith(ACCOUNT),
+                                            contractCall(
+                                                    NESTED_TRANSFERRING_CONTRACT,
+                                                    "transferFromDifferentAddressesToAddress",
+                                                    asHeadlongAddress(receiverAddr),
+                                                    BigInteger.valueOf(40_000L))
+                                                    .hasKnownStatus(CONTRACT_REVERT_EXECUTED)
+                                                    .payingWith(ACCOUNT)
+                                                    .logged());
+                                }))
+                .then(
+                        getAccountBalance(RECEIVER).hasTinyBars(10_000L),
+                        sourcing(
+                                () ->
+                                        getContractInfo(NESTED_TRANSFER_CONTRACT + "1")
+                                                .has(contractWith().balance(10_000L))),
+                        sourcing(
+                                () ->
+                                        getContractInfo(NESTED_TRANSFER_CONTRACT + "2")
+                                                .has(contractWith().balance(10_000L))));
+    }
+
+    private HapiSpec payerCannotOverSendValue() {
+        final var payerBalance = 666 * ONE_HBAR;
+        final var overdraftAmount = payerBalance + ONE_HBAR;
+        final var overAmbitiousPayer = "overAmbitiousPayer";
+        final var uncheckedCC = "uncheckedCC";
+        return defaultHapiSpec("PayerCannotSendMoreThanBalance")
+                .given(
+                        uploadInitCode(PAY_RECEIVABLE_CONTRACT),
+                        contractCreate(PAY_RECEIVABLE_CONTRACT).adminKey(THRESHOLD))
+                .when(
+                        cryptoCreate(overAmbitiousPayer).balance(payerBalance),
+                        contractCall(
+                                PAY_RECEIVABLE_CONTRACT,
+                                DEPOSIT,
+                                BigInteger.valueOf(overdraftAmount))
+                                .payingWith(overAmbitiousPayer)
+                                .sending(overdraftAmount)
+                                .hasPrecheck(INSUFFICIENT_PAYER_BALANCE),
+                        usableTxnIdNamed(uncheckedCC).payerId(overAmbitiousPayer),
+                        uncheckedSubmit(
+                                contractCall(
+                                        PAY_RECEIVABLE_CONTRACT,
+                                        DEPOSIT,
+                                        BigInteger.valueOf(overdraftAmount))
+                                        .txnId(uncheckedCC)
+                                        .payingWith(overAmbitiousPayer)
+                                        .sending(overdraftAmount))
+                                .payingWith(GENESIS))
+                .then(
+                        sleepFor(1_000),
+                        getReceipt(uncheckedCC)
+                                .hasPriorityStatus(INSUFFICIENT_PAYER_BALANCE)
+                                .logged());
     }
 
     private HapiSpec whitelistingAliasedContract() {
@@ -2246,69 +2283,7 @@
                                                 .has(contractWith().balance(10_000L - 20L))));
     }
 
-<<<<<<< HEAD
     private HapiSpec sendHbarsToOuterContractFromDifferentAddresses() {
-=======
-    private HapiApiSpec nestedContractCannotOverSendValue() {
-        return defaultHapiSpec("nestedContractCannotOverSendValue")
-                .given(
-                        cryptoCreate(ACCOUNT).balance(ONE_MILLION_HBARS),
-                        cryptoCreate(RECEIVER).balance(10_000L),
-                        uploadInitCode(NESTED_TRANSFERRING_CONTRACT, NESTED_TRANSFER_CONTRACT),
-                        contractCustomCreate(NESTED_TRANSFER_CONTRACT, "1")
-                                .balance(10_000L)
-                                .payingWith(ACCOUNT),
-                        contractCustomCreate(NESTED_TRANSFER_CONTRACT, "2")
-                                .balance(10_000L)
-                                .payingWith(ACCOUNT),
-                        getAccountInfo(RECEIVER).savingSnapshot(RECEIVER_INFO))
-                .when(
-                        withOpContext(
-                                (spec, log) -> {
-                                    var receiverAddr =
-                                            spec.registry()
-                                                    .getAccountInfo(RECEIVER_INFO)
-                                                    .getContractAccountID();
-
-                                    allRunFor(
-                                            spec,
-                                            contractCreate(
-                                                            NESTED_TRANSFERRING_CONTRACT,
-                                                            asHeadlongAddress(
-                                                                    getNestedContractAddress(
-                                                                            NESTED_TRANSFER_CONTRACT
-                                                                                    + "1",
-                                                                            spec)),
-                                                            asHeadlongAddress(
-                                                                    getNestedContractAddress(
-                                                                            NESTED_TRANSFER_CONTRACT
-                                                                                    + "2",
-                                                                            spec)))
-                                                    .balance(10_000L)
-                                                    .payingWith(ACCOUNT),
-                                            contractCall(
-                                                            NESTED_TRANSFERRING_CONTRACT,
-                                                            "transferFromDifferentAddressesToAddress",
-                                                            asHeadlongAddress(receiverAddr),
-                                                            BigInteger.valueOf(40_000L))
-                                                    .hasKnownStatus(CONTRACT_REVERT_EXECUTED)
-                                                    .payingWith(ACCOUNT)
-                                                    .logged());
-                                }))
-                .then(
-                        getAccountBalance(RECEIVER).hasTinyBars(10_000L),
-                        sourcing(
-                                () ->
-                                        getContractInfo(NESTED_TRANSFER_CONTRACT + "1")
-                                                .has(contractWith().balance(10_000L))),
-                        sourcing(
-                                () ->
-                                        getContractInfo(NESTED_TRANSFER_CONTRACT + "2")
-                                                .has(contractWith().balance(10_000L))));
-    }
-
-    private HapiApiSpec sendHbarsToOuterContractFromDifferentAddresses() {
->>>>>>> a4f6bdfd
         return defaultHapiSpec("sendHbarsToOuterContractFromDifferentAddresses")
                 .given(
                         cryptoCreate(ACCOUNT).balance(ONE_HUNDRED_HBARS),
@@ -2802,60 +2777,7 @@
                                                 .gas(gasToOffer)));
     }
 
-<<<<<<< HEAD
     private String getNestedContractAddress(final String contract, final HapiSpec spec) {
-=======
-    private HapiApiSpec depositMoreThanBalanceFailsGracefully() {
-        return defaultHapiSpec("Deposit More Than Balance Fails Gracefully")
-                .given(
-                        uploadInitCode(PAY_RECEIVABLE_CONTRACT),
-                        cryptoCreate(ACCOUNT).balance(ONE_HBAR - 1))
-                .when(contractCreate(PAY_RECEIVABLE_CONTRACT).adminKey(THRESHOLD))
-                .then(
-                        contractCall(PAY_RECEIVABLE_CONTRACT, DEPOSIT, BigInteger.valueOf(ONE_HBAR))
-                                .via(PAY_TXN)
-                                .payingWith(ACCOUNT)
-                                .sending(ONE_HBAR)
-                                .hasPrecheck(INSUFFICIENT_PAYER_BALANCE));
-    }
-
-    private HapiApiSpec payerCannotOverSendValue() {
-        final var payerBalance = 666 * ONE_HBAR;
-        final var overdraftAmount = payerBalance + ONE_HBAR;
-        final var overAmbitiousPayer = "overAmbitiousPayer";
-        final var uncheckedCC = "uncheckedCC";
-        return onlyDefaultHapiSpec("PayerCannotSendMoreThanBalance")
-                .given(
-                        uploadInitCode(PAY_RECEIVABLE_CONTRACT),
-                        contractCreate(PAY_RECEIVABLE_CONTRACT).adminKey(THRESHOLD))
-                .when(
-                        cryptoCreate(overAmbitiousPayer).balance(payerBalance),
-                        contractCall(
-                                        PAY_RECEIVABLE_CONTRACT,
-                                        DEPOSIT,
-                                        BigInteger.valueOf(overdraftAmount))
-                                .payingWith(overAmbitiousPayer)
-                                .sending(overdraftAmount)
-                                .hasPrecheck(INSUFFICIENT_PAYER_BALANCE),
-                        usableTxnIdNamed(uncheckedCC).payerId(overAmbitiousPayer),
-                        uncheckedSubmit(
-                                        contractCall(
-                                                        PAY_RECEIVABLE_CONTRACT,
-                                                        DEPOSIT,
-                                                        BigInteger.valueOf(overdraftAmount))
-                                                .txnId(uncheckedCC)
-                                                .payingWith(overAmbitiousPayer)
-                                                .sending(overdraftAmount))
-                                .payingWith(GENESIS))
-                .then(
-                        sleepFor(1_000),
-                        getReceipt(uncheckedCC)
-                                .hasPriorityStatus(INSUFFICIENT_PAYER_BALANCE)
-                                .logged());
-    }
-
-    private String getNestedContractAddress(final String contract, final HapiApiSpec spec) {
->>>>>>> a4f6bdfd
         return HapiPropertySource.asHexedSolidityAddress(spec.registry().getContractId(contract));
     }
 
