/*
 * Copyright (C) 2020-2022 Hedera Hashgraph, LLC
 *
 * Licensed under the Apache License, Version 2.0 (the "License");
 * you may not use this file except in compliance with the License.
 * You may obtain a copy of the License at
 *
 *      http://www.apache.org/licenses/LICENSE-2.0
 *
 * Unless required by applicable law or agreed to in writing, software
 * distributed under the License is distributed on an "AS IS" BASIS,
 * WITHOUT WARRANTIES OR CONDITIONS OF ANY KIND, either express or implied.
 * See the License for the specific language governing permissions and
 * limitations under the License.
 */
package com.hedera.services.bdd.suites.crypto;

import static com.hedera.node.app.service.evm.utils.EthSigsUtils.recoverAddressFromPubKey;
import static com.hedera.services.bdd.spec.HapiSpec.defaultHapiSpec;
import static com.hedera.services.bdd.spec.assertions.AccountInfoAsserts.accountWith;
import static com.hedera.services.bdd.spec.keys.KeyShape.SIMPLE;
import static com.hedera.services.bdd.spec.keys.KeyShape.listOf;
import static com.hedera.services.bdd.spec.keys.KeyShape.threshOf;
import static com.hedera.services.bdd.spec.queries.QueryVerbs.getAccountBalance;
import static com.hedera.services.bdd.spec.queries.QueryVerbs.getAccountInfo;
import static com.hedera.services.bdd.spec.queries.QueryVerbs.getTxnRecord;
import static com.hedera.services.bdd.spec.transactions.TxnUtils.randomUtf8Bytes;
import static com.hedera.services.bdd.spec.transactions.TxnVerbs.cryptoCreate;
import static com.hedera.services.bdd.spec.transactions.TxnVerbs.tokenCreate;
import static com.hedera.services.bdd.spec.utilops.CustomSpecAssert.allRunFor;
import static com.hedera.services.bdd.spec.utilops.UtilVerbs.newKeyNamed;
import static com.hedera.services.bdd.spec.utilops.UtilVerbs.validateChargedUsd;
import static com.hedera.services.bdd.spec.utilops.UtilVerbs.withOpContext;
import static com.hederahashgraph.api.proto.java.ResponseCodeEnum.AUTORENEW_DURATION_NOT_IN_RANGE;
import static com.hederahashgraph.api.proto.java.ResponseCodeEnum.BAD_ENCODING;
import static com.hederahashgraph.api.proto.java.ResponseCodeEnum.INSUFFICIENT_TX_FEE;
import static com.hederahashgraph.api.proto.java.ResponseCodeEnum.INVALID_ADMIN_KEY;
import static com.hederahashgraph.api.proto.java.ResponseCodeEnum.INVALID_ALIAS_KEY;
import static com.hederahashgraph.api.proto.java.ResponseCodeEnum.INVALID_STAKING_ID;
import static com.hederahashgraph.api.proto.java.ResponseCodeEnum.INVALID_ZERO_BYTE_IN_STRING;
import static com.hederahashgraph.api.proto.java.ResponseCodeEnum.KEY_REQUIRED;

import com.google.protobuf.ByteString;
<<<<<<< HEAD
import com.hedera.services.bdd.spec.HapiApiSpec;
import com.hedera.services.bdd.spec.HapiSpecSetup;
import com.hedera.services.bdd.spec.assertions.TransactionRecordAsserts;
=======
import com.hedera.services.bdd.spec.HapiSpec;
>>>>>>> a83fcfde
import com.hedera.services.bdd.spec.keys.KeyShape;
import com.hedera.services.bdd.suites.HapiSuite;
import com.hederahashgraph.api.proto.java.Key;
import com.hederahashgraph.api.proto.java.KeyList;
import com.hederahashgraph.api.proto.java.ThresholdKey;
import java.util.List;
import org.apache.logging.log4j.LogManager;
import org.apache.logging.log4j.Logger;

public class CryptoCreateSuite extends HapiSuite {

    private static final Logger log = LogManager.getLogger(CryptoCreateSuite.class);

    public static final String ACCOUNT = "account";
    public static final String ED_25519_KEY = "ed25519Alias";
    public static final String LAZY_CREATION_ENABLED = "lazyCreation.enabled";

    public static void main(String... args) {
        new CryptoCreateSuite().runSuiteAsync();
    }

    @Override
    public boolean canRunConcurrent() {
        return true;
    }

    @Override
    public List<HapiSpec> getSpecsInSuite() {
        return List.of(
                createAnAccountEmptyThresholdKey(),
                createAnAccountEmptyKeyList(),
                createAnAccountEmptyNestedKey(),
                createAnAccountInvalidKeyList(),
                createAnAccountInvalidNestedKeyList(),
                createAnAccountInvalidThresholdKey(),
                createAnAccountInvalidNestedThresholdKey(),
                createAnAccountThresholdKeyWithInvalidThreshold(),
                createAnAccountInvalidED25519(),
                syntaxChecksAreAsExpected(),
                usdFeeAsExpected(),
                createAnAccountWithStakingFields(),
                createAnAccountWithECDSAAlias(),
                createAnAccountWithEVMAddress(),
                createAnAccountWithED25519Alias(),
                createAnAccountWithECKeyAndNoAlias(),
                createAnAccountWithEDKeyAndNoAlias(),
<<<<<<< HEAD
                createAnAccountWithEVMAddressAndECKey(),
=======
>>>>>>> a83fcfde
                createAnAccountWithED25519KeyAndED25519Alias(),
                createAnAccountWithECKeyAndECKeyAlias());
    }

    private HapiSpec createAnAccountWithStakingFields() {
        return defaultHapiSpec("createAnAccountWithStakingFields")
                .given(
                        cryptoCreate("civilianWORewardStakingNode")
                                .balance(ONE_HUNDRED_HBARS)
                                .declinedReward(true)
                                .stakedNodeId(0),
                        getAccountInfo("civilianWORewardStakingNode")
                                .has(
                                        accountWith()
                                                .isDeclinedReward(true)
                                                .noStakedAccountId()
                                                .stakedNodeId(0)))
                .when(
                        cryptoCreate("civilianWORewardStakingAcc")
                                .balance(ONE_HUNDRED_HBARS)
                                .declinedReward(true)
                                .stakedAccountId("0.0.10"),
                        getAccountInfo("civilianWORewardStakingAcc")
                                .has(
                                        accountWith()
                                                .isDeclinedReward(true)
                                                .noStakingNodeId()
                                                .stakedAccountId("0.0.10")))
                .then(
                        cryptoCreate("civilianWRewardStakingNode")
                                .balance(ONE_HUNDRED_HBARS)
                                .declinedReward(false)
                                .stakedNodeId(0),
                        getAccountInfo("civilianWRewardStakingNode")
                                .has(
                                        accountWith()
                                                .isDeclinedReward(false)
                                                .noStakedAccountId()
                                                .stakedNodeId(0)),
                        cryptoCreate("civilianWRewardStakingAcc")
                                .balance(ONE_HUNDRED_HBARS)
                                .declinedReward(false)
                                .stakedAccountId("0.0.10"),
                        getAccountInfo("civilianWRewardStakingAcc")
                                .has(
                                        accountWith()
                                                .isDeclinedReward(false)
                                                .noStakingNodeId()
                                                .stakedAccountId("0.0.10")),
                        /* --- sentiel values throw */
                        cryptoCreate("invalidStakedAccount")
                                .balance(ONE_HUNDRED_HBARS)
                                .declinedReward(false)
                                .stakedAccountId("0.0.0")
                                .hasPrecheck(INVALID_STAKING_ID),
                        cryptoCreate("invalidStakedNode")
                                .balance(ONE_HUNDRED_HBARS)
                                .declinedReward(false)
                                .stakedNodeId(-1L)
                                .hasPrecheck(INVALID_STAKING_ID));
    }

    /* Prior to 0.13.0, a "canonical" CryptoCreate (one sig, 3 month auto-renew) cost 1¢. */
    private HapiSpec usdFeeAsExpected() {
        double preV13PriceUsd = 0.01;
        double v13PriceUsd = 0.05;
        double autoAssocSlotPrice = 0.0018;
        double v13PriceUsdOneAutoAssociation = v13PriceUsd + autoAssocSlotPrice;
        double v13PriceUsdTenAutoAssociations = v13PriceUsd + 10 * autoAssocSlotPrice;

        final var noAutoAssocSlots = "noAutoAssocSlots";
        final var oneAutoAssocSlot = "oneAutoAssocSlot";
        final var tenAutoAssocSlots = "tenAutoAssocSlots";
        final var token = "token";

        return defaultHapiSpec("usdFeeAsExpected")
                .given(
                        cryptoCreate("civilian").balance(ONE_HUNDRED_HBARS),
                        getAccountBalance("civilian").hasTinyBars(ONE_HUNDRED_HBARS))
                .when(
                        tokenCreate(token).autoRenewPeriod(THREE_MONTHS_IN_SECONDS),
                        cryptoCreate("neverToBe")
                                .balance(0L)
                                .memo("")
                                .entityMemo("")
                                .autoRenewSecs(THREE_MONTHS_IN_SECONDS)
                                .payingWith("civilian")
                                .feeUsd(preV13PriceUsd)
                                .hasPrecheck(INSUFFICIENT_TX_FEE),
                        getAccountBalance("civilian").hasTinyBars(ONE_HUNDRED_HBARS),
                        cryptoCreate("noAutoAssoc")
                                .key("civilian")
                                .balance(0L)
                                .via(noAutoAssocSlots)
                                .blankMemo()
                                .autoRenewSecs(THREE_MONTHS_IN_SECONDS)
                                .signedBy("civilian")
                                .payingWith("civilian"),
                        cryptoCreate("oneAutoAssoc")
                                .key("civilian")
                                .balance(0L)
                                .maxAutomaticTokenAssociations(1)
                                .via(oneAutoAssocSlot)
                                .blankMemo()
                                .autoRenewSecs(THREE_MONTHS_IN_SECONDS)
                                .signedBy("civilian")
                                .payingWith("civilian"),
                        cryptoCreate("tenAutoAssoc")
                                .key("civilian")
                                .balance(0L)
                                .maxAutomaticTokenAssociations(10)
                                .via(tenAutoAssocSlots)
                                .blankMemo()
                                .autoRenewSecs(THREE_MONTHS_IN_SECONDS)
                                .signedBy("civilian")
                                .payingWith("civilian"),
                        getTxnRecord(tenAutoAssocSlots).logged())
                .then(
                        validateChargedUsd(noAutoAssocSlots, v13PriceUsd),
                        validateChargedUsd(oneAutoAssocSlot, v13PriceUsdOneAutoAssociation),
                        validateChargedUsd(tenAutoAssocSlots, v13PriceUsdTenAutoAssociations));
    }

    public HapiSpec syntaxChecksAreAsExpected() {
        return defaultHapiSpec("SyntaxChecksAreAsExpected")
                .given()
                .when()
                .then(
                        cryptoCreate("broken")
                                .autoRenewSecs(1L)
                                .hasPrecheck(AUTORENEW_DURATION_NOT_IN_RANGE),
                        cryptoCreate("alsoBroken")
                                .entityMemo(ZERO_BYTE_MEMO)
                                .hasPrecheck(INVALID_ZERO_BYTE_IN_STRING));
    }

    private HapiSpec createAnAccountEmptyThresholdKey() {
        KeyShape shape = threshOf(0, 0);
        long initialBalance = 10_000L;

        return defaultHapiSpec("createAnAccountEmptyThresholdKey")
                .given()
                .when()
                .then(
                        cryptoCreate("noKeys")
                                .keyShape(shape)
                                .balance(initialBalance)
                                .logged()
                                .hasPrecheck(KEY_REQUIRED));
    }

    private HapiSpec createAnAccountEmptyKeyList() {
        KeyShape shape = listOf(0);
        long initialBalance = 10_000L;

        return defaultHapiSpec("createAnAccountEmptyKeyList")
                .given()
                .when()
                .then(
                        cryptoCreate("noKeys")
                                .keyShape(shape)
                                .balance(initialBalance)
                                .logged()
                                .hasPrecheck(KEY_REQUIRED));
    }

    private HapiSpec createAnAccountEmptyNestedKey() {
        KeyShape emptyThresholdShape = threshOf(0, 0);
        KeyShape emptyListShape = listOf(0);
        KeyShape shape = threshOf(2, emptyThresholdShape, emptyListShape);
        long initialBalance = 10_000L;

        return defaultHapiSpec("createAnAccountEmptyThresholdKey")
                .given()
                .when()
                .then(
                        cryptoCreate("noKeys")
                                .keyShape(shape)
                                .balance(initialBalance)
                                .logged()
                                .hasPrecheck(KEY_REQUIRED));
    }

    // One of element in key list is not valid
    private HapiSpec createAnAccountInvalidKeyList() {
        KeyShape emptyThresholdShape = threshOf(0, 0);
        KeyShape shape = listOf(SIMPLE, SIMPLE, emptyThresholdShape);
        long initialBalance = 10_000L;

        return defaultHapiSpec("createAnAccountInvalidKeyList")
                .given()
                .when()
                .then(
                        cryptoCreate("noKeys")
                                .keyShape(shape)
                                .balance(initialBalance)
                                .logged()
                                .hasPrecheck(INVALID_ADMIN_KEY));
    }

    // One of element in nested key list is not valid
    private HapiSpec createAnAccountInvalidNestedKeyList() {
        KeyShape invalidListShape = listOf(SIMPLE, SIMPLE, listOf(0));
        KeyShape shape = listOf(SIMPLE, SIMPLE, invalidListShape);
        long initialBalance = 10_000L;

        return defaultHapiSpec("createAnAccountInvalidNestedKeyList")
                .given()
                .when()
                .then(
                        cryptoCreate("noKeys")
                                .keyShape(shape)
                                .balance(initialBalance)
                                .logged()
                                .hasPrecheck(INVALID_ADMIN_KEY));
    }

    // One of element in threshold key is not valid
    private HapiSpec createAnAccountInvalidThresholdKey() {
        KeyShape emptyListShape = listOf(0);
        KeyShape thresholdShape = threshOf(1, SIMPLE, SIMPLE, emptyListShape);
        long initialBalance = 10_000L;

        // build a threshold key with one of key is invalid
        Key randomKey1 =
                Key.newBuilder().setEd25519(ByteString.copyFrom(randomUtf8Bytes(32))).build();
        Key randomKey2 =
                Key.newBuilder().setEd25519(ByteString.copyFrom(randomUtf8Bytes(32))).build();
        Key shortKey = Key.newBuilder().setEd25519(ByteString.copyFrom(new byte[10])).build();

        KeyList invalidKeyList =
                KeyList.newBuilder()
                        .addKeys(randomKey1)
                        .addKeys(randomKey2)
                        .addKeys(shortKey)
                        .build();

        ThresholdKey invalidThresholdKey =
                ThresholdKey.newBuilder().setThreshold(2).setKeys(invalidKeyList).build();

        Key regKey1 = Key.newBuilder().setThresholdKey(invalidThresholdKey).build();
        Key regKey2 = Key.newBuilder().setKeyList(invalidKeyList).build();

        return defaultHapiSpec("createAnAccountInvalidThresholdKey")
                .given()
                .when()
                .then(
                        withOpContext(
                                (spec, opLog) -> {
                                    spec.registry().saveKey("regKey1", regKey1);
                                    spec.registry().saveKey("regKey2", regKey2);
                                }),
                        cryptoCreate("badThresholdKeyAccount")
                                .keyShape(thresholdShape)
                                .balance(initialBalance)
                                .logged()
                                .hasPrecheck(INVALID_ADMIN_KEY),
                        cryptoCreate("badThresholdKeyAccount2")
                                .key("regKey1")
                                .balance(initialBalance)
                                .logged()
                                .signedBy(GENESIS)
                                .hasPrecheck(INVALID_ADMIN_KEY),
                        cryptoCreate("badThresholdKeyAccount3")
                                .key("regKey2")
                                .balance(initialBalance)
                                .logged()
                                .signedBy(GENESIS)
                                .hasPrecheck(INVALID_ADMIN_KEY));
    }

    // createAnAccountInvalidNestedThresholdKey
    private HapiSpec createAnAccountInvalidNestedThresholdKey() {
        KeyShape goodShape = threshOf(2, 3);
        KeyShape thresholdShape0 = threshOf(0, SIMPLE, SIMPLE, SIMPLE);
        KeyShape thresholdShape4 = threshOf(4, SIMPLE, SIMPLE, SIMPLE);
        KeyShape badShape0 = threshOf(1, thresholdShape0, SIMPLE, SIMPLE);
        KeyShape badShape4 = threshOf(1, SIMPLE, thresholdShape4, SIMPLE);

        KeyShape shape0 = threshOf(3, badShape0, goodShape, goodShape, goodShape);
        KeyShape shape4 = threshOf(3, goodShape, badShape4, goodShape, goodShape);

        long initialBalance = 10_000L;

        return defaultHapiSpec("createAnAccountInvalidNestedKeyList")
                .given()
                .when()
                .then(
                        cryptoCreate("noKeys")
                                .keyShape(shape0)
                                .balance(initialBalance)
                                .logged()
                                .hasPrecheck(INVALID_ADMIN_KEY),
                        cryptoCreate("noKeys")
                                .keyShape(shape4)
                                .balance(initialBalance)
                                .logged()
                                .hasPrecheck(INVALID_ADMIN_KEY));
    }

    private HapiSpec createAnAccountThresholdKeyWithInvalidThreshold() {
        KeyShape thresholdShape0 = threshOf(0, SIMPLE, SIMPLE, SIMPLE);
        KeyShape thresholdShape4 = threshOf(4, SIMPLE, SIMPLE, SIMPLE);

        long initialBalance = 10_000L;

        return defaultHapiSpec("createAnAccountThresholdKeyWithInvalidThreshold")
                .given()
                .when()
                .then(
                        cryptoCreate("badThresholdKeyAccount1")
                                .keyShape(thresholdShape0)
                                .balance(initialBalance)
                                .logged()
                                .hasPrecheck(INVALID_ADMIN_KEY),
                        cryptoCreate("badThresholdKeyAccount2")
                                .keyShape(thresholdShape4)
                                .balance(initialBalance)
                                .logged()
                                .hasPrecheck(INVALID_ADMIN_KEY));
    }

    private HapiSpec createAnAccountInvalidED25519() {
        long initialBalance = 10_000L;
        Key emptyKey = Key.newBuilder().setEd25519(ByteString.EMPTY).build();
        Key shortKey = Key.newBuilder().setEd25519(ByteString.copyFrom(new byte[10])).build();
        return defaultHapiSpec("createAnAccountInvalidED25519")
                .given()
                .when()
                .then(
                        withOpContext(
                                (spec, opLog) -> {
                                    spec.registry().saveKey("shortKey", shortKey);
                                    spec.registry().saveKey("emptyKey", emptyKey);
                                }),
                        cryptoCreate("shortKey")
                                .key("shortKey")
                                .balance(initialBalance)
                                .signedBy(GENESIS)
                                .logged()
                                .hasPrecheck(INVALID_ADMIN_KEY),
                        cryptoCreate("emptyKey")
                                .key("emptyKey")
                                .balance(initialBalance)
                                .signedBy(GENESIS)
                                .logged()
                                .hasPrecheck(BAD_ENCODING));
    }

    private HapiSpec createAnAccountWithECDSAAlias() {
        return defaultHapiSpec("CreateAnAccountWithECDSAAlias")
<<<<<<< HEAD
                .given(
                        UtilVerbs.overriding(LAZY_CREATION_ENABLED, TRUE),
                        UtilVerbs.overriding(
                                CRYPTO_CREATE_WITH_ALIAS_AND_EVM_ADDRESS_ENABLED, TRUE),
                        newKeyNamed(SECP_256K1_SOURCE_KEY).shape(SECP_256K1_SHAPE))
=======
                .given(newKeyNamed(SECP_256K1_SOURCE_KEY).shape(SECP_256K1_SHAPE))
>>>>>>> a83fcfde
                .when(
                        withOpContext(
                                (spec, opLog) -> {
                                    final var ecdsaKey =
                                            spec.registry().getKey(SECP_256K1_SOURCE_KEY);
                                    final var op =
                                            cryptoCreate(ACCOUNT)
                                                    .alias(ecdsaKey.toByteString())
                                                    .balance(100 * ONE_HBAR);
                                    final var op2 =
                                            cryptoCreate(ACCOUNT)
                                                    .alias(ecdsaKey.toByteString())
                                                    .hasPrecheck(INVALID_ALIAS_KEY)
                                                    .balance(100 * ONE_HBAR);

                                    allRunFor(spec, op, op2);
                                    var hapiGetAccountInfo =
                                            getAccountInfo(ACCOUNT)
                                                    .has(
                                                            accountWith()
                                                                    .key(ecdsaKey)
                                                                    .alias(SECP_256K1_SOURCE_KEY)
                                                                    .autoRenew(
                                                                            THREE_MONTHS_IN_SECONDS)
                                                                    .receiverSigReq(false));
                                    allRunFor(spec, hapiGetAccountInfo);
                                }))
<<<<<<< HEAD
                .then(
                        UtilVerbs.resetToDefault(
                                LAZY_CREATION_ENABLED,
                                CRYPTO_CREATE_WITH_ALIAS_AND_EVM_ADDRESS_ENABLED));
    }

    private HapiApiSpec txnsUsingHip583FunctionalitiesAreNotAcceptedWhenFlagsAreDisabled() {
        return defaultHapiSpec("txnsUsingHip583FunctionalitiesAreNotAcceptedWhenFlagsAreDisabled")
                .given(
                        UtilVerbs.overriding(LAZY_CREATION_ENABLED, FALSE),
                        UtilVerbs.overriding(
                                CRYPTO_CREATE_WITH_ALIAS_AND_EVM_ADDRESS_ENABLED, FALSE),
                        newKeyNamed(SECP_256K1_SOURCE_KEY).shape(SECP_256K1_SHAPE),
                        newKeyNamed(ED_25519_KEY).shape(KeyShape.ED25519))
                .when(
                        withOpContext(
                                (spec, opLog) -> {
                                    final var ecdsaKey =
                                            spec.registry().getKey(SECP_256K1_SOURCE_KEY);
                                    // create with ECDSA alias and no key
                                    final var op =
                                            cryptoCreate(ACCOUNT)
                                                    .alias(ecdsaKey.toByteString())
                                                    .hasPrecheck(NOT_SUPPORTED);
                                    // create with EVM address alias and no key
                                    final var tmp = ecdsaKey.getECDSASecp256K1().toByteArray();
                                    final var evmAddress =
                                            ByteString.copyFrom(recoverAddressFromPubKey(tmp));
                                    final var op2 =
                                            cryptoCreate(ACCOUNT)
                                                    .alias(evmAddress)
                                                    .hasPrecheck(NOT_SUPPORTED);
                                    // create with ED alias and no key
                                    final var ed25519Key = spec.registry().getKey(ED_25519_KEY);
                                    final var op3 =
                                            cryptoCreate(ACCOUNT)
                                                    .alias(ed25519Key.toByteString())
                                                    .hasPrecheck(NOT_SUPPORTED);
                                    // create with evm address alias and ECDSA key
                                    final var op4 =
                                            cryptoCreate(ACCOUNT)
                                                    .key(SECP_256K1_SOURCE_KEY)
                                                    .alias(evmAddress)
                                                    .hasPrecheck(NOT_SUPPORTED);
                                    // create with ED alias and ED key
                                    final var op5 =
                                            cryptoCreate(ACCOUNT)
                                                    .key(ED_25519_KEY)
                                                    .alias(ed25519Key.toByteString())
                                                    .hasPrecheck(NOT_SUPPORTED);
                                    // create with ECDSA alias and key
                                    final var op6 =
                                            cryptoCreate(ACCOUNT)
                                                    .key(SECP_256K1_SOURCE_KEY)
                                                    .alias(ecdsaKey.toByteString())
                                                    .hasPrecheck(NOT_SUPPORTED);
                                    // assert that an account created with ECDSA key and no alias
                                    // does not automagically set alias to evm address
                                    final var op7 =
                                            cryptoCreate(ACCOUNT).key(SECP_256K1_SOURCE_KEY);
                                    var hapiGetAccountInfo =
                                            getAccountInfo(ACCOUNT)
                                                    .has(
                                                            accountWith()
                                                                    .key(SECP_256K1_SOURCE_KEY)
                                                                    .noAlias());
                                    allRunFor(
                                            spec,
                                            op,
                                            op2,
                                            op3,
                                            op4,
                                            op5,
                                            op6,
                                            op7,
                                            hapiGetAccountInfo);
                                }))
                .then(
                        UtilVerbs.resetToDefault(
                                LAZY_CREATION_ENABLED,
                                CRYPTO_CREATE_WITH_ALIAS_AND_EVM_ADDRESS_ENABLED));
    }

    private HapiApiSpec createAnAccountWithEVMAddress() {
        return defaultHapiSpec("CreateAnAccountWithEVMAddress")
                .given(
                        UtilVerbs.overriding(LAZY_CREATION_ENABLED, TRUE),
                        UtilVerbs.overriding(
                                CRYPTO_CREATE_WITH_ALIAS_AND_EVM_ADDRESS_ENABLED, TRUE),
                        newKeyNamed(SECP_256K1_SOURCE_KEY).shape(SECP_256K1_SHAPE))
=======
                .then();
    }

    private HapiSpec createAnAccountWithEVMAddressAlias() {
        return defaultHapiSpec("CreateAnAccountWithEVMAddressAlias")
                .given(newKeyNamed(SECP_256K1_SOURCE_KEY).shape(SECP_256K1_SHAPE))
>>>>>>> a83fcfde
                .when(
                        withOpContext(
                                (spec, opLog) -> {
                                    final var ecdsaKey =
                                            spec.registry().getKey(SECP_256K1_SOURCE_KEY);
                                    final var tmp = ecdsaKey.getECDSASecp256K1().toByteArray();
                                    final var addressBytes = recoverAddressFromPubKey(tmp);
                                    assert addressBytes.length > 0;
                                    final var evmAddressBytes = ByteString.copyFrom(addressBytes);
                                    final var op =
                                            cryptoCreate(ACCOUNT)
                                                    .evmAddress(evmAddressBytes)
                                                    .balance(100 * ONE_HBAR);
                                    final var op2 =
                                            cryptoCreate(ACCOUNT)
                                                    .alias(evmAddressBytes)
                                                    .hasPrecheck(INVALID_ALIAS_KEY)
                                                    .balance(100 * ONE_HBAR);
                                    final var op3 =
                                            cryptoCreate(ACCOUNT)
                                                    .alias(ecdsaKey.toByteString())
                                                    .hasPrecheck(INVALID_ALIAS_KEY)
                                                    .balance(100 * ONE_HBAR);
                                    final var op4 =
                                            cryptoCreate(ACCOUNT)
                                                    .alias(evmAddressBytes)
                                                    .hasPrecheck(INVALID_ALIAS_KEY)
                                                    .balance(100 * ONE_HBAR);

                                    allRunFor(spec, op, op2, op3, op4);
                                    var hapiGetAccountInfo =
                                            getAccountInfo(ACCOUNT)
                                                    .has(
                                                            accountWith()
                                                                    .evmAddressAlias(
                                                                            evmAddressBytes)
                                                                    .autoRenew(
                                                                            THREE_MONTHS_IN_SECONDS)
                                                                    .receiverSigReq(false));
                                    allRunFor(spec, hapiGetAccountInfo);
                                }))
<<<<<<< HEAD
                .then(
                        UtilVerbs.resetToDefault(
                                LAZY_CREATION_ENABLED,
                                CRYPTO_CREATE_WITH_ALIAS_AND_EVM_ADDRESS_ENABLED));
=======
                .then();
>>>>>>> a83fcfde
    }

    private HapiSpec createAnAccountWithED25519Alias() {
        return defaultHapiSpec("CreateAnAccountWithED25519Alias")
<<<<<<< HEAD
                .given(
                        UtilVerbs.overriding(LAZY_CREATION_ENABLED, TRUE),
                        UtilVerbs.overriding(
                                CRYPTO_CREATE_WITH_ALIAS_AND_EVM_ADDRESS_ENABLED, TRUE),
                        newKeyNamed(ED_25519_KEY).shape(KeyShape.ED25519))
=======
                .given(newKeyNamed(ED_25519_KEY).shape(KeyShape.ED25519))
>>>>>>> a83fcfde
                .when(
                        withOpContext(
                                (spec, opLog) -> {
                                    var ed25519Key = spec.registry().getKey(ED_25519_KEY);
                                    final var op =
                                            cryptoCreate(ACCOUNT)
                                                    .alias(ed25519Key.toByteString())
                                                    .balance(1000 * ONE_HBAR);
                                    final var op2 =
                                            cryptoCreate(ACCOUNT)
                                                    .alias(ed25519Key.toByteString())
                                                    .hasPrecheck(INVALID_ALIAS_KEY);

                                    allRunFor(spec, op, op2);
                                    var hapiGetAccountInfo =
                                            getAccountInfo(ACCOUNT)
                                                    .has(
                                                            accountWith()
                                                                    .key(ed25519Key)
                                                                    .alias(ED_25519_KEY)
                                                                    .autoRenew(
                                                                            THREE_MONTHS_IN_SECONDS)
                                                                    .receiverSigReq(false));
                                    allRunFor(spec, hapiGetAccountInfo);
                                }))
<<<<<<< HEAD
                .then(
                        UtilVerbs.resetToDefault(
                                LAZY_CREATION_ENABLED,
                                CRYPTO_CREATE_WITH_ALIAS_AND_EVM_ADDRESS_ENABLED));
=======
                .then();
>>>>>>> a83fcfde
    }

    private HapiSpec createAnAccountWithECKeyAndNoAlias() {
        return defaultHapiSpec("CreateAnAccountWithECKeyAndNoAlias")
<<<<<<< HEAD
                .given(
                        UtilVerbs.overriding(LAZY_CREATION_ENABLED, TRUE),
                        UtilVerbs.overriding(
                                CRYPTO_CREATE_WITH_ALIAS_AND_EVM_ADDRESS_ENABLED, TRUE),
                        newKeyNamed(SECP_256K1_SOURCE_KEY).shape(SECP_256K1_SHAPE))
=======
                .given(newKeyNamed(SECP_256K1_SOURCE_KEY).shape(SECP_256K1_SHAPE))
>>>>>>> a83fcfde
                .when(
                        withOpContext(
                                (spec, opLog) -> {
                                    final var ecdsaKey =
                                            spec.registry().getKey(SECP_256K1_SOURCE_KEY);
                                    final var tmp = ecdsaKey.getECDSASecp256K1().toByteArray();
                                    final var addressBytes = recoverAddressFromPubKey(tmp);
                                    assert addressBytes.length > 0;
                                    final var evmAddressBytes = ByteString.copyFrom(addressBytes);
                                    final var op = cryptoCreate(ACCOUNT).key(SECP_256K1_SOURCE_KEY);
                                    final var op2 =
                                            cryptoCreate(ACCOUNT)
                                                    .alias(ecdsaKey.toByteString())
                                                    .hasPrecheck(INVALID_ALIAS_KEY)
                                                    .balance(100 * ONE_HBAR);
                                    final var op3 =
                                            cryptoCreate(ACCOUNT)
                                                    .alias(evmAddressBytes)
                                                    .hasPrecheck(INVALID_ALIAS_KEY)
                                                    .balance(100 * ONE_HBAR);
                                    final var op4 =
                                            cryptoCreate(ACCOUNT)
                                                    .key(SECP_256K1_SOURCE_KEY)
                                                    .hasPrecheck(INVALID_ALIAS_KEY)
                                                    .balance(100 * ONE_HBAR);

                                    allRunFor(spec, op, op2, op3, op4);
                                    var hapiGetAccountInfo =
                                            getAccountInfo(ACCOUNT)
                                                    .has(
                                                            accountWith()
                                                                    .key(SECP_256K1_SOURCE_KEY)
                                                                    .evmAddressAlias(
                                                                            evmAddressBytes));
                                    allRunFor(spec, hapiGetAccountInfo);
                                }))
<<<<<<< HEAD
                .then(
                        UtilVerbs.resetToDefault(
                                LAZY_CREATION_ENABLED,
                                CRYPTO_CREATE_WITH_ALIAS_AND_EVM_ADDRESS_ENABLED));
=======
                .then();
>>>>>>> a83fcfde
    }

    private HapiSpec createAnAccountWithEDKeyAndNoAlias() {
        return defaultHapiSpec("CreateAnAccountWithEDKeyAndNoAlias")
<<<<<<< HEAD
                .given(
                        UtilVerbs.overriding(LAZY_CREATION_ENABLED, TRUE),
                        UtilVerbs.overriding(
                                CRYPTO_CREATE_WITH_ALIAS_AND_EVM_ADDRESS_ENABLED, TRUE),
                        newKeyNamed(ED_25519_KEY).shape(KeyShape.ED25519))
                .when(cryptoCreate(ACCOUNT).key(ED_25519_KEY))
                .then(
                        getAccountInfo(ACCOUNT).has(accountWith().key(ED_25519_KEY).noAlias()),
                        UtilVerbs.resetToDefault(
                                LAZY_CREATION_ENABLED,
                                CRYPTO_CREATE_WITH_ALIAS_AND_EVM_ADDRESS_ENABLED));
    }

    private HapiApiSpec createAnAccountWithEVMAddressAndECKey() {
        return defaultHapiSpec("CreateAnAccountWithEVMAddressAndECKey")
                .given(
                        UtilVerbs.overriding(LAZY_CREATION_ENABLED, FALSE),
                        UtilVerbs.overriding(
                                CRYPTO_CREATE_WITH_ALIAS_AND_EVM_ADDRESS_ENABLED, TRUE),
                        newKeyNamed(SECP_256K1_SOURCE_KEY).shape(SECP_256K1_SHAPE))
                .when(
                        withOpContext(
                                (spec, opLog) -> {
                                    final var ecdsaKey =
                                            spec.registry().getKey(SECP_256K1_SOURCE_KEY);
                                    final var tmp = ecdsaKey.getECDSASecp256K1().toByteArray();
                                    final var addressBytes = recoverAddressFromPubKey(tmp);
                                    assert addressBytes != null;
                                    final var evmAddressBytes = ByteString.copyFrom(addressBytes);
                                    final var op =
                                            cryptoCreate(ACCOUNT)
                                                    .key(SECP_256K1_SOURCE_KEY)
                                                    .evmAddress(evmAddressBytes)
                                                    .balance(100 * ONE_HBAR)
                                                    .via("createTxn");
                                    final var op2 =
                                            cryptoCreate(ACCOUNT)
                                                    .alias(ecdsaKey.toByteString())
                                                    .hasPrecheck(INVALID_ALIAS_KEY)
                                                    .balance(100 * ONE_HBAR);
                                    final var op3 =
                                            cryptoCreate(ACCOUNT)
                                                    .alias(evmAddressBytes)
                                                    .hasPrecheck(INVALID_ALIAS_KEY)
                                                    .balance(100 * ONE_HBAR);
                                    final var op4 =
                                            cryptoCreate(ACCOUNT)
                                                    .key(SECP_256K1_SOURCE_KEY)
                                                    .hasPrecheck(INVALID_ALIAS_KEY)
                                                    .balance(100 * ONE_HBAR);
                                    final var op5 =
                                            cryptoCreate(ACCOUNT)
                                                    .key(SECP_256K1_SOURCE_KEY)
                                                    .alias(ByteString.copyFromUtf8("Invalid alias"))
                                                    .hasPrecheck(INVALID_ALIAS_KEY)
                                                    .balance(100 * ONE_HBAR);
                                    final var op6 =
                                            cryptoCreate(ACCOUNT)
                                                    .key(SECP_256K1_SOURCE_KEY)
                                                    .alias(evmAddressBytes)
                                                    .balance(100 * ONE_HBAR)
                                                    .hasPrecheck(INVALID_ALIAS_KEY);

                                    allRunFor(spec, op, op2, op3, op4, op5, op6);
                                    var hapiGetAccountInfo =
                                            getAccountInfo(ACCOUNT)
                                                    .has(
                                                            accountWith()
                                                                    .key(SECP_256K1_SOURCE_KEY)
                                                                    .evmAddressAlias(
                                                                            evmAddressBytes)
                                                                    .autoRenew(
                                                                            THREE_MONTHS_IN_SECONDS)
                                                                    .receiverSigReq(false));
                                    final var getTxnRecord =
                                            getTxnRecord("createTxn")
                                                    .hasPriority(
                                                            TransactionRecordAsserts.recordWith()
                                                                    .hasNoAlias());
                                    allRunFor(spec, hapiGetAccountInfo, getTxnRecord);
                                }))
                .then(
                        UtilVerbs.resetToDefault(
                                LAZY_CREATION_ENABLED,
                                CRYPTO_CREATE_WITH_ALIAS_AND_EVM_ADDRESS_ENABLED));
=======
                .given(newKeyNamed(ED_25519_KEY).shape(KeyShape.ED25519))
                .when(cryptoCreate(ACCOUNT).key(ED_25519_KEY))
                .then(getAccountInfo(ACCOUNT).has(accountWith().key(ED_25519_KEY).noAlias()));
>>>>>>> a83fcfde
    }

    private HapiSpec createAnAccountWithED25519KeyAndED25519Alias() {
        return defaultHapiSpec("CreateAnAccountWithED25519KeyAndED25519Alias")
<<<<<<< HEAD
                .given(
                        UtilVerbs.overriding(LAZY_CREATION_ENABLED, TRUE),
                        UtilVerbs.overriding(
                                CRYPTO_CREATE_WITH_ALIAS_AND_EVM_ADDRESS_ENABLED, TRUE),
                        newKeyNamed(ED_25519_KEY).shape(KeyShape.ED25519))
=======
                .given(newKeyNamed(ED_25519_KEY).shape(KeyShape.ED25519))
>>>>>>> a83fcfde
                .when(
                        withOpContext(
                                (spec, opLog) -> {
                                    var ed25519Key = spec.registry().getKey(ED_25519_KEY);
                                    final var op =
                                            cryptoCreate(ACCOUNT)
                                                    .key(ED_25519_KEY)
                                                    .alias(ed25519Key.toByteString())
                                                    .balance(1000 * ONE_HBAR);
                                    final var op2 =
                                            cryptoCreate(ACCOUNT)
                                                    .alias(ed25519Key.toByteString())
                                                    .hasPrecheck(INVALID_ALIAS_KEY);

                                    allRunFor(spec, op, op2);
                                    var hapiGetAccountInfo =
                                            getAccountInfo(ACCOUNT)
                                                    .has(
                                                            accountWith()
                                                                    .key(ED_25519_KEY)
                                                                    .alias(ED_25519_KEY)
                                                                    .autoRenew(
                                                                            THREE_MONTHS_IN_SECONDS)
                                                                    .receiverSigReq(false));
                                    allRunFor(spec, hapiGetAccountInfo);
                                }))
<<<<<<< HEAD
                .then(
                        UtilVerbs.resetToDefault(
                                LAZY_CREATION_ENABLED,
                                CRYPTO_CREATE_WITH_ALIAS_AND_EVM_ADDRESS_ENABLED));
=======
                .then();
>>>>>>> a83fcfde
    }

    private HapiSpec createAnAccountWithECKeyAndECKeyAlias() {
        return defaultHapiSpec("CreateAnAccountWithECKeyAndECKeyAlias")
<<<<<<< HEAD
                .given(
                        UtilVerbs.overriding(LAZY_CREATION_ENABLED, TRUE),
                        UtilVerbs.overriding(
                                CRYPTO_CREATE_WITH_ALIAS_AND_EVM_ADDRESS_ENABLED, TRUE),
                        newKeyNamed(SECP_256K1_SOURCE_KEY).shape(SECP_256K1_SHAPE))
=======
                .given(newKeyNamed(SECP_256K1_SOURCE_KEY).shape(SECP_256K1_SHAPE))
>>>>>>> a83fcfde
                .when(
                        withOpContext(
                                (spec, opLog) -> {
                                    final var ecdsaKey =
                                            spec.registry().getKey(SECP_256K1_SOURCE_KEY);
                                    final var tmp = ecdsaKey.getECDSASecp256K1().toByteArray();
                                    final var addressBytes = recoverAddressFromPubKey(tmp);
                                    assert addressBytes.length > 0;
                                    final var evmAddressBytes = ByteString.copyFrom(addressBytes);

                                    final var op =
                                            cryptoCreate(ACCOUNT)
                                                    .key(SECP_256K1_SOURCE_KEY)
                                                    .alias(ecdsaKey.toByteString())
                                                    .balance(100 * ONE_HBAR);
                                    final var op2 =
                                            cryptoCreate(ACCOUNT)
                                                    .key(SECP_256K1_SOURCE_KEY)
                                                    .hasPrecheck(INVALID_ALIAS_KEY)
                                                    .balance(100 * ONE_HBAR);
                                    final var op3 =
                                            cryptoCreate(ACCOUNT)
                                                    .alias(ecdsaKey.toByteString())
                                                    .hasPrecheck(INVALID_ALIAS_KEY)
                                                    .balance(100 * ONE_HBAR);
                                    final var op4 =
                                            cryptoCreate(ACCOUNT)
                                                    .alias(evmAddressBytes)
                                                    .hasPrecheck(INVALID_ALIAS_KEY)
                                                    .balance(100 * ONE_HBAR);

                                    allRunFor(spec, op, op2, op3, op4);
                                    var hapiGetAccountInfo =
                                            getAccountInfo(ACCOUNT)
                                                    .has(
                                                            accountWith()
                                                                    .key(SECP_256K1_SOURCE_KEY)
                                                                    .alias(SECP_256K1_SOURCE_KEY)
                                                                    .autoRenew(
                                                                            THREE_MONTHS_IN_SECONDS)
                                                                    .receiverSigReq(false));
                                    allRunFor(spec, hapiGetAccountInfo);
                                }))
<<<<<<< HEAD
                .then(
                        UtilVerbs.resetToDefault(
                                LAZY_CREATION_ENABLED,
                                CRYPTO_CREATE_WITH_ALIAS_AND_EVM_ADDRESS_ENABLED));
=======
                .then();
>>>>>>> a83fcfde
    }

    @Override
    protected Logger getResultsLogger() {
        return log;
    }
}<|MERGE_RESOLUTION|>--- conflicted
+++ resolved
@@ -41,13 +41,8 @@
 import static com.hederahashgraph.api.proto.java.ResponseCodeEnum.KEY_REQUIRED;
 
 import com.google.protobuf.ByteString;
-<<<<<<< HEAD
-import com.hedera.services.bdd.spec.HapiApiSpec;
-import com.hedera.services.bdd.spec.HapiSpecSetup;
+import com.hedera.services.bdd.spec.HapiSpec;
 import com.hedera.services.bdd.spec.assertions.TransactionRecordAsserts;
-=======
-import com.hedera.services.bdd.spec.HapiSpec;
->>>>>>> a83fcfde
 import com.hedera.services.bdd.spec.keys.KeyShape;
 import com.hedera.services.bdd.suites.HapiSuite;
 import com.hederahashgraph.api.proto.java.Key;
@@ -94,10 +89,6 @@
                 createAnAccountWithED25519Alias(),
                 createAnAccountWithECKeyAndNoAlias(),
                 createAnAccountWithEDKeyAndNoAlias(),
-<<<<<<< HEAD
-                createAnAccountWithEVMAddressAndECKey(),
-=======
->>>>>>> a83fcfde
                 createAnAccountWithED25519KeyAndED25519Alias(),
                 createAnAccountWithECKeyAndECKeyAlias());
     }
@@ -449,15 +440,7 @@
 
     private HapiSpec createAnAccountWithECDSAAlias() {
         return defaultHapiSpec("CreateAnAccountWithECDSAAlias")
-<<<<<<< HEAD
-                .given(
-                        UtilVerbs.overriding(LAZY_CREATION_ENABLED, TRUE),
-                        UtilVerbs.overriding(
-                                CRYPTO_CREATE_WITH_ALIAS_AND_EVM_ADDRESS_ENABLED, TRUE),
-                        newKeyNamed(SECP_256K1_SOURCE_KEY).shape(SECP_256K1_SHAPE))
-=======
                 .given(newKeyNamed(SECP_256K1_SOURCE_KEY).shape(SECP_256K1_SHAPE))
->>>>>>> a83fcfde
                 .when(
                         withOpContext(
                                 (spec, opLog) -> {
@@ -485,105 +468,12 @@
                                                                     .receiverSigReq(false));
                                     allRunFor(spec, hapiGetAccountInfo);
                                 }))
-<<<<<<< HEAD
-                .then(
-                        UtilVerbs.resetToDefault(
-                                LAZY_CREATION_ENABLED,
-                                CRYPTO_CREATE_WITH_ALIAS_AND_EVM_ADDRESS_ENABLED));
-    }
-
-    private HapiApiSpec txnsUsingHip583FunctionalitiesAreNotAcceptedWhenFlagsAreDisabled() {
-        return defaultHapiSpec("txnsUsingHip583FunctionalitiesAreNotAcceptedWhenFlagsAreDisabled")
-                .given(
-                        UtilVerbs.overriding(LAZY_CREATION_ENABLED, FALSE),
-                        UtilVerbs.overriding(
-                                CRYPTO_CREATE_WITH_ALIAS_AND_EVM_ADDRESS_ENABLED, FALSE),
-                        newKeyNamed(SECP_256K1_SOURCE_KEY).shape(SECP_256K1_SHAPE),
-                        newKeyNamed(ED_25519_KEY).shape(KeyShape.ED25519))
-                .when(
-                        withOpContext(
-                                (spec, opLog) -> {
-                                    final var ecdsaKey =
-                                            spec.registry().getKey(SECP_256K1_SOURCE_KEY);
-                                    // create with ECDSA alias and no key
-                                    final var op =
-                                            cryptoCreate(ACCOUNT)
-                                                    .alias(ecdsaKey.toByteString())
-                                                    .hasPrecheck(NOT_SUPPORTED);
-                                    // create with EVM address alias and no key
-                                    final var tmp = ecdsaKey.getECDSASecp256K1().toByteArray();
-                                    final var evmAddress =
-                                            ByteString.copyFrom(recoverAddressFromPubKey(tmp));
-                                    final var op2 =
-                                            cryptoCreate(ACCOUNT)
-                                                    .alias(evmAddress)
-                                                    .hasPrecheck(NOT_SUPPORTED);
-                                    // create with ED alias and no key
-                                    final var ed25519Key = spec.registry().getKey(ED_25519_KEY);
-                                    final var op3 =
-                                            cryptoCreate(ACCOUNT)
-                                                    .alias(ed25519Key.toByteString())
-                                                    .hasPrecheck(NOT_SUPPORTED);
-                                    // create with evm address alias and ECDSA key
-                                    final var op4 =
-                                            cryptoCreate(ACCOUNT)
-                                                    .key(SECP_256K1_SOURCE_KEY)
-                                                    .alias(evmAddress)
-                                                    .hasPrecheck(NOT_SUPPORTED);
-                                    // create with ED alias and ED key
-                                    final var op5 =
-                                            cryptoCreate(ACCOUNT)
-                                                    .key(ED_25519_KEY)
-                                                    .alias(ed25519Key.toByteString())
-                                                    .hasPrecheck(NOT_SUPPORTED);
-                                    // create with ECDSA alias and key
-                                    final var op6 =
-                                            cryptoCreate(ACCOUNT)
-                                                    .key(SECP_256K1_SOURCE_KEY)
-                                                    .alias(ecdsaKey.toByteString())
-                                                    .hasPrecheck(NOT_SUPPORTED);
-                                    // assert that an account created with ECDSA key and no alias
-                                    // does not automagically set alias to evm address
-                                    final var op7 =
-                                            cryptoCreate(ACCOUNT).key(SECP_256K1_SOURCE_KEY);
-                                    var hapiGetAccountInfo =
-                                            getAccountInfo(ACCOUNT)
-                                                    .has(
-                                                            accountWith()
-                                                                    .key(SECP_256K1_SOURCE_KEY)
-                                                                    .noAlias());
-                                    allRunFor(
-                                            spec,
-                                            op,
-                                            op2,
-                                            op3,
-                                            op4,
-                                            op5,
-                                            op6,
-                                            op7,
-                                            hapiGetAccountInfo);
-                                }))
-                .then(
-                        UtilVerbs.resetToDefault(
-                                LAZY_CREATION_ENABLED,
-                                CRYPTO_CREATE_WITH_ALIAS_AND_EVM_ADDRESS_ENABLED));
-    }
-
-    private HapiApiSpec createAnAccountWithEVMAddress() {
-        return defaultHapiSpec("CreateAnAccountWithEVMAddress")
-                .given(
-                        UtilVerbs.overriding(LAZY_CREATION_ENABLED, TRUE),
-                        UtilVerbs.overriding(
-                                CRYPTO_CREATE_WITH_ALIAS_AND_EVM_ADDRESS_ENABLED, TRUE),
-                        newKeyNamed(SECP_256K1_SOURCE_KEY).shape(SECP_256K1_SHAPE))
-=======
                 .then();
     }
 
     private HapiSpec createAnAccountWithEVMAddressAlias() {
         return defaultHapiSpec("CreateAnAccountWithEVMAddressAlias")
                 .given(newKeyNamed(SECP_256K1_SOURCE_KEY).shape(SECP_256K1_SHAPE))
->>>>>>> a83fcfde
                 .when(
                         withOpContext(
                                 (spec, opLog) -> {
@@ -625,27 +515,12 @@
                                                                     .receiverSigReq(false));
                                     allRunFor(spec, hapiGetAccountInfo);
                                 }))
-<<<<<<< HEAD
-                .then(
-                        UtilVerbs.resetToDefault(
-                                LAZY_CREATION_ENABLED,
-                                CRYPTO_CREATE_WITH_ALIAS_AND_EVM_ADDRESS_ENABLED));
-=======
                 .then();
->>>>>>> a83fcfde
     }
 
     private HapiSpec createAnAccountWithED25519Alias() {
         return defaultHapiSpec("CreateAnAccountWithED25519Alias")
-<<<<<<< HEAD
-                .given(
-                        UtilVerbs.overriding(LAZY_CREATION_ENABLED, TRUE),
-                        UtilVerbs.overriding(
-                                CRYPTO_CREATE_WITH_ALIAS_AND_EVM_ADDRESS_ENABLED, TRUE),
-                        newKeyNamed(ED_25519_KEY).shape(KeyShape.ED25519))
-=======
                 .given(newKeyNamed(ED_25519_KEY).shape(KeyShape.ED25519))
->>>>>>> a83fcfde
                 .when(
                         withOpContext(
                                 (spec, opLog) -> {
@@ -671,27 +546,12 @@
                                                                     .receiverSigReq(false));
                                     allRunFor(spec, hapiGetAccountInfo);
                                 }))
-<<<<<<< HEAD
-                .then(
-                        UtilVerbs.resetToDefault(
-                                LAZY_CREATION_ENABLED,
-                                CRYPTO_CREATE_WITH_ALIAS_AND_EVM_ADDRESS_ENABLED));
-=======
                 .then();
->>>>>>> a83fcfde
     }
 
     private HapiSpec createAnAccountWithECKeyAndNoAlias() {
         return defaultHapiSpec("CreateAnAccountWithECKeyAndNoAlias")
-<<<<<<< HEAD
-                .given(
-                        UtilVerbs.overriding(LAZY_CREATION_ENABLED, TRUE),
-                        UtilVerbs.overriding(
-                                CRYPTO_CREATE_WITH_ALIAS_AND_EVM_ADDRESS_ENABLED, TRUE),
-                        newKeyNamed(SECP_256K1_SOURCE_KEY).shape(SECP_256K1_SHAPE))
-=======
                 .given(newKeyNamed(SECP_256K1_SOURCE_KEY).shape(SECP_256K1_SHAPE))
->>>>>>> a83fcfde
                 .when(
                         withOpContext(
                                 (spec, opLog) -> {
@@ -728,122 +588,19 @@
                                                                             evmAddressBytes));
                                     allRunFor(spec, hapiGetAccountInfo);
                                 }))
-<<<<<<< HEAD
-                .then(
-                        UtilVerbs.resetToDefault(
-                                LAZY_CREATION_ENABLED,
-                                CRYPTO_CREATE_WITH_ALIAS_AND_EVM_ADDRESS_ENABLED));
-=======
                 .then();
->>>>>>> a83fcfde
     }
 
     private HapiSpec createAnAccountWithEDKeyAndNoAlias() {
         return defaultHapiSpec("CreateAnAccountWithEDKeyAndNoAlias")
-<<<<<<< HEAD
-                .given(
-                        UtilVerbs.overriding(LAZY_CREATION_ENABLED, TRUE),
-                        UtilVerbs.overriding(
-                                CRYPTO_CREATE_WITH_ALIAS_AND_EVM_ADDRESS_ENABLED, TRUE),
-                        newKeyNamed(ED_25519_KEY).shape(KeyShape.ED25519))
-                .when(cryptoCreate(ACCOUNT).key(ED_25519_KEY))
-                .then(
-                        getAccountInfo(ACCOUNT).has(accountWith().key(ED_25519_KEY).noAlias()),
-                        UtilVerbs.resetToDefault(
-                                LAZY_CREATION_ENABLED,
-                                CRYPTO_CREATE_WITH_ALIAS_AND_EVM_ADDRESS_ENABLED));
-    }
-
-    private HapiApiSpec createAnAccountWithEVMAddressAndECKey() {
-        return defaultHapiSpec("CreateAnAccountWithEVMAddressAndECKey")
-                .given(
-                        UtilVerbs.overriding(LAZY_CREATION_ENABLED, FALSE),
-                        UtilVerbs.overriding(
-                                CRYPTO_CREATE_WITH_ALIAS_AND_EVM_ADDRESS_ENABLED, TRUE),
-                        newKeyNamed(SECP_256K1_SOURCE_KEY).shape(SECP_256K1_SHAPE))
-                .when(
-                        withOpContext(
-                                (spec, opLog) -> {
-                                    final var ecdsaKey =
-                                            spec.registry().getKey(SECP_256K1_SOURCE_KEY);
-                                    final var tmp = ecdsaKey.getECDSASecp256K1().toByteArray();
-                                    final var addressBytes = recoverAddressFromPubKey(tmp);
-                                    assert addressBytes != null;
-                                    final var evmAddressBytes = ByteString.copyFrom(addressBytes);
-                                    final var op =
-                                            cryptoCreate(ACCOUNT)
-                                                    .key(SECP_256K1_SOURCE_KEY)
-                                                    .evmAddress(evmAddressBytes)
-                                                    .balance(100 * ONE_HBAR)
-                                                    .via("createTxn");
-                                    final var op2 =
-                                            cryptoCreate(ACCOUNT)
-                                                    .alias(ecdsaKey.toByteString())
-                                                    .hasPrecheck(INVALID_ALIAS_KEY)
-                                                    .balance(100 * ONE_HBAR);
-                                    final var op3 =
-                                            cryptoCreate(ACCOUNT)
-                                                    .alias(evmAddressBytes)
-                                                    .hasPrecheck(INVALID_ALIAS_KEY)
-                                                    .balance(100 * ONE_HBAR);
-                                    final var op4 =
-                                            cryptoCreate(ACCOUNT)
-                                                    .key(SECP_256K1_SOURCE_KEY)
-                                                    .hasPrecheck(INVALID_ALIAS_KEY)
-                                                    .balance(100 * ONE_HBAR);
-                                    final var op5 =
-                                            cryptoCreate(ACCOUNT)
-                                                    .key(SECP_256K1_SOURCE_KEY)
-                                                    .alias(ByteString.copyFromUtf8("Invalid alias"))
-                                                    .hasPrecheck(INVALID_ALIAS_KEY)
-                                                    .balance(100 * ONE_HBAR);
-                                    final var op6 =
-                                            cryptoCreate(ACCOUNT)
-                                                    .key(SECP_256K1_SOURCE_KEY)
-                                                    .alias(evmAddressBytes)
-                                                    .balance(100 * ONE_HBAR)
-                                                    .hasPrecheck(INVALID_ALIAS_KEY);
-
-                                    allRunFor(spec, op, op2, op3, op4, op5, op6);
-                                    var hapiGetAccountInfo =
-                                            getAccountInfo(ACCOUNT)
-                                                    .has(
-                                                            accountWith()
-                                                                    .key(SECP_256K1_SOURCE_KEY)
-                                                                    .evmAddressAlias(
-                                                                            evmAddressBytes)
-                                                                    .autoRenew(
-                                                                            THREE_MONTHS_IN_SECONDS)
-                                                                    .receiverSigReq(false));
-                                    final var getTxnRecord =
-                                            getTxnRecord("createTxn")
-                                                    .hasPriority(
-                                                            TransactionRecordAsserts.recordWith()
-                                                                    .hasNoAlias());
-                                    allRunFor(spec, hapiGetAccountInfo, getTxnRecord);
-                                }))
-                .then(
-                        UtilVerbs.resetToDefault(
-                                LAZY_CREATION_ENABLED,
-                                CRYPTO_CREATE_WITH_ALIAS_AND_EVM_ADDRESS_ENABLED));
-=======
                 .given(newKeyNamed(ED_25519_KEY).shape(KeyShape.ED25519))
                 .when(cryptoCreate(ACCOUNT).key(ED_25519_KEY))
                 .then(getAccountInfo(ACCOUNT).has(accountWith().key(ED_25519_KEY).noAlias()));
->>>>>>> a83fcfde
     }
 
     private HapiSpec createAnAccountWithED25519KeyAndED25519Alias() {
         return defaultHapiSpec("CreateAnAccountWithED25519KeyAndED25519Alias")
-<<<<<<< HEAD
-                .given(
-                        UtilVerbs.overriding(LAZY_CREATION_ENABLED, TRUE),
-                        UtilVerbs.overriding(
-                                CRYPTO_CREATE_WITH_ALIAS_AND_EVM_ADDRESS_ENABLED, TRUE),
-                        newKeyNamed(ED_25519_KEY).shape(KeyShape.ED25519))
-=======
                 .given(newKeyNamed(ED_25519_KEY).shape(KeyShape.ED25519))
->>>>>>> a83fcfde
                 .when(
                         withOpContext(
                                 (spec, opLog) -> {
@@ -870,27 +627,12 @@
                                                                     .receiverSigReq(false));
                                     allRunFor(spec, hapiGetAccountInfo);
                                 }))
-<<<<<<< HEAD
-                .then(
-                        UtilVerbs.resetToDefault(
-                                LAZY_CREATION_ENABLED,
-                                CRYPTO_CREATE_WITH_ALIAS_AND_EVM_ADDRESS_ENABLED));
-=======
                 .then();
->>>>>>> a83fcfde
     }
 
     private HapiSpec createAnAccountWithECKeyAndECKeyAlias() {
         return defaultHapiSpec("CreateAnAccountWithECKeyAndECKeyAlias")
-<<<<<<< HEAD
-                .given(
-                        UtilVerbs.overriding(LAZY_CREATION_ENABLED, TRUE),
-                        UtilVerbs.overriding(
-                                CRYPTO_CREATE_WITH_ALIAS_AND_EVM_ADDRESS_ENABLED, TRUE),
-                        newKeyNamed(SECP_256K1_SOURCE_KEY).shape(SECP_256K1_SHAPE))
-=======
                 .given(newKeyNamed(SECP_256K1_SOURCE_KEY).shape(SECP_256K1_SHAPE))
->>>>>>> a83fcfde
                 .when(
                         withOpContext(
                                 (spec, opLog) -> {
@@ -934,14 +676,7 @@
                                                                     .receiverSigReq(false));
                                     allRunFor(spec, hapiGetAccountInfo);
                                 }))
-<<<<<<< HEAD
-                .then(
-                        UtilVerbs.resetToDefault(
-                                LAZY_CREATION_ENABLED,
-                                CRYPTO_CREATE_WITH_ALIAS_AND_EVM_ADDRESS_ENABLED));
-=======
                 .then();
->>>>>>> a83fcfde
     }
 
     @Override
