--- conflicted
+++ resolved
@@ -9,9 +9,9 @@
  * Licensed under the Apache License, Version 2.0 (the "License");
  * you may not use this file except in compliance with the License.
  * You may obtain a copy of the License at
- * 
+ *
  *      http://www.apache.org/licenses/LICENSE-2.0
- * 
+ *
  * Unless required by applicable law or agreed to in writing, software
  * distributed under the License is distributed on an "AS IS" BASIS,
  * WITHOUT WARRANTIES OR CONDITIONS OF ANY KIND, either express or implied.
@@ -194,14 +194,11 @@
 		return this;
 	}
 
-<<<<<<< HEAD
 	public HapiGetTokenInfo hasFeeScheduleKey(String name) {
 		expectedFeeScheduleKey = Optional.of(name);
 		return this;
 	}
 
-=======
->>>>>>> 37147810
 	public HapiGetTokenInfo isDeleted() {
 		expectedDeletion = Optional.of(Boolean.TRUE);
 		return this;
@@ -212,11 +209,7 @@
 		return this;
 	}
 
-<<<<<<< HEAD
 	public HapiGetTokenInfo hasCustom(BiConsumer<HapiApiSpec, List<CustomFee>> feeAssertion) {
-=======
-	public HapiGetTokenInfo hasCustom(BiConsumer<HapiApiSpec, CustomFeesOuterClass.CustomFees> feeAssertion) {
->>>>>>> 37147810
 		expectedFees.add(feeAssertion);
 		return this;
 	}
