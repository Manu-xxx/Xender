/*
 * Copyright (C) 2020-2022 Hedera Hashgraph, LLC
 *
 * Licensed under the Apache License, Version 2.0 (the "License");
 * you may not use this file except in compliance with the License.
 * You may obtain a copy of the License at
 *
 *      http://www.apache.org/licenses/LICENSE-2.0
 *
 * Unless required by applicable law or agreed to in writing, software
 * distributed under the License is distributed on an "AS IS" BASIS,
 * WITHOUT WARRANTIES OR CONDITIONS OF ANY KIND, either express or implied.
 * See the License for the specific language governing permissions and
 * limitations under the License.
 */
package com.hedera.services.bdd.suites.token;

import static com.hedera.services.bdd.spec.HapiApiSpec.defaultHapiSpec;
import static com.hedera.services.bdd.spec.queries.QueryVerbs.getAccountBalance;
import static com.hedera.services.bdd.spec.queries.QueryVerbs.getAccountInfo;
import static com.hedera.services.bdd.spec.queries.QueryVerbs.getTokenInfo;
import static com.hedera.services.bdd.spec.queries.QueryVerbs.getTokenNftInfo;
import static com.hedera.services.bdd.spec.queries.QueryVerbs.getTxnRecord;
import static com.hedera.services.bdd.spec.transactions.TxnVerbs.burnToken;
import static com.hedera.services.bdd.spec.transactions.TxnVerbs.cryptoCreate;
import static com.hedera.services.bdd.spec.transactions.TxnVerbs.cryptoDelete;
import static com.hedera.services.bdd.spec.transactions.TxnVerbs.cryptoTransfer;
import static com.hedera.services.bdd.spec.transactions.TxnVerbs.grantTokenKyc;
import static com.hedera.services.bdd.spec.transactions.TxnVerbs.mintToken;
import static com.hedera.services.bdd.spec.transactions.TxnVerbs.tokenAssociate;
import static com.hedera.services.bdd.spec.transactions.TxnVerbs.tokenCreate;
import static com.hedera.services.bdd.spec.transactions.TxnVerbs.tokenDelete;
import static com.hedera.services.bdd.spec.transactions.TxnVerbs.tokenFeeScheduleUpdate;
import static com.hedera.services.bdd.spec.transactions.TxnVerbs.tokenUnfreeze;
import static com.hedera.services.bdd.spec.transactions.TxnVerbs.tokenUpdate;
import static com.hedera.services.bdd.spec.transactions.TxnVerbs.wipeTokenAccount;
import static com.hedera.services.bdd.spec.transactions.token.CustomFeeSpecs.fixedHbarFee;
import static com.hedera.services.bdd.spec.transactions.token.CustomFeeSpecs.fixedHbarFeeInheritingRoyaltyCollector;
import static com.hedera.services.bdd.spec.transactions.token.CustomFeeSpecs.royaltyFeeWithFallback;
import static com.hedera.services.bdd.spec.transactions.token.CustomFeeTests.fixedHbarFeeInSchedule;
import static com.hedera.services.bdd.spec.transactions.token.TokenMovement.moving;
import static com.hedera.services.bdd.spec.transactions.token.TokenMovement.movingUnique;
import static com.hedera.services.bdd.spec.utilops.CustomSpecAssert.allRunFor;
import static com.hedera.services.bdd.spec.utilops.UtilVerbs.newKeyNamed;
import static com.hedera.services.bdd.spec.utilops.UtilVerbs.withOpContext;
import static com.hederahashgraph.api.proto.java.ResponseCodeEnum.ACCOUNT_DELETED;
import static com.hederahashgraph.api.proto.java.ResponseCodeEnum.INVALID_ADMIN_KEY;
import static com.hederahashgraph.api.proto.java.ResponseCodeEnum.INVALID_AUTORENEW_ACCOUNT;
import static com.hederahashgraph.api.proto.java.ResponseCodeEnum.INVALID_CUSTOM_FEE_SCHEDULE_KEY;
import static com.hederahashgraph.api.proto.java.ResponseCodeEnum.INVALID_EXPIRATION_TIME;
import static com.hederahashgraph.api.proto.java.ResponseCodeEnum.INVALID_RENEWAL_PERIOD;
import static com.hederahashgraph.api.proto.java.ResponseCodeEnum.INVALID_SIGNATURE;
import static com.hederahashgraph.api.proto.java.ResponseCodeEnum.INVALID_TOKEN_ID;
import static com.hederahashgraph.api.proto.java.ResponseCodeEnum.INVALID_ZERO_BYTE_IN_STRING;
import static com.hederahashgraph.api.proto.java.ResponseCodeEnum.NO_REMAINING_AUTOMATIC_ASSOCIATIONS;
import static com.hederahashgraph.api.proto.java.ResponseCodeEnum.TOKEN_HAS_NO_FEE_SCHEDULE_KEY;
import static com.hederahashgraph.api.proto.java.ResponseCodeEnum.TOKEN_IS_IMMUTABLE;
import static com.hederahashgraph.api.proto.java.ResponseCodeEnum.TOKEN_NAME_TOO_LONG;
import static com.hederahashgraph.api.proto.java.ResponseCodeEnum.TOKEN_SYMBOL_TOO_LONG;
import static com.hederahashgraph.api.proto.java.ResponseCodeEnum.TOKEN_WAS_DELETED;
import static com.hederahashgraph.api.proto.java.ResponseCodeEnum.TRANSACTION_REQUIRES_ZERO_TOKEN_BALANCES;
import static com.hederahashgraph.api.proto.java.TokenType.NON_FUNGIBLE_UNIQUE;

import com.google.protobuf.ByteString;
import com.hedera.services.bdd.spec.HapiApiSpec;
import com.hedera.services.bdd.spec.HapiSpecSetup;
import com.hedera.services.bdd.spec.queries.crypto.ExpectedTokenRel;
import com.hedera.services.bdd.spec.transactions.TxnUtils;
import com.hedera.services.bdd.suites.HapiApiSuite;
import com.hederahashgraph.api.proto.java.TokenFreezeStatus;
import com.hederahashgraph.api.proto.java.TokenKycStatus;
import com.hederahashgraph.api.proto.java.TokenPauseStatus;
import com.hederahashgraph.api.proto.java.TokenType;
import java.time.Instant;
import java.util.List;
import org.apache.logging.log4j.LogManager;
import org.apache.logging.log4j.Logger;

public class TokenUpdateSpecs extends HapiApiSuite {
    private static final Logger log = LogManager.getLogger(TokenUpdateSpecs.class);
    private static final int MAX_NAME_LENGTH = 100;
    private static final int MAX_SYMBOL_LENGTH = 100;
<<<<<<< HEAD
=======
    private static final String PAYER = "payer";
    private static final String TREASURY_UPDATE_TXN = "treasuryUpdateTxn";
    private static final String INVALID_TREASURY = "invalidTreasury";
>>>>>>> 6f806782

    private static String TOKEN_TREASURY = "treasury";
    private static final long defaultMaxLifetime =
            Long.parseLong(HapiSpecSetup.getDefaultNodeProps().get("entities.maxLifetime"));

    public static void main(String... args) {
        new TokenUpdateSpecs().runSuiteAsync();
    }

    @Override
    public boolean canRunConcurrent() {
        return true;
    }

    @Override
    public List<HapiApiSpec> getSpecsInSuite() {
        return List.of(
<<<<<<< HEAD
                new HapiApiSpec[] {
                    symbolChanges(),
                    standardImmutabilitySemanticsHold(),
                    validAutoRenewWorks(),
                    tooLongNameCheckHolds(),
                    tooLongSymbolCheckHolds(),
                    nameChanges(),
                    keysChange(),
                    validatesAlreadyDeletedToken(),
                    treasuryEvolves(),
                    deletedAutoRenewAccountCheckHolds(),
                    renewalPeriodCheckHolds(),
                    invalidTreasuryCheckHolds(),
                    newTreasuryMustSign(),
                    newTreasuryAutoAssociationWorks(),
                    tokensCanBeMadeImmutableWithEmptyKeyList(),
                    updateNftTreasuryHappyPath(),
                    updateTokenTreasuryRequiresZeroTokenBalance(),
                    validatesMissingAdminKey(),
                    validatesMissingRef(),
                    validatesNewExpiry(),
                    /* HIP-18 */
                    customFeesOnlyUpdatableWithKey(),
                    updateUniqueTreasuryWithNfts(),
                    updateHappyPath(),
                    safeToUpdateCustomFeesWithNewFallbackWhileTransferring()
                });
=======
                symbolChanges(),
                standardImmutabilitySemanticsHold(),
                validAutoRenewWorks(),
                tooLongNameCheckHolds(),
                tooLongSymbolCheckHolds(),
                nameChanges(),
                keysChange(),
                validatesAlreadyDeletedToken(),
                treasuryEvolves(),
                deletedAutoRenewAccountCheckHolds(),
                renewalPeriodCheckHolds(),
                invalidTreasuryCheckHolds(),
                newTreasuryMustSign(),
                newTreasuryAutoAssociationWorks(),
                tokensCanBeMadeImmutableWithEmptyKeyList(),
                updateNftTreasuryHappyPath(),
                updateTokenTreasuryRequiresZeroTokenBalance(),
                validatesMissingAdminKey(),
                validatesMissingRef(),
                validatesNewExpiry(),
                /* HIP-18 */
                customFeesOnlyUpdatableWithKey(),
                updateUniqueTreasuryWithNfts(),
                updateHappyPath(),
                safeToUpdateCustomFeesWithNewFallbackWhileTransferring());
>>>>>>> 6f806782
    }

    private HapiApiSpec validatesNewExpiry() {
        final var smallBuffer = 12_345L;
        final var okExpiry = defaultMaxLifetime + Instant.now().getEpochSecond() - smallBuffer;
        final var excessiveExpiry =
                defaultMaxLifetime + Instant.now().getEpochSecond() + smallBuffer;
        return defaultHapiSpec("ValidatesNewExpiry")
                .given(tokenCreate("tbu"))
                .when()
                .then(
                        tokenUpdate("tbu")
                                .expiry(excessiveExpiry)
                                .hasKnownStatus(INVALID_EXPIRATION_TIME),
                        tokenUpdate("tbu").expiry(okExpiry));
    }

    private HapiApiSpec validatesAlreadyDeletedToken() {
        return defaultHapiSpec("ValidatesAlreadyDeletedToken")
                .given(
                        newKeyNamed("adminKey"),
                        cryptoCreate(TOKEN_TREASURY).balance(0L),
                        tokenCreate("tbd").adminKey("adminKey").treasury(TOKEN_TREASURY),
                        tokenDelete("tbd"))
                .when()
                .then(tokenUpdate("tbd").hasKnownStatus(TOKEN_WAS_DELETED));
    }

    private HapiApiSpec tokensCanBeMadeImmutableWithEmptyKeyList() {
<<<<<<< HEAD
=======
        final var mutableForNow = "mutableForNow";
>>>>>>> 6f806782
        return defaultHapiSpec("TokensCanBeMadeImmutableWithEmptyKeyList")
                .given(
                        newKeyNamed("initialAdmin"),
                        cryptoCreate("neverToBe").balance(0L),
<<<<<<< HEAD
                        tokenCreate("mutableForNow").adminKey("initialAdmin"))
                .when(
                        tokenUpdate("mutableForNow")
                                .improperlyEmptyingAdminKey()
                                .hasPrecheck(INVALID_ADMIN_KEY),
                        tokenUpdate("mutableForNow").properlyEmptyingAdminKey())
                .then(
                        getTokenInfo("mutableForNow"),
                        tokenUpdate("mutableForNow")
=======
                        tokenCreate(mutableForNow).adminKey("initialAdmin"))
                .when(
                        tokenUpdate(mutableForNow)
                                .improperlyEmptyingAdminKey()
                                .hasPrecheck(INVALID_ADMIN_KEY),
                        tokenUpdate(mutableForNow).properlyEmptyingAdminKey())
                .then(
                        getTokenInfo(mutableForNow),
                        tokenUpdate(mutableForNow)
>>>>>>> 6f806782
                                .treasury("neverToBe")
                                .signedBy(GENESIS, "neverToBe")
                                .hasKnownStatus(TOKEN_IS_IMMUTABLE));
    }

    private HapiApiSpec standardImmutabilitySemanticsHold() {
        long then = Instant.now().getEpochSecond() + 1_234_567L;
<<<<<<< HEAD
        return defaultHapiSpec("StandardImmutabilitySemanticsHold")
                .given(tokenCreate("immutable").expiry(then))
                .when(
                        tokenUpdate("immutable")
                                .treasury(ADDRESS_BOOK_CONTROL)
                                .hasKnownStatus(TOKEN_IS_IMMUTABLE),
                        tokenUpdate("immutable")
                                .expiry(then - 1)
                                .hasKnownStatus(INVALID_EXPIRATION_TIME),
                        tokenUpdate("immutable").expiry(then + 1))
                .then(getTokenInfo("immutable").logged());
=======
        final var immutable = "immutable";
        return defaultHapiSpec("StandardImmutabilitySemanticsHold")
                .given(tokenCreate(immutable).expiry(then))
                .when(
                        tokenUpdate(immutable)
                                .treasury(ADDRESS_BOOK_CONTROL)
                                .hasKnownStatus(TOKEN_IS_IMMUTABLE),
                        tokenUpdate(immutable)
                                .expiry(then - 1)
                                .hasKnownStatus(INVALID_EXPIRATION_TIME),
                        tokenUpdate(immutable).expiry(then + 1))
                .then(getTokenInfo(immutable).logged());
>>>>>>> 6f806782
    }

    private HapiApiSpec validatesMissingRef() {
        return defaultHapiSpec("ValidatesMissingRef")
<<<<<<< HEAD
                .given(cryptoCreate("payer"))
=======
                .given(cryptoCreate(PAYER))
>>>>>>> 6f806782
                .when()
                .then(
                        tokenUpdate("0.0.0")
                                .fee(ONE_HBAR)
<<<<<<< HEAD
                                .payingWith("payer")
                                .signedBy("payer")
                                .hasKnownStatus(INVALID_TOKEN_ID),
                        tokenUpdate("1.2.3")
                                .fee(ONE_HBAR)
                                .payingWith("payer")
                                .signedBy("payer")
=======
                                .payingWith(PAYER)
                                .signedBy(PAYER)
                                .hasKnownStatus(INVALID_TOKEN_ID),
                        tokenUpdate("1.2.3")
                                .fee(ONE_HBAR)
                                .payingWith(PAYER)
                                .signedBy(PAYER)
>>>>>>> 6f806782
                                .hasKnownStatus(INVALID_TOKEN_ID));
    }

    private HapiApiSpec validatesMissingAdminKey() {
        return defaultHapiSpec("ValidatesMissingAdminKey")
                .given(
                        cryptoCreate(TOKEN_TREASURY).balance(0L),
<<<<<<< HEAD
                        cryptoCreate("payer"),
=======
                        cryptoCreate(PAYER),
>>>>>>> 6f806782
                        tokenCreate("tbd").treasury(TOKEN_TREASURY))
                .when()
                .then(
                        tokenUpdate("tbd")
                                .autoRenewAccount(GENESIS)
<<<<<<< HEAD
                                .payingWith("payer")
                                .signedBy("payer", GENESIS)
=======
                                .payingWith(PAYER)
                                .signedBy(PAYER, GENESIS)
>>>>>>> 6f806782
                                .hasKnownStatus(TOKEN_IS_IMMUTABLE));
    }

    public HapiApiSpec keysChange() {
        return defaultHapiSpec("KeysChange")
                .given(
                        newKeyNamed("adminKey"),
                        newKeyNamed("newAdminKey"),
                        newKeyNamed("kycThenFreezeKey"),
                        newKeyNamed("freezeThenKycKey"),
                        newKeyNamed("wipeThenSupplyKey"),
                        newKeyNamed("supplyThenWipeKey"),
                        newKeyNamed("oldFeeScheduleKey"),
                        newKeyNamed("newFeeScheduleKey"),
                        cryptoCreate("misc").balance(0L),
                        cryptoCreate(TOKEN_TREASURY).balance(0L),
                        tokenCreate("tbu")
                                .treasury(TOKEN_TREASURY)
                                .freezeDefault(true)
                                .initialSupply(10)
                                .adminKey("adminKey")
                                .kycKey("kycThenFreezeKey")
                                .freezeKey("freezeThenKycKey")
                                .supplyKey("supplyThenWipeKey")
                                .wipeKey("wipeThenSupplyKey")
                                .feeScheduleKey("oldFeeScheduleKey"))
                .when(
                        getTokenInfo("tbu").logged(),
                        tokenUpdate("tbu")
                                .adminKey("newAdminKey")
                                .kycKey("freezeThenKycKey")
                                .freezeKey("kycThenFreezeKey")
                                .wipeKey("supplyThenWipeKey")
                                .supplyKey("wipeThenSupplyKey")
                                .feeScheduleKey("newFeeScheduleKey"),
                        tokenAssociate("misc", "tbu"))
                .then(
                        getTokenInfo("tbu").logged(),
                        grantTokenKyc("tbu", "misc").signedBy(GENESIS, "freezeThenKycKey"),
                        tokenUnfreeze("tbu", "misc").signedBy(GENESIS, "kycThenFreezeKey"),
                        getAccountInfo("misc").logged(),
                        cryptoTransfer(moving(5, "tbu").between(TOKEN_TREASURY, "misc")),
                        mintToken("tbu", 10).signedBy(GENESIS, "wipeThenSupplyKey"),
                        burnToken("tbu", 10).signedBy(GENESIS, "wipeThenSupplyKey"),
                        wipeTokenAccount("tbu", "misc", 5).signedBy(GENESIS, "supplyThenWipeKey"),
                        getAccountInfo(TOKEN_TREASURY).logged());
    }

    public HapiApiSpec newTreasuryAutoAssociationWorks() {
        return defaultHapiSpec("NewTreasuryAutoAssociationWorks")
                .given(
                        newKeyNamed("adminKey"),
                        cryptoCreate("oldTreasury").balance(0L),
                        tokenCreate("tbu").adminKey("adminKey").treasury("oldTreasury"))
                .when(
                        cryptoCreate("newTreasuryWithoutRemainingAutoAssociations").balance(0L),
                        cryptoCreate("newTreasuryWithRemainingAutoAssociations")
                                .balance(0L)
                                .maxAutomaticTokenAssociations(10))
                .then(
                        tokenUpdate("tbu")
                                .treasury("newTreasuryWithoutRemainingAutoAssociations")
                                .hasKnownStatus(NO_REMAINING_AUTOMATIC_ASSOCIATIONS),
                        tokenUpdate("tbu").treasury("newTreasuryWithRemainingAutoAssociations"),
                        getTokenInfo("tbu")
                                .hasTreasury("newTreasuryWithRemainingAutoAssociations"));
    }

    public HapiApiSpec newTreasuryMustSign() {
        return defaultHapiSpec("NewTreasuryMustSign")
                .given(
                        newKeyNamed("adminKey"),
                        cryptoCreate("oldTreasury").balance(0L),
                        cryptoCreate("newTreasury").balance(0L),
                        tokenCreate("tbu").adminKey("adminKey").treasury("oldTreasury"))
                .when(
                        tokenAssociate("newTreasury", "tbu"),
                        cryptoTransfer(moving(1, "tbu").between("oldTreasury", "newTreasury")))
                .then(
                        tokenUpdate("tbu")
                                .treasury("newTreasury")
                                .signedBy(GENESIS, "adminKey")
                                .hasKnownStatus(INVALID_SIGNATURE),
                        tokenUpdate("tbu").treasury("newTreasury"));
    }

    public HapiApiSpec treasuryEvolves() {
        return defaultHapiSpec("TreasuryEvolves")
                .given(
                        newKeyNamed("adminKey"),
                        newKeyNamed("kycKey"),
                        newKeyNamed("freezeKey"),
                        cryptoCreate("oldTreasury").balance(0L),
                        cryptoCreate("newTreasury").balance(0L),
                        tokenCreate("tbu")
                                .adminKey("adminKey")
                                .freezeDefault(true)
                                .kycKey("kycKey")
                                .freezeKey("freezeKey")
                                .treasury("oldTreasury"))
                .when(
                        getAccountInfo("oldTreasury").logged(),
                        getAccountInfo("newTreasury").logged(),
                        tokenAssociate("newTreasury", "tbu"),
<<<<<<< HEAD
                        tokenUpdate("tbu").treasury("newTreasury").via("treasuryUpdateTxn"))
                .then(
                        getAccountInfo("oldTreasury").logged(),
                        getAccountInfo("newTreasury").logged(),
                        getTxnRecord("treasuryUpdateTxn").logged());
=======
                        tokenUpdate("tbu").treasury("newTreasury").via(TREASURY_UPDATE_TXN))
                .then(
                        getAccountInfo("oldTreasury").logged(),
                        getAccountInfo("newTreasury").logged(),
                        getTxnRecord(TREASURY_UPDATE_TXN).logged());
>>>>>>> 6f806782
    }

    public HapiApiSpec validAutoRenewWorks() {
        final var firstPeriod = THREE_MONTHS_IN_SECONDS;
        final var secondPeriod = THREE_MONTHS_IN_SECONDS + 1234;
        return defaultHapiSpec("AutoRenewInfoChanges")
                .given(
                        cryptoCreate("autoRenew").balance(0L),
                        cryptoCreate("newAutoRenew").balance(0L),
                        newKeyNamed("adminKey"))
                .when(
                        tokenCreate("tbu")
                                .adminKey("adminKey")
                                .autoRenewAccount("autoRenew")
                                .autoRenewPeriod(firstPeriod),
                        tokenUpdate("tbu")
                                .signedBy(GENESIS)
                                .autoRenewAccount("newAutoRenew")
                                .autoRenewPeriod(secondPeriod)
                                .hasKnownStatus(INVALID_SIGNATURE),
                        tokenUpdate("tbu")
                                .autoRenewAccount("newAutoRenew")
                                .autoRenewPeriod(secondPeriod))
                .then(getTokenInfo("tbu").logged());
    }

    public HapiApiSpec symbolChanges() {
        var hopefullyUnique = "ORIGINAL" + TxnUtils.randomUppercase(5);

        return defaultHapiSpec("SymbolChanges")
                .given(newKeyNamed("adminKey"), cryptoCreate(TOKEN_TREASURY).balance(0L))
                .when(
                        tokenCreate("tbu").adminKey("adminKey").treasury(TOKEN_TREASURY),
                        tokenUpdate("tbu").symbol(hopefullyUnique))
                .then(
                        getTokenInfo("tbu").hasSymbol(hopefullyUnique),
                        tokenAssociate(GENESIS, "tbu"),
                        cryptoTransfer(moving(1, "tbu").between(TOKEN_TREASURY, GENESIS)));
    }

    public HapiApiSpec nameChanges() {
        var hopefullyUnique = "ORIGINAL" + TxnUtils.randomUppercase(5);

        return defaultHapiSpec("NameChanges")
                .given(newKeyNamed("adminKey"), cryptoCreate(TOKEN_TREASURY).balance(0L))
                .when(
                        tokenCreate("tbu").adminKey("adminKey").treasury(TOKEN_TREASURY),
                        tokenUpdate("tbu").name(hopefullyUnique))
                .then(getTokenInfo("tbu").hasName(hopefullyUnique));
    }

    public HapiApiSpec tooLongNameCheckHolds() {
        var tooLongName = "ORIGINAL" + TxnUtils.randomUppercase(MAX_NAME_LENGTH + 1);

        return defaultHapiSpec("TooLongNameCheckHolds")
                .given(newKeyNamed("adminKey"), cryptoCreate(TOKEN_TREASURY).balance(0L))
                .when(tokenCreate("tbu").adminKey("adminKey").treasury(TOKEN_TREASURY))
                .then(tokenUpdate("tbu").name(tooLongName).hasPrecheck(TOKEN_NAME_TOO_LONG));
    }

    public HapiApiSpec tooLongSymbolCheckHolds() {
        var tooLongSymbol = TxnUtils.randomUppercase(MAX_SYMBOL_LENGTH + 1);

        return defaultHapiSpec("TooLongSymbolCheckHolds")
                .given(newKeyNamed("adminKey"), cryptoCreate(TOKEN_TREASURY).balance(0L))
                .when(tokenCreate("tbu").adminKey("adminKey").treasury(TOKEN_TREASURY))
                .then(tokenUpdate("tbu").symbol(tooLongSymbol).hasPrecheck(TOKEN_SYMBOL_TOO_LONG));
    }

    public HapiApiSpec deletedAutoRenewAccountCheckHolds() {
        return defaultHapiSpec("DeletedAutoRenewAccountCheckHolds")
                .given(
                        newKeyNamed("adminKey"),
                        cryptoCreate("autoRenewAccount").balance(0L),
                        cryptoCreate(TOKEN_TREASURY).balance(0L))
                .when(
                        cryptoDelete("autoRenewAccount"),
                        tokenCreate("tbu").adminKey("adminKey").treasury(TOKEN_TREASURY))
                .then(
                        tokenUpdate("tbu")
                                .autoRenewAccount("autoRenewAccount")
                                .hasKnownStatus(INVALID_AUTORENEW_ACCOUNT));
    }

    public HapiApiSpec renewalPeriodCheckHolds() {
        return defaultHapiSpec("RenewalPeriodCheckHolds")
                .given(
                        newKeyNamed("adminKey"),
                        cryptoCreate(TOKEN_TREASURY).balance(0L),
                        cryptoCreate("autoRenewAccount").balance(0L))
                .when(
                        tokenCreate("tbu").adminKey("adminKey").treasury(TOKEN_TREASURY),
                        tokenCreate("withAutoRenewAcc")
                                .adminKey("adminKey")
                                .autoRenewAccount("autoRenewAccount")
                                .treasury(TOKEN_TREASURY))
                .then(
                        tokenUpdate("tbu")
                                .autoRenewAccount("autoRenewAccount")
                                .autoRenewPeriod(-1123)
                                .hasKnownStatus(INVALID_RENEWAL_PERIOD),
                        tokenUpdate("tbu")
                                .autoRenewAccount("autoRenewAccount")
                                .autoRenewPeriod(0)
                                .hasKnownStatus(INVALID_RENEWAL_PERIOD),
                        tokenUpdate("withAutoRenewAcc")
                                .autoRenewPeriod(-1)
                                .hasKnownStatus(INVALID_RENEWAL_PERIOD),
                        tokenUpdate("withAutoRenewAcc")
                                .autoRenewPeriod(100000000000L)
                                .hasKnownStatus(INVALID_RENEWAL_PERIOD));
    }

    public HapiApiSpec invalidTreasuryCheckHolds() {
        return defaultHapiSpec("InvalidTreasuryCheckHolds")
                .given(
                        newKeyNamed("adminKey"),
                        cryptoCreate(TOKEN_TREASURY).balance(0L),
<<<<<<< HEAD
                        cryptoCreate("invalidTreasury").balance(0L))
                .when(
                        cryptoDelete("invalidTreasury"),
                        tokenCreate("tbu").adminKey("adminKey").treasury(TOKEN_TREASURY))
                .then(
                        tokenUpdate("tbu")
                                .treasury("invalidTreasury")
=======
                        cryptoCreate(INVALID_TREASURY).balance(0L))
                .when(
                        cryptoDelete(INVALID_TREASURY),
                        tokenCreate("tbu").adminKey("adminKey").treasury(TOKEN_TREASURY))
                .then(
                        tokenUpdate("tbu")
                                .treasury(INVALID_TREASURY)
>>>>>>> 6f806782
                                .hasKnownStatus(ACCOUNT_DELETED));
    }

    public HapiApiSpec updateHappyPath() {
        String originalMemo = "First things first";
        String updatedMemo = "Nothing left to do";
        String saltedName = salted("primary");
        String newSaltedName = salted("primary");
        final var civilian = "civilian";
        return defaultHapiSpec("UpdateHappyPath")
                .given(
                        cryptoCreate(civilian).balance(ONE_HUNDRED_HBARS),
                        cryptoCreate(TOKEN_TREASURY).balance(0L),
                        cryptoCreate("newTokenTreasury").balance(0L),
                        cryptoCreate("autoRenewAccount").balance(0L),
                        cryptoCreate("newAutoRenewAccount").balance(0L),
                        newKeyNamed("adminKey"),
                        newKeyNamed("freezeKey"),
                        newKeyNamed("newFreezeKey"),
                        newKeyNamed("kycKey"),
                        newKeyNamed("newKycKey"),
                        newKeyNamed("supplyKey"),
                        newKeyNamed("newSupplyKey"),
                        newKeyNamed("wipeKey"),
                        newKeyNamed("newWipeKey"),
                        newKeyNamed("pauseKey"),
                        newKeyNamed("newPauseKey"),
                        tokenCreate("primary")
                                .name(saltedName)
                                .entityMemo(originalMemo)
                                .treasury(TOKEN_TREASURY)
                                .autoRenewAccount("autoRenewAccount")
                                .autoRenewPeriod(THREE_MONTHS_IN_SECONDS)
                                .initialSupply(500)
                                .decimals(1)
                                .adminKey("adminKey")
                                .freezeKey("freezeKey")
                                .kycKey("kycKey")
                                .supplyKey("supplyKey")
                                .wipeKey("wipeKey")
                                .pauseKey("pauseKey")
                                .payingWith(civilian))
                .when(
                        tokenAssociate("newTokenTreasury", "primary"),
                        tokenUpdate("primary")
                                .entityMemo(ZERO_BYTE_MEMO)
                                .hasPrecheck(INVALID_ZERO_BYTE_IN_STRING),
                        tokenUpdate("primary")
                                .name(newSaltedName)
                                .entityMemo(updatedMemo)
                                .treasury("newTokenTreasury")
                                .autoRenewAccount("newAutoRenewAccount")
                                .autoRenewPeriod(THREE_MONTHS_IN_SECONDS + 1)
                                .freezeKey("newFreezeKey")
                                .kycKey("newKycKey")
                                .supplyKey("newSupplyKey")
                                .wipeKey("newWipeKey")
                                .pauseKey("newPauseKey")
                                .payingWith(civilian))
                .then(
                        getAccountBalance(TOKEN_TREASURY).hasTokenBalance("primary", 0),
                        getAccountBalance("newTokenTreasury").hasTokenBalance("primary", 500),
                        getAccountInfo(TOKEN_TREASURY)
                                .hasToken(ExpectedTokenRel.relationshipWith("primary").balance(0)),
                        getAccountInfo("newTokenTreasury")
                                .hasToken(
                                        ExpectedTokenRel.relationshipWith("primary")
                                                .freeze(TokenFreezeStatus.Unfrozen)
                                                .kyc(TokenKycStatus.Granted)
                                                .balance(500)),
                        getTokenInfo("primary")
                                .logged()
                                .hasEntityMemo(updatedMemo)
                                .hasRegisteredId("primary")
                                .hasName(newSaltedName)
                                .hasTreasury("newTokenTreasury")
                                .hasFreezeKey("primary")
                                .hasKycKey("primary")
                                .hasSupplyKey("primary")
                                .hasWipeKey("primary")
                                .hasPauseKey("primary")
                                .hasTotalSupply(500)
                                .hasAutoRenewAccount("newAutoRenewAccount")
                                .hasPauseStatus(TokenPauseStatus.Unpaused)
                                .hasAutoRenewPeriod(THREE_MONTHS_IN_SECONDS + 1));
    }

    public HapiApiSpec updateTokenTreasuryRequiresZeroTokenBalance() {
        return defaultHapiSpec("updateTokenTreasuryRequiresZeroTokenBalance")
                .given(
                        cryptoCreate("oldTreasury"),
                        cryptoCreate("newTreasury"),
                        newKeyNamed("adminKey"),
                        newKeyNamed("supplyKey"),
                        tokenCreate("non-fungible")
                                .tokenType(NON_FUNGIBLE_UNIQUE)
                                .initialSupply(0)
                                .adminKey("adminKey")
                                .supplyKey("supplyKey")
                                .treasury("oldTreasury"))
                .when(
                        mintToken(
                                "non-fungible",
                                List.of(
                                        ByteString.copyFromUtf8("memo"),
                                        ByteString.copyFromUtf8("memo1"))),
                        tokenAssociate("newTreasury", "non-fungible"),
                        cryptoTransfer(
                                movingUnique("non-fungible", 1)
                                        .between("oldTreasury", "newTreasury")))
                .then(
                        tokenUpdate("non-fungible")
                                .treasury("newTreasury")
                                .hasKnownStatus(TRANSACTION_REQUIRES_ZERO_TOKEN_BALANCES));
    }

    public HapiApiSpec updateNftTreasuryHappyPath() {
        return defaultHapiSpec("UpdateNftTreasuryHappyPath")
                .given(
                        cryptoCreate(TOKEN_TREASURY),
                        cryptoCreate("newTokenTreasury"),
                        newKeyNamed("adminKeyA"),
                        newKeyNamed("supplyKeyA"),
                        newKeyNamed("pauseKeyA"),
                        tokenCreate("primary")
                                .tokenType(TokenType.NON_FUNGIBLE_UNIQUE)
                                .treasury(TOKEN_TREASURY)
                                .initialSupply(0)
                                .adminKey("adminKeyA")
                                .supplyKey("supplyKeyA")
                                .pauseKey("pauseKeyA"),
                        mintToken("primary", List.of(ByteString.copyFromUtf8("memo1"))))
                .when(
                        tokenAssociate("newTokenTreasury", "primary"),
                        tokenUpdate("primary").treasury("newTokenTreasury").via("tokenUpdateTxn"))
                .then(
                        getAccountBalance(TOKEN_TREASURY).hasTokenBalance("primary", 0),
                        getAccountBalance("newTokenTreasury").hasTokenBalance("primary", 1),
                        getTokenInfo("primary")
                                .hasTreasury("newTokenTreasury")
                                .hasPauseKey("primary")
                                .hasPauseStatus(TokenPauseStatus.Unpaused)
                                .logged(),
                        getTokenNftInfo("primary", 1).hasAccountID("newTokenTreasury").logged());
    }

    private HapiApiSpec safeToUpdateCustomFeesWithNewFallbackWhileTransferring() {
        final var uniqueTokenFeeKey = "uniqueTokenFeeKey";
        final var hbarCollector = "hbarFee";
        final var beneficiary = "luckyOne";
        final var multiKey = "allSeasons";
        final var sender = "sender";
        final var numRaces = 3;

        return defaultHapiSpec("SafeToUpdateCustomFeesWithNewFallbackWhileTransferring")
                .given(
                        newKeyNamed(multiKey),
                        cryptoCreate(hbarCollector),
                        cryptoCreate(TOKEN_TREASURY),
                        cryptoCreate(sender).maxAutomaticTokenAssociations(100),
                        cryptoCreate(beneficiary).maxAutomaticTokenAssociations(100))
                .when()
                .then(
                        withOpContext(
                                (spec, opLog) -> {
                                    for (int i = 0; i < 3; i++) {
                                        final var name = uniqueTokenFeeKey + i;
                                        final var creation =
                                                tokenCreate(name)
                                                        .tokenType(NON_FUNGIBLE_UNIQUE)
                                                        .treasury(TOKEN_TREASURY)
                                                        .supplyKey(multiKey)
                                                        .feeScheduleKey(multiKey)
                                                        .initialSupply(0);
                                        final var mint =
                                                mintToken(
                                                        name,
                                                        List.of(ByteString.copyFromUtf8("SOLO")));
                                        final var normalXfer =
                                                cryptoTransfer(
                                                                movingUnique(name, 1L)
                                                                        .between(
                                                                                TOKEN_TREASURY,
                                                                                sender))
                                                        .fee(ONE_HBAR);
                                        final var update =
                                                tokenFeeScheduleUpdate(name)
                                                        .withCustom(
                                                                royaltyFeeWithFallback(
                                                                        1,
                                                                        10,
                                                                        fixedHbarFeeInheritingRoyaltyCollector(
                                                                                1),
                                                                        hbarCollector))
                                                        .deferStatusResolution();
                                        final var raceXfer =
                                                cryptoTransfer(
                                                                movingUnique(name, 1L)
                                                                        .between(
                                                                                sender,
                                                                                beneficiary))
                                                        .signedBy(DEFAULT_PAYER, sender)
                                                        .fee(ONE_HBAR)
                                                        /* The beneficiary needs to sign now b/c of the fallback fee (and the
                                                         * lack of any fungible value going back to the treasury for this NFT). */
                                                        .hasKnownStatus(INVALID_SIGNATURE);
                                        allRunFor(
                                                spec, creation, mint, normalXfer, update, raceXfer);
                                    }
                                }));
    }

    private HapiApiSpec customFeesOnlyUpdatableWithKey() {
        final var origHbarFee = 1_234L;
        final var newHbarFee = 4_321L;

        final var tokenNoFeeKey = "justSchedule";
        final var uniqueTokenFeeKey = "uniqueTokenFeeKey";
        final var tokenWithFeeKey = "bothScheduleAndKey";
        final var hbarCollector = "hbarFee";

        final var adminKey = "admin";
        final var feeScheduleKey = "feeSchedule";
        final var newFeeScheduleKey = "feeScheduleRedux";

        return defaultHapiSpec("CustomFeesOnlyUpdatableWithKey")
                .given(
                        newKeyNamed(adminKey),
                        newKeyNamed(feeScheduleKey),
                        newKeyNamed(newFeeScheduleKey),
                        cryptoCreate(hbarCollector),
                        tokenCreate(tokenNoFeeKey)
                                .adminKey(adminKey)
                                .withCustom(fixedHbarFee(origHbarFee, hbarCollector)),
                        tokenCreate(uniqueTokenFeeKey)
                                .tokenType(NON_FUNGIBLE_UNIQUE)
                                .supplyKey(adminKey)
                                .feeScheduleKey(feeScheduleKey)
                                .initialSupply(0)
                                .adminKey(adminKey)
                                .withCustom(fixedHbarFee(origHbarFee, hbarCollector)),
                        tokenCreate(tokenWithFeeKey)
                                .adminKey(adminKey)
                                .feeScheduleKey(feeScheduleKey)
                                .withCustom(fixedHbarFee(origHbarFee, hbarCollector)))
                .when(
                        tokenUpdate(tokenNoFeeKey)
                                .feeScheduleKey(newFeeScheduleKey)
                                .hasKnownStatus(TOKEN_HAS_NO_FEE_SCHEDULE_KEY),
                        tokenUpdate(tokenWithFeeKey)
                                .usingInvalidFeeScheduleKey()
                                .feeScheduleKey(newFeeScheduleKey)
                                .hasPrecheck(INVALID_CUSTOM_FEE_SCHEDULE_KEY),
                        tokenUpdate(tokenWithFeeKey).feeScheduleKey(newFeeScheduleKey),
                        tokenFeeScheduleUpdate(tokenWithFeeKey)
                                .withCustom(fixedHbarFee(newHbarFee, hbarCollector)),
                        tokenFeeScheduleUpdate(uniqueTokenFeeKey)
                                .withCustom(
                                        royaltyFeeWithFallback(
                                                1,
                                                3,
                                                fixedHbarFeeInheritingRoyaltyCollector(1_000),
                                                hbarCollector)))
                .then(
                        getTokenInfo(tokenWithFeeKey)
                                .hasCustom(fixedHbarFeeInSchedule(newHbarFee, hbarCollector))
                                .hasFeeScheduleKey(tokenWithFeeKey));
    }

    public HapiApiSpec updateUniqueTreasuryWithNfts() {
        final var specialKey = "special";

        return defaultHapiSpec("UpdateUniqueTreasuryWithNfts")
                .given(
                        newKeyNamed(specialKey),
                        cryptoCreate("oldTreasury").balance(0L),
                        cryptoCreate("newTreasury").balance(0L),
                        tokenCreate("tbu")
                                .tokenType(NON_FUNGIBLE_UNIQUE)
                                .initialSupply(0L)
                                .adminKey(specialKey)
                                .supplyKey(specialKey)
                                .treasury("oldTreasury"))
                .when(
                        mintToken("tbu", List.of(ByteString.copyFromUtf8("BLAMMO"))),
                        getAccountInfo("oldTreasury").logged(),
                        getAccountInfo("newTreasury").logged(),
                        tokenAssociate("newTreasury", "tbu"),
                        tokenUpdate("tbu").memo("newMemo"),
                        tokenUpdate("tbu").treasury("newTreasury"),
                        burnToken("tbu", List.of(1L)),
                        getTokenInfo("tbu").hasTreasury("newTreasury"),
<<<<<<< HEAD
                        tokenUpdate("tbu").treasury("newTreasury").via("treasuryUpdateTxn"))
=======
                        tokenUpdate("tbu").treasury("newTreasury").via(TREASURY_UPDATE_TXN))
>>>>>>> 6f806782
                .then(
                        getAccountInfo("oldTreasury").logged(),
                        getAccountInfo("newTreasury").logged(),
                        getTokenInfo("tbu").hasTreasury("newTreasury"));
    }

    @Override
    protected Logger getResultsLogger() {
        return log;
    }
}<|MERGE_RESOLUTION|>--- conflicted
+++ resolved
@@ -80,12 +80,9 @@
     private static final Logger log = LogManager.getLogger(TokenUpdateSpecs.class);
     private static final int MAX_NAME_LENGTH = 100;
     private static final int MAX_SYMBOL_LENGTH = 100;
-<<<<<<< HEAD
-=======
     private static final String PAYER = "payer";
     private static final String TREASURY_UPDATE_TXN = "treasuryUpdateTxn";
     private static final String INVALID_TREASURY = "invalidTreasury";
->>>>>>> 6f806782
 
     private static String TOKEN_TREASURY = "treasury";
     private static final long defaultMaxLifetime =
@@ -103,35 +100,6 @@
     @Override
     public List<HapiApiSpec> getSpecsInSuite() {
         return List.of(
-<<<<<<< HEAD
-                new HapiApiSpec[] {
-                    symbolChanges(),
-                    standardImmutabilitySemanticsHold(),
-                    validAutoRenewWorks(),
-                    tooLongNameCheckHolds(),
-                    tooLongSymbolCheckHolds(),
-                    nameChanges(),
-                    keysChange(),
-                    validatesAlreadyDeletedToken(),
-                    treasuryEvolves(),
-                    deletedAutoRenewAccountCheckHolds(),
-                    renewalPeriodCheckHolds(),
-                    invalidTreasuryCheckHolds(),
-                    newTreasuryMustSign(),
-                    newTreasuryAutoAssociationWorks(),
-                    tokensCanBeMadeImmutableWithEmptyKeyList(),
-                    updateNftTreasuryHappyPath(),
-                    updateTokenTreasuryRequiresZeroTokenBalance(),
-                    validatesMissingAdminKey(),
-                    validatesMissingRef(),
-                    validatesNewExpiry(),
-                    /* HIP-18 */
-                    customFeesOnlyUpdatableWithKey(),
-                    updateUniqueTreasuryWithNfts(),
-                    updateHappyPath(),
-                    safeToUpdateCustomFeesWithNewFallbackWhileTransferring()
-                });
-=======
                 symbolChanges(),
                 standardImmutabilitySemanticsHold(),
                 validAutoRenewWorks(),
@@ -157,7 +125,6 @@
                 updateUniqueTreasuryWithNfts(),
                 updateHappyPath(),
                 safeToUpdateCustomFeesWithNewFallbackWhileTransferring());
->>>>>>> 6f806782
     }
 
     private HapiApiSpec validatesNewExpiry() {
@@ -187,25 +154,11 @@
     }
 
     private HapiApiSpec tokensCanBeMadeImmutableWithEmptyKeyList() {
-<<<<<<< HEAD
-=======
         final var mutableForNow = "mutableForNow";
->>>>>>> 6f806782
         return defaultHapiSpec("TokensCanBeMadeImmutableWithEmptyKeyList")
                 .given(
                         newKeyNamed("initialAdmin"),
                         cryptoCreate("neverToBe").balance(0L),
-<<<<<<< HEAD
-                        tokenCreate("mutableForNow").adminKey("initialAdmin"))
-                .when(
-                        tokenUpdate("mutableForNow")
-                                .improperlyEmptyingAdminKey()
-                                .hasPrecheck(INVALID_ADMIN_KEY),
-                        tokenUpdate("mutableForNow").properlyEmptyingAdminKey())
-                .then(
-                        getTokenInfo("mutableForNow"),
-                        tokenUpdate("mutableForNow")
-=======
                         tokenCreate(mutableForNow).adminKey("initialAdmin"))
                 .when(
                         tokenUpdate(mutableForNow)
@@ -215,7 +168,6 @@
                 .then(
                         getTokenInfo(mutableForNow),
                         tokenUpdate(mutableForNow)
->>>>>>> 6f806782
                                 .treasury("neverToBe")
                                 .signedBy(GENESIS, "neverToBe")
                                 .hasKnownStatus(TOKEN_IS_IMMUTABLE));
@@ -223,19 +175,6 @@
 
     private HapiApiSpec standardImmutabilitySemanticsHold() {
         long then = Instant.now().getEpochSecond() + 1_234_567L;
-<<<<<<< HEAD
-        return defaultHapiSpec("StandardImmutabilitySemanticsHold")
-                .given(tokenCreate("immutable").expiry(then))
-                .when(
-                        tokenUpdate("immutable")
-                                .treasury(ADDRESS_BOOK_CONTROL)
-                                .hasKnownStatus(TOKEN_IS_IMMUTABLE),
-                        tokenUpdate("immutable")
-                                .expiry(then - 1)
-                                .hasKnownStatus(INVALID_EXPIRATION_TIME),
-                        tokenUpdate("immutable").expiry(then + 1))
-                .then(getTokenInfo("immutable").logged());
-=======
         final var immutable = "immutable";
         return defaultHapiSpec("StandardImmutabilitySemanticsHold")
                 .given(tokenCreate(immutable).expiry(then))
@@ -248,29 +187,15 @@
                                 .hasKnownStatus(INVALID_EXPIRATION_TIME),
                         tokenUpdate(immutable).expiry(then + 1))
                 .then(getTokenInfo(immutable).logged());
->>>>>>> 6f806782
     }
 
     private HapiApiSpec validatesMissingRef() {
         return defaultHapiSpec("ValidatesMissingRef")
-<<<<<<< HEAD
-                .given(cryptoCreate("payer"))
-=======
                 .given(cryptoCreate(PAYER))
->>>>>>> 6f806782
                 .when()
                 .then(
                         tokenUpdate("0.0.0")
                                 .fee(ONE_HBAR)
-<<<<<<< HEAD
-                                .payingWith("payer")
-                                .signedBy("payer")
-                                .hasKnownStatus(INVALID_TOKEN_ID),
-                        tokenUpdate("1.2.3")
-                                .fee(ONE_HBAR)
-                                .payingWith("payer")
-                                .signedBy("payer")
-=======
                                 .payingWith(PAYER)
                                 .signedBy(PAYER)
                                 .hasKnownStatus(INVALID_TOKEN_ID),
@@ -278,7 +203,6 @@
                                 .fee(ONE_HBAR)
                                 .payingWith(PAYER)
                                 .signedBy(PAYER)
->>>>>>> 6f806782
                                 .hasKnownStatus(INVALID_TOKEN_ID));
     }
 
@@ -286,23 +210,14 @@
         return defaultHapiSpec("ValidatesMissingAdminKey")
                 .given(
                         cryptoCreate(TOKEN_TREASURY).balance(0L),
-<<<<<<< HEAD
-                        cryptoCreate("payer"),
-=======
                         cryptoCreate(PAYER),
->>>>>>> 6f806782
                         tokenCreate("tbd").treasury(TOKEN_TREASURY))
                 .when()
                 .then(
                         tokenUpdate("tbd")
                                 .autoRenewAccount(GENESIS)
-<<<<<<< HEAD
-                                .payingWith("payer")
-                                .signedBy("payer", GENESIS)
-=======
                                 .payingWith(PAYER)
                                 .signedBy(PAYER, GENESIS)
->>>>>>> 6f806782
                                 .hasKnownStatus(TOKEN_IS_IMMUTABLE));
     }
 
@@ -407,19 +322,11 @@
                         getAccountInfo("oldTreasury").logged(),
                         getAccountInfo("newTreasury").logged(),
                         tokenAssociate("newTreasury", "tbu"),
-<<<<<<< HEAD
-                        tokenUpdate("tbu").treasury("newTreasury").via("treasuryUpdateTxn"))
-                .then(
-                        getAccountInfo("oldTreasury").logged(),
-                        getAccountInfo("newTreasury").logged(),
-                        getTxnRecord("treasuryUpdateTxn").logged());
-=======
                         tokenUpdate("tbu").treasury("newTreasury").via(TREASURY_UPDATE_TXN))
                 .then(
                         getAccountInfo("oldTreasury").logged(),
                         getAccountInfo("newTreasury").logged(),
                         getTxnRecord(TREASURY_UPDATE_TXN).logged());
->>>>>>> 6f806782
     }
 
     public HapiApiSpec validAutoRenewWorks() {
@@ -538,15 +445,6 @@
                 .given(
                         newKeyNamed("adminKey"),
                         cryptoCreate(TOKEN_TREASURY).balance(0L),
-<<<<<<< HEAD
-                        cryptoCreate("invalidTreasury").balance(0L))
-                .when(
-                        cryptoDelete("invalidTreasury"),
-                        tokenCreate("tbu").adminKey("adminKey").treasury(TOKEN_TREASURY))
-                .then(
-                        tokenUpdate("tbu")
-                                .treasury("invalidTreasury")
-=======
                         cryptoCreate(INVALID_TREASURY).balance(0L))
                 .when(
                         cryptoDelete(INVALID_TREASURY),
@@ -554,7 +452,6 @@
                 .then(
                         tokenUpdate("tbu")
                                 .treasury(INVALID_TREASURY)
->>>>>>> 6f806782
                                 .hasKnownStatus(ACCOUNT_DELETED));
     }
 
@@ -847,11 +744,7 @@
                         tokenUpdate("tbu").treasury("newTreasury"),
                         burnToken("tbu", List.of(1L)),
                         getTokenInfo("tbu").hasTreasury("newTreasury"),
-<<<<<<< HEAD
-                        tokenUpdate("tbu").treasury("newTreasury").via("treasuryUpdateTxn"))
-=======
                         tokenUpdate("tbu").treasury("newTreasury").via(TREASURY_UPDATE_TXN))
->>>>>>> 6f806782
                 .then(
                         getAccountInfo("oldTreasury").logged(),
                         getAccountInfo("newTreasury").logged(),
