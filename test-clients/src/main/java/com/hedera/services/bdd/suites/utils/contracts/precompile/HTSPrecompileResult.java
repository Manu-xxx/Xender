--- conflicted
+++ resolved
@@ -29,6 +29,9 @@
 import static com.hedera.services.parsing.ParsingConstants.decimalsType;
 import static com.hedera.services.parsing.ParsingConstants.ercTransferType;
 import static com.hedera.services.parsing.ParsingConstants.getApprovedType;
+import static com.hedera.services.parsing.ParsingConstants.hapiAllowanceOfType;
+import static com.hedera.services.parsing.ParsingConstants.hapiGetApprovedType;
+import static com.hedera.services.parsing.ParsingConstants.hapiIsApprovedForAllType;
 import static com.hedera.services.parsing.ParsingConstants.isApprovedForAllType;
 import static com.hedera.services.parsing.ParsingConstants.mintReturnType;
 import static com.hedera.services.parsing.ParsingConstants.nameType;
@@ -41,6 +44,7 @@
 import com.esaulpaugh.headlong.abi.Tuple;
 import com.esaulpaugh.headlong.abi.TupleType;
 import com.hedera.services.bdd.suites.utils.contracts.ContractCallResult;
+import com.hedera.services.parsing.ParsingConstants;
 import com.hedera.services.parsing.ParsingConstants.FunctionType;
 import com.hederahashgraph.api.proto.java.ResponseCodeEnum;
 import java.math.BigInteger;
@@ -49,80 +53,38 @@
 public class HTSPrecompileResult implements ContractCallResult {
     private HTSPrecompileResult() {}
 
-<<<<<<< HEAD
-=======
-    private static final TupleType mintReturnType = TupleType.parse("(int32,uint64,int64[])");
-    private static final TupleType notSpecifiedType = TupleType.parse("(int32)");
-    private static final TupleType burnReturnType = TupleType.parse("(int32,uint64)");
-    private static final TupleType totalSupplyType = TupleType.parse("(uint256)");
-    private static final TupleType balanceOfType = TupleType.parse("(uint256)");
-    private static final TupleType allowanceOfType = TupleType.parse("(uint256)");
-    private static final TupleType decimalsType = TupleType.parse("(uint8)");
-    private static final TupleType ownerOfType = TupleType.parse("(address)");
-    private static final TupleType getApprovedType = TupleType.parse("(address)");
-    private static final TupleType nameType = TupleType.parse("(string)");
-    private static final TupleType symbolType = TupleType.parse("(string)");
-    private static final TupleType tokenUriType = TupleType.parse("(string)");
-    private static final TupleType ercTransferType = TupleType.parse("(bool)");
-    private static final TupleType isApprovedForAllType = TupleType.parse("(bool)");
-    private static final TupleType hapiAllowanceOfType = TupleType.parse("(int32,uint256)");
-    private static final TupleType hapiGetApprovedType = TupleType.parse("(int32,bytes32)");
-    private static final TupleType hapiIsApprovedForAllType = TupleType.parse("(int32,bool)");
-
->>>>>>> c312f1b2
+    public static final String TOKEN_INFO_REPLACED_ADDRESS =
+        "("
+            + HEDERA_TOKEN.replace(removeBrackets(ADDRESS), removeBrackets(BYTES32))
+            + ",int64,bool,bool,bool,"
+            + FIXED_FEE.replace(removeBrackets(ADDRESS), removeBrackets(BYTES32))
+            + ARRAY_BRACKETS
+            + ","
+            + FRACTIONAL_FEE.replace("address", "bytes32")
+            + ARRAY_BRACKETS
+            + ","
+            + ROYALTY_FEE.replace("address", "bytes32")
+            + ARRAY_BRACKETS
+            + ",string"
+            + ")";
+    public static final String FUNGIBLE_TOKEN_INFO_REPLACED_ADDRESS =
+        "(" + TOKEN_INFO_REPLACED_ADDRESS + ",int32" + ")";
+    public static final String NON_FUNGIBLE_TOKEN_INFO_REPLACED_ADDRESS =
+        "(" + TOKEN_INFO_REPLACED_ADDRESS + ",int64,bytes32,int64,bytes,bytes32" + ")";
+
+    public static final TupleType getTokenInfoTypeReplacedAddress =
+        TupleType.parse(RESPONSE_STATUS_AT_BEGINNING + TOKEN_INFO_REPLACED_ADDRESS + ")");
+    public static final TupleType getFungibleTokenInfoTypeReplacedAddress =
+        TupleType.parse(
+            RESPONSE_STATUS_AT_BEGINNING + FUNGIBLE_TOKEN_INFO_REPLACED_ADDRESS + ")");
+    public static final TupleType getNonFungibleTokenInfoTypeReplacedAddress =
+        TupleType.parse(
+            RESPONSE_STATUS_AT_BEGINNING + NON_FUNGIBLE_TOKEN_INFO_REPLACED_ADDRESS + ")");
+
+
     public static HTSPrecompileResult htsPrecompileResult() {
         return new HTSPrecompileResult();
     }
-
-<<<<<<< HEAD
-    public static final String TOKEN_INFO_REPLACED_ADDRESS =
-            "("
-                    + HEDERA_TOKEN.replace(removeBrackets(ADDRESS), removeBrackets(BYTES32))
-                    + ",int64,bool,bool,bool,"
-                    + FIXED_FEE.replace(removeBrackets(ADDRESS), removeBrackets(BYTES32))
-                    + ARRAY_BRACKETS
-                    + ","
-                    + FRACTIONAL_FEE.replace("address", "bytes32")
-                    + ARRAY_BRACKETS
-                    + ","
-                    + ROYALTY_FEE.replace("address", "bytes32")
-                    + ARRAY_BRACKETS
-                    + ",string"
-                    + ")";
-    public static final String FUNGIBLE_TOKEN_INFO_REPLACED_ADDRESS =
-            "(" + TOKEN_INFO_REPLACED_ADDRESS + ",int32" + ")";
-    public static final String NON_FUNGIBLE_TOKEN_INFO_REPLACED_ADDRESS =
-            "(" + TOKEN_INFO_REPLACED_ADDRESS + ",int64,bytes32,int64,bytes,bytes32" + ")";
-
-    public static final TupleType getTokenInfoTypeReplacedAddress =
-            TupleType.parse(RESPONSE_STATUS_AT_BEGINNING + TOKEN_INFO_REPLACED_ADDRESS + ")");
-    public static final TupleType getFungibleTokenInfoTypeReplacedAddress =
-            TupleType.parse(
-                    RESPONSE_STATUS_AT_BEGINNING + FUNGIBLE_TOKEN_INFO_REPLACED_ADDRESS + ")");
-    public static final TupleType getNonFungibleTokenInfoTypeReplacedAddress =
-            TupleType.parse(
-                    RESPONSE_STATUS_AT_BEGINNING + NON_FUNGIBLE_TOKEN_INFO_REPLACED_ADDRESS + ")");
-=======
-    public enum FunctionType {
-        MINT,
-        BURN,
-        TOTAL_SUPPLY,
-        DECIMALS,
-        BALANCE,
-        OWNER,
-        TOKEN_URI,
-        NAME,
-        SYMBOL,
-        ERC_TRANSFER,
-        NOT_SPECIFIED,
-        ALLOWANCE,
-        IS_APPROVED_FOR_ALL,
-        GET_APPROVED,
-        HAPI_ALLOWANCE,
-        HAPI_IS_APPROVED_FOR_ALL,
-        HAPI_GET_APPROVED
-    }
->>>>>>> c312f1b2
 
     private FunctionType functionType = FunctionType.NOT_SPECIFIED;
     private TupleType tupleType = notSpecifiedType;
@@ -133,7 +95,7 @@
     private int decimals;
     private long creationTime;
     private byte[] owner;
-    private byte[] spender;
+    private byte[] approved;
     private String name;
     private String symbol;
     private String metadata;
@@ -144,47 +106,28 @@
     private TokenInfo tokenInfo;
 
     public HTSPrecompileResult forFunction(final FunctionType functionType) {
-<<<<<<< HEAD
-        this.tupleType =
-                switch (functionType) {
-                    case MINT -> mintReturnType;
-                    case BURN -> burnReturnType;
-                    case TOTAL_SUPPLY -> totalSupplyType;
-                    case DECIMALS -> decimalsType;
-                    case BALANCE -> balanceOfType;
-                    case OWNER -> ownerOfType;
-                    case GET_APPROVED -> getApprovedType;
-                    case NAME -> nameType;
-                    case SYMBOL -> symbolType;
-                    case TOKEN_URI -> tokenUriType;
-                    case ERC_TRANSFER -> ercTransferType;
-                    case ALLOWANCE -> allowanceOfType;
-                    case IS_APPROVED_FOR_ALL -> isApprovedForAllType;
-                    case GET_TOKEN_INFO -> getTokenInfoTypeReplacedAddress;
-                    case GET_FUNGIBLE_TOKEN_INFO -> getFungibleTokenInfoTypeReplacedAddress;
-                    case GET_NON_FUNGIBLE_TOKEN_INFO -> getNonFungibleTokenInfoTypeReplacedAddress;
-                    default -> notSpecifiedType;
-                };
-=======
-        switch (functionType) {
-            case MINT -> tupleType = mintReturnType;
-            case BURN -> tupleType = burnReturnType;
-            case TOTAL_SUPPLY -> tupleType = totalSupplyType;
-            case DECIMALS -> tupleType = decimalsType;
-            case BALANCE -> tupleType = balanceOfType;
-            case OWNER -> tupleType = ownerOfType;
-            case GET_APPROVED -> tupleType = getApprovedType;
-            case NAME -> tupleType = nameType;
-            case SYMBOL -> tupleType = symbolType;
-            case TOKEN_URI -> tupleType = tokenUriType;
-            case ERC_TRANSFER -> tupleType = ercTransferType;
-            case ALLOWANCE -> tupleType = allowanceOfType;
-            case IS_APPROVED_FOR_ALL -> tupleType = isApprovedForAllType;
-            case HAPI_GET_APPROVED -> tupleType = hapiGetApprovedType;
-            case HAPI_ALLOWANCE -> tupleType = hapiAllowanceOfType;
-            case HAPI_IS_APPROVED_FOR_ALL -> tupleType = hapiIsApprovedForAllType;
-        }
->>>>>>> c312f1b2
+        tupleType = switch (functionType) {
+            case HAPI_MINT -> mintReturnType;
+            case HAPI_BURN ->  burnReturnType;
+            case ERC_TOTAL_SUPPLY ->  totalSupplyType;
+            case ERC_DECIMALS ->  decimalsType;
+            case ERC_BALANCE -> balanceOfType;
+            case ERC_OWNER ->  ownerOfType;
+            case ERC_GET_APPROVED ->  getApprovedType;
+            case ERC_NAME -> nameType;
+            case ERC_SYMBOL -> symbolType;
+            case ERC_TOKEN_URI ->  tokenUriType;
+            case ERC_TRANSFER ->  ercTransferType;
+            case ERC_ALLOWANCE ->  allowanceOfType;
+            case ERC_IS_APPROVED_FOR_ALL ->  isApprovedForAllType;
+            case HAPI_GET_APPROVED ->  hapiGetApprovedType;
+            case HAPI_ALLOWANCE ->  hapiAllowanceOfType;
+            case HAPI_IS_APPROVED_FOR_ALL ->  hapiIsApprovedForAllType;
+            case HAPI_GET_TOKEN_INFO ->  getTokenInfoTypeReplacedAddress;
+            case HAPI_GET_FUNGIBLE_TOKEN_INFO ->  getFungibleTokenInfoTypeReplacedAddress;
+            case HAPI_GET_NON_FUNGIBLE_TOKEN_INFO ->  getNonFungibleTokenInfoTypeReplacedAddress;
+            default ->  notSpecifiedType;
+        };
 
         this.functionType = functionType;
         return this;
@@ -221,7 +164,7 @@
     }
 
     public HTSPrecompileResult withSpender(final byte[] spender) {
-        this.spender = spender;
+        this.approved = spender;
         return this;
     }
 
@@ -272,76 +215,52 @@
         return this;
     }
 
-<<<<<<< HEAD
+    public HTSPrecompileResult withIsApprovedForAll(
+        final ResponseCodeEnum status, final boolean isApprovedForAllStatus) {
+        this.status = status;
+        this.isApprovedForAllStatus = isApprovedForAllStatus;
+        return this;
+    }
+
     public HTSPrecompileResult withTokenInfo(final TokenInfo tokenInfo) {
         this.tokenInfo = tokenInfo;
-=======
-    public HTSPrecompileResult withIsApprovedForAll(
-            final ResponseCodeEnum status, final boolean isApprovedForAllStatus) {
-        this.status = status;
-        this.isApprovedForAllStatus = isApprovedForAllStatus;
->>>>>>> c312f1b2
         return this;
     }
 
     @Override
     public Bytes getBytes() {
-<<<<<<< HEAD
-        if (FunctionType.OWNER.equals(functionType)) {
+        if (ParsingConstants.FunctionType.ERC_OWNER.equals(functionType)) {
             return Bytes.wrap(expandByteArrayTo32Length(owner));
-        } else if (FunctionType.GET_APPROVED.equals(functionType)) {
-            return Bytes.wrap(expandByteArrayTo32Length(spender));
-=======
-        Tuple result;
+        } else if (ParsingConstants.FunctionType.ERC_GET_APPROVED.equals(functionType)) {
+            return Bytes.wrap(expandByteArrayTo32Length(approved));
+        }
+
+        final Tuple result =
 
         switch (functionType) {
-            case MINT -> result =
+            case HAPI_MINT ->
                     Tuple.of(status.getNumber(), BigInteger.valueOf(totalSupply), serialNumbers);
-            case BURN -> result = Tuple.of(status.getNumber(), BigInteger.valueOf(totalSupply));
-            case TOTAL_SUPPLY -> result = Tuple.of(BigInteger.valueOf(totalSupply));
-            case DECIMALS -> result = Tuple.of(decimals);
-            case BALANCE -> result = Tuple.of(BigInteger.valueOf(balance));
-            case OWNER -> {
-                return Bytes.wrap(expandByteArrayTo32Length(owner));
-            }
-            case GET_APPROVED -> {
-                return Bytes.wrap(expandByteArrayTo32Length(approved));
-            }
-            case NAME -> result = Tuple.of(name);
-            case SYMBOL -> result = Tuple.of(symbol);
-            case TOKEN_URI -> result = Tuple.of(metadata);
-            case ERC_TRANSFER -> result = Tuple.of(ercFungibleTransferStatus);
-            case IS_APPROVED_FOR_ALL -> result = Tuple.of(isApprovedForAllStatus);
-            case ALLOWANCE -> result = Tuple.of(BigInteger.valueOf(allowance));
-            case HAPI_IS_APPROVED_FOR_ALL -> result =
-                    Tuple.of(status.getNumber(), isApprovedForAllStatus);
-            case HAPI_ALLOWANCE -> result =
+            case HAPI_BURN ->  Tuple.of(status.getNumber(), BigInteger.valueOf(totalSupply));
+            case ERC_TOTAL_SUPPLY ->  Tuple.of(BigInteger.valueOf(totalSupply));
+            case ERC_DECIMALS -> Tuple.of(decimals);
+            case ERC_BALANCE ->  Tuple.of(BigInteger.valueOf(balance));
+            case ERC_NAME -> Tuple.of(name);
+            case ERC_SYMBOL ->  Tuple.of(symbol);
+            case ERC_TOKEN_URI -> Tuple.of(metadata);
+            case ERC_TRANSFER ->  Tuple.of(ercFungibleTransferStatus);
+            case ERC_IS_APPROVED_FOR_ALL -> Tuple.of(isApprovedForAllStatus);
+            case ERC_ALLOWANCE ->  Tuple.of(BigInteger.valueOf(allowance));
+            case HAPI_IS_APPROVED_FOR_ALL ->
+                Tuple.of(status.getNumber(), isApprovedForAllStatus);
+            case HAPI_ALLOWANCE ->
                     Tuple.of(status.getNumber(), BigInteger.valueOf(allowance));
-            case HAPI_GET_APPROVED -> result =
+            case HAPI_GET_APPROVED ->
                     Tuple.of(status.getNumber(), expandByteArrayTo32Length(approved));
-            default -> result = Tuple.of(status.getNumber());
->>>>>>> c312f1b2
-        }
-
-        Tuple result =
-                switch (functionType) {
-                    case MINT -> Tuple.of(
-                            status.getNumber(), BigInteger.valueOf(totalSupply), serialNumbers);
-                    case BURN -> Tuple.of(status.getNumber(), BigInteger.valueOf(totalSupply));
-                    case TOTAL_SUPPLY -> Tuple.of(BigInteger.valueOf(totalSupply));
-                    case DECIMALS -> Tuple.of(decimals);
-                    case BALANCE -> Tuple.of(BigInteger.valueOf(balance));
-                    case NAME -> Tuple.of(name);
-                    case SYMBOL -> Tuple.of(symbol);
-                    case TOKEN_URI -> Tuple.of(metadata);
-                    case ERC_TRANSFER -> Tuple.of(ercFungibleTransferStatus);
-                    case IS_APPROVED_FOR_ALL -> Tuple.of(isApprovedForAllStatus);
-                    case ALLOWANCE -> Tuple.of(BigInteger.valueOf(allowance));
-                    case GET_TOKEN_INFO -> getTupleForGetTokenInfo();
-                    case GET_FUNGIBLE_TOKEN_INFO -> getTupleForGetFungibleTokenInfo();
-                    case GET_NON_FUNGIBLE_TOKEN_INFO -> getTupleForGetNonFungibleTokenInfo();
-                    default -> Tuple.of(status.getNumber());
-                };
+            case HAPI_GET_TOKEN_INFO -> getTupleForGetTokenInfo();
+            case HAPI_GET_FUNGIBLE_TOKEN_INFO -> getTupleForGetFungibleTokenInfo();
+            case HAPI_GET_NON_FUNGIBLE_TOKEN_INFO -> getTupleForGetNonFungibleTokenInfo();
+            default -> Tuple.of(status.getNumber());
+        };
 
         return Bytes.wrap(tupleType.encode(result).array());
     }
@@ -363,7 +282,7 @@
                         expandByteArrayTo32Length(owner),
                         creationTime,
                         metadata.getBytes(),
-                        expandByteArrayTo32Length(spender)));
+                        expandByteArrayTo32Length(approved)));
     }
 
     private Tuple getTupleForTokenInfo() {
