--- conflicted
+++ resolved
@@ -146,13 +146,10 @@
     private List<CustomFee> customFees;
     private boolean isToken;
     private int tokenType;
-<<<<<<< HEAD
     private Key key;
-=======
     private long expiry;
     private long autoRenewPeriod;
     private AccountID autoRenewAccount;
->>>>>>> 942f0b6c
 
     public HTSPrecompileResult forFunction(final FunctionType functionType) {
         tupleType =
@@ -364,12 +361,9 @@
                     case HAPI_GET_TOKEN_CUSTOM_FEES -> getTupleForTokenGetCustomFees();
                     case HAPI_IS_TOKEN -> Tuple.of(status.getNumber(), isToken);
                     case HAPI_GET_TOKEN_TYPE -> Tuple.of(status.getNumber(), tokenType);
-<<<<<<< HEAD
+                    case HAPI_GET_TOKEN_EXPIRY_INFO -> getTupleForTokenGetExpiryInfo();
                     case HAPI_GET_TOKEN_KEY -> getKeyValueTupleWithResponseCode(
                             status.getNumber(), key);
-=======
-                    case HAPI_GET_TOKEN_EXPIRY_INFO -> getTupleForTokenGetExpiryInfo();
->>>>>>> 942f0b6c
                     default -> Tuple.of(status.getNumber());
                 };
 
