--- conflicted
+++ resolved
@@ -132,12 +132,9 @@
     private boolean isApprovedForAllStatus;
     private TokenInfo tokenInfo;
     private TokenNftInfo nonFungibleTokenInfo;
-<<<<<<< HEAD
-    private List<CustomFee> customFees;
-=======
     private boolean tokenDefaultFreezeStatus;
     private boolean tokenDefaultKycStatus;
->>>>>>> 365d52d6
+    private List<CustomFee> customFees;
 
     public HTSPrecompileResult forFunction(final FunctionType functionType) {
         tupleType =
@@ -161,12 +158,9 @@
                     case HAPI_GET_TOKEN_INFO -> getTokenInfoTypeReplacedAddress;
                     case HAPI_GET_FUNGIBLE_TOKEN_INFO -> getFungibleTokenInfoTypeReplacedAddress;
                     case HAPI_GET_NON_FUNGIBLE_TOKEN_INFO -> getNonFungibleTokenInfoTypeReplacedAddress;
-<<<<<<< HEAD
-                    case HAPI_GET_TOKEN_CUSTOM_FEES -> tokenGetCustomFeesReplacedAddress;
-=======
                     case GET_TOKEN_DEFAULT_FREEZE_STATUS -> getTokenDefaultFreezeStatusType;
                     case GET_TOKEN_DEFAULT_KYC_STATUS -> getTokenDefaultKycStatusType;
->>>>>>> 365d52d6
+                    case HAPI_GET_TOKEN_CUSTOM_FEES -> tokenGetCustomFeesReplacedAddress;
                     default -> notSpecifiedType;
                 };
 
@@ -263,10 +257,11 @@
         return this;
     }
 
-<<<<<<< HEAD
     public HTSPrecompileResult withCustomFees(final List<CustomFee> customFees) {
         this.customFees = customFees;
-=======
+        return this;
+    }
+
     public HTSPrecompileResult withTokenDefaultFreezeStatus(
             final boolean tokenDefaultFreezeStatus) {
         this.tokenDefaultFreezeStatus = tokenDefaultFreezeStatus;
@@ -275,7 +270,6 @@
 
     public HTSPrecompileResult withTokenDefaultKycStatus(final boolean tokenDefaultKycStatus) {
         this.tokenDefaultKycStatus = tokenDefaultKycStatus;
->>>>>>> 365d52d6
         return this;
     }
 
@@ -310,14 +304,11 @@
                     case HAPI_GET_TOKEN_INFO -> getTupleForGetTokenInfo();
                     case HAPI_GET_FUNGIBLE_TOKEN_INFO -> getTupleForGetFungibleTokenInfo();
                     case HAPI_GET_NON_FUNGIBLE_TOKEN_INFO -> getTupleForGetNonFungibleTokenInfo();
-<<<<<<< HEAD
-                    case HAPI_GET_TOKEN_CUSTOM_FEES -> getTupleForTokenGetCustomFees();
-=======
                     case GET_TOKEN_DEFAULT_FREEZE_STATUS -> Tuple.of(
                             status.getNumber(), tokenDefaultFreezeStatus);
                     case GET_TOKEN_DEFAULT_KYC_STATUS -> Tuple.of(
                             status.getNumber(), tokenDefaultKycStatus);
->>>>>>> 365d52d6
+                    case HAPI_GET_TOKEN_CUSTOM_FEES -> getTupleForTokenGetCustomFees();
                     default -> Tuple.of(status.getNumber());
                 };
 
