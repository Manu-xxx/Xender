--- conflicted
+++ resolved
@@ -37,11 +37,8 @@
 import static com.hedera.services.bdd.spec.transactions.TxnVerbs.tokenCreate;
 import static com.hedera.services.bdd.spec.transactions.TxnVerbs.uploadInitCode;
 import static com.hedera.services.bdd.spec.transactions.TxnVerbs.uploadInitCodeWithConstructorArguments;
-<<<<<<< HEAD
-=======
 import static com.hedera.services.bdd.spec.transactions.contract.HapiEthereumCall.ETH_HASH_KEY;
 import static com.hedera.services.bdd.spec.transactions.contract.HapiParserUtil.asHeadlongAddress;
->>>>>>> b589de7d
 import static com.hedera.services.bdd.spec.transactions.crypto.HapiCryptoTransfer.tinyBarsFromAccountToAlias;
 import static com.hedera.services.bdd.spec.transactions.token.CustomFeeSpecs.fixedHbarFee;
 import static com.hedera.services.bdd.spec.utilops.CustomSpecAssert.allRunFor;
@@ -68,7 +65,6 @@
 import java.util.List;
 import java.util.Optional;
 import java.util.concurrent.atomic.AtomicReference;
-import java.util.stream.Stream;
 import org.apache.logging.log4j.LogManager;
 import org.apache.logging.log4j.Logger;
 import org.apache.tuweni.bytes.Bytes;
@@ -91,11 +87,7 @@
 
     @Override
     public List<HapiApiSpec> getSpecsInSuite() {
-<<<<<<< HEAD
-        return allOf(Stream.of(setChainId()).toList(), ethereumCalls(), ethereumCreates());
-=======
         return allOf(setChainId(), ethereumCalls(), ethereumCreates());
->>>>>>> b589de7d
     }
 
     List<HapiApiSpec> ethereumCalls() {
@@ -115,17 +107,12 @@
                 });
     }
 
-<<<<<<< HEAD
-    HapiApiSpec setChainId() {
-        return defaultHapiSpec("SetChainId").given().when().then(overriding(CHAIN_ID_PROP, "298"));
-=======
     List<HapiApiSpec> setChainId() {
         return List.of(
                 defaultHapiSpec("SetChainId")
                         .given()
                         .when()
                         .then(overriding(CHAIN_ID_PROP, "298")));
->>>>>>> b589de7d
     }
 
     HapiApiSpec badRelayClient() {
