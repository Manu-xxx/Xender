--- conflicted
+++ resolved
@@ -100,14 +100,7 @@
 
     List<HapiSpec> ethereumCreates() {
         return List.of(
-<<<<<<< HEAD
-                defaultHapiSpec("SetChainId")
-                        .given()
-                        .when()
-                        .then(overriding(CHAIN_ID_PROP, "295")));
-=======
                 smallContractCreate(), contractCreateWithConstructorArgs(), bigContractCreate());
->>>>>>> ff2f1045
     }
 
     HapiSpec badRelayClient() {
