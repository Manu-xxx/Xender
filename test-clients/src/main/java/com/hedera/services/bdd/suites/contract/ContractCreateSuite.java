--- conflicted
+++ resolved
@@ -28,7 +28,6 @@
 import com.hedera.services.bdd.spec.keys.SigControl;
 import com.hedera.services.bdd.spec.transactions.TxnUtils;
 import com.hedera.services.bdd.spec.utilops.CustomSpecAssert;
-import com.hedera.services.bdd.spec.utilops.UtilVerbs;
 import com.hedera.services.bdd.spec.utilops.UtilVerbs;
 import com.hedera.services.bdd.suites.HapiApiSuite;
 import org.apache.logging.log4j.LogManager;
@@ -92,24 +91,6 @@
 
 	@Override
 	protected List<HapiApiSpec> getSpecsInSuite() {
-<<<<<<< HEAD
-		return List.of(
-				createEmptyConstructor(),
-				insufficientPayerBalanceUponCreation(),
-				rejectsInvalidMemo(),
-				rejectsInsufficientFee(),
-				rejectsInvalidBytecode(),
-				revertsNonzeroBalance(),
-				createFailsIfMissingSigs(),
-				rejectsInsufficientGas(),
-				createsVanillaContractAsExpectedWithOmittedAdminKey(),
-				childCreationsHaveExpectedKeysWithOmittedAdminKey(),
-				maxRefundIsMaxGasRefundConfiguredWhenTXGasPriceIsSmaller(),
-				minChargeIsTXGasUsed(),
-				gasLimitOverMaxGasLimitFailsPrecheck(),
-				cannotCreateTooLargeContract(),
-				canCallPendingContractSafely());
-=======
 		return List.of(new HapiApiSpec[] {
 						createEmptyConstructor(),
 						insufficientPayerBalanceUponCreation(),
@@ -122,10 +103,10 @@
 						createsVanillaContractAsExpectedWithOmittedAdminKey(),
 						childCreationsHaveExpectedKeysWithOmittedAdminKey(),
 						cannotCreateTooLargeContract(),
+						canCallPendingContractSafely(),
 						getsInsufficientPayerBalanceIfSendingAccountCanPayEverythingButServiceFee(),
 				}
 		);
->>>>>>> e22b7fa8
 	}
 
 	private HapiApiSpec insufficientPayerBalanceUponCreation() {
@@ -145,7 +126,7 @@
 				);
 	}
 
-	HapiApiSpec canCallPendingContractSafely() {
+	private HapiApiSpec canCallPendingContractSafely() {
 		final int numSlots = 64;
 		final int createBurstSize = 500;
 		final int[] targets = { 19, 24 };
@@ -454,7 +435,8 @@
 						UtilVerbs.overriding("contracts.maxGas", "100"),
 						fileCreate("contractFile").path(ContractResources.VALID_BYTECODE_PATH)
 				).when().then(
-						contractCreate("testContract").bytecode("contractFile").gas(101L).hasPrecheck(MAX_GAS_LIMIT_EXCEEDED),
+						contractCreate("testContract").bytecode("contractFile").gas(101L).hasPrecheck(
+								MAX_GAS_LIMIT_EXCEEDED),
 						UtilVerbs.resetAppPropertiesTo("src/main/resource/bootstrap.properties")
 				);
 	}
