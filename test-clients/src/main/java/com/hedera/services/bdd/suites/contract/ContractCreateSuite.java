package com.hedera.services.bdd.suites.contract;

/*-
 * ‌
 * Hedera Services Test Clients
 * ​
 * Copyright (C) 2018 - 2021 Hedera Hashgraph, LLC
 * ​
 * Licensed under the Apache License, Version 2.0 (the "License");
 * you may not use this file except in compliance with the License.
 * You may obtain a copy of the License at
 *
 *      http://www.apache.org/licenses/LICENSE-2.0
 *
 * Unless required by applicable law or agreed to in writing, software
 * distributed under the License is distributed on an "AS IS" BASIS,
 * WITHOUT WARRANTIES OR CONDITIONS OF ANY KIND, either express or implied.
 * See the License for the specific language governing permissions and
 * limitations under the License.
 * ‍
 */

import com.google.protobuf.ByteString;
import com.hedera.services.bdd.spec.HapiApiSpec;
import com.hedera.services.bdd.spec.HapiSpecOperation;
import com.hedera.services.bdd.spec.HapiSpecSetup;
import com.hedera.services.bdd.spec.infrastructure.meta.ContractResources;
import com.hedera.services.bdd.spec.keys.KeyShape;
import com.hedera.services.bdd.spec.keys.SigControl;
import com.hedera.services.bdd.spec.transactions.TxnUtils;
import com.hedera.services.bdd.spec.utilops.CustomSpecAssert;
import com.hedera.services.bdd.spec.utilops.UtilVerbs;
import com.hedera.services.bdd.suites.HapiApiSuite;
import com.hederahashgraph.api.proto.java.TokenType;
import org.apache.logging.log4j.LogManager;
import org.apache.logging.log4j.Logger;
import org.junit.jupiter.api.Assertions;

import java.io.IOException;
import java.io.UncheckedIOException;
import java.math.BigInteger;
import java.nio.file.Files;
import java.nio.file.Path;
import java.util.List;
import java.util.Map;
import java.util.concurrent.atomic.AtomicLong;
import java.util.stream.IntStream;

import static com.hedera.services.bdd.spec.HapiApiSpec.defaultHapiSpec;
import static com.hedera.services.bdd.spec.HapiPropertySource.asDotDelimitedLongArray;
import static com.hedera.services.bdd.spec.assertions.AssertUtils.inOrder;
import static com.hedera.services.bdd.spec.assertions.ContractFnResultAsserts.isContractWith;
import static com.hedera.services.bdd.spec.assertions.ContractFnResultAsserts.isLiteralResult;
import static com.hedera.services.bdd.spec.assertions.ContractFnResultAsserts.resultWith;
import static com.hedera.services.bdd.spec.assertions.ContractInfoAsserts.contractWith;
import static com.hedera.services.bdd.spec.assertions.TransactionRecordAsserts.recordWith;
import static com.hedera.services.bdd.spec.infrastructure.meta.ContractResources.ADD_NTH_FIB_ABI;
import static com.hedera.services.bdd.spec.infrastructure.meta.ContractResources.CONSPICUOUS_DONATION_ABI;
import static com.hedera.services.bdd.spec.infrastructure.meta.ContractResources.EMPTY_CONSTRUCTOR;
import static com.hedera.services.bdd.spec.infrastructure.meta.ContractResources.FIBONACCI_PLUS_CONSTRUCTOR_ABI;
import static com.hedera.services.bdd.spec.infrastructure.meta.ContractResources.FIBONACCI_PLUS_PATH;
import static com.hedera.services.bdd.spec.infrastructure.meta.ContractResources.HW_BRRR_CALL_ABI;
import static com.hedera.services.bdd.spec.infrastructure.meta.ContractResources.HW_MINT_CALL_ABI;
import static com.hedera.services.bdd.spec.infrastructure.meta.ContractResources.HW_MINT_CONS_ABI;
import static com.hedera.services.bdd.spec.infrastructure.meta.ContractResources.MULTIPURPOSE_BYTECODE_PATH;
import static com.hedera.services.bdd.spec.infrastructure.meta.ContractResources.SEND_REPEATEDLY_ABI;
import static com.hedera.services.bdd.spec.infrastructure.meta.ContractResources.SEND_THEN_REVERT_NESTED_SENDS_ABI;
import static com.hedera.services.bdd.spec.keys.ControlForKey.forKey;
import static com.hedera.services.bdd.spec.keys.KeyFactory.KeyType.THRESHOLD;
import static com.hedera.services.bdd.spec.keys.KeyShape.CONTRACT;
import static com.hedera.services.bdd.spec.keys.KeyShape.DELEGATE_CONTRACT;
import static com.hedera.services.bdd.spec.keys.KeyShape.SIMPLE;
import static com.hedera.services.bdd.spec.keys.KeyShape.listOf;
import static com.hedera.services.bdd.spec.keys.KeyShape.sigs;
import static com.hedera.services.bdd.spec.keys.KeyShape.threshOf;
import static com.hedera.services.bdd.spec.keys.SigControl.OFF;
import static com.hedera.services.bdd.spec.keys.SigControl.ON;
import static com.hedera.services.bdd.spec.queries.QueryVerbs.getAccountBalance;
import static com.hedera.services.bdd.spec.queries.QueryVerbs.getAccountInfo;
import static com.hedera.services.bdd.spec.queries.QueryVerbs.getContractInfo;
import static com.hedera.services.bdd.spec.queries.QueryVerbs.getTokenInfo;
import static com.hedera.services.bdd.spec.queries.QueryVerbs.getTokenNftInfo;
import static com.hedera.services.bdd.spec.queries.QueryVerbs.getTxnRecord;
import static com.hedera.services.bdd.spec.transactions.TxnVerbs.contractCall;
import static com.hedera.services.bdd.spec.transactions.TxnVerbs.contractCreate;
import static com.hedera.services.bdd.spec.transactions.TxnVerbs.cryptoCreate;
import static com.hedera.services.bdd.spec.transactions.TxnVerbs.cryptoUpdate;
import static com.hedera.services.bdd.spec.transactions.TxnVerbs.fileCreate;
import static com.hedera.services.bdd.spec.transactions.TxnVerbs.fileUpdate;
import static com.hedera.services.bdd.spec.transactions.TxnVerbs.tokenCreate;
import static com.hedera.services.bdd.spec.transactions.TxnVerbs.tokenUpdate;
import static com.hedera.services.bdd.spec.utilops.CustomSpecAssert.allRunFor;
import static com.hedera.services.bdd.spec.utilops.UtilVerbs.contractListWithPropertiesInheritedFrom;
import static com.hedera.services.bdd.spec.utilops.UtilVerbs.inParallel;
import static com.hedera.services.bdd.spec.utilops.UtilVerbs.newKeyListNamed;
import static com.hedera.services.bdd.spec.utilops.UtilVerbs.newKeyNamed;
import static com.hedera.services.bdd.spec.utilops.UtilVerbs.sourcing;
import static com.hedera.services.bdd.spec.utilops.UtilVerbs.withOpContext;
import static com.hederahashgraph.api.proto.java.ResponseCodeEnum.CONTRACT_DELETED;
import static com.hederahashgraph.api.proto.java.ResponseCodeEnum.CONTRACT_REVERT_EXECUTED;
import static com.hederahashgraph.api.proto.java.ResponseCodeEnum.ERROR_DECODING_BYTESTRING;
import static com.hederahashgraph.api.proto.java.ResponseCodeEnum.INSUFFICIENT_GAS;
import static com.hederahashgraph.api.proto.java.ResponseCodeEnum.INSUFFICIENT_PAYER_BALANCE;
import static com.hederahashgraph.api.proto.java.ResponseCodeEnum.INSUFFICIENT_TX_FEE;
import static com.hederahashgraph.api.proto.java.ResponseCodeEnum.INVALID_SIGNATURE;
import static com.hederahashgraph.api.proto.java.ResponseCodeEnum.INVALID_SOLIDITY_ADDRESS;
import static com.hederahashgraph.api.proto.java.ResponseCodeEnum.INVALID_ZERO_BYTE_IN_STRING;
import static com.hederahashgraph.api.proto.java.ResponseCodeEnum.MAX_GAS_LIMIT_EXCEEDED;
import static com.hederahashgraph.api.proto.java.ResponseCodeEnum.MEMO_TOO_LONG;
import static com.hederahashgraph.api.proto.java.ResponseCodeEnum.SUCCESS;
import static com.hederahashgraph.api.proto.java.ResponseCodeEnum.TRANSACTION_OVERSIZE;
import static org.junit.jupiter.api.Assertions.assertEquals;

public class ContractCreateSuite extends HapiApiSuite {
	private static final Logger log = LogManager.getLogger(ContractCreateSuite.class);

	private static final String defaultMaxGas =
			HapiSpecSetup.getDefaultNodeProps().get("contracts.maxGas");

	public static void main(String... args) {
		new ContractCreateSuite().runSuiteSync();
	}

	@Override
	protected List<HapiApiSpec> getSpecsInSuite() {
		return List.of(new HapiApiSpec[] {
<<<<<<< HEAD
//						createEmptyConstructor(),
//						insufficientPayerBalanceUponCreation(),
//						rejectsInvalidMemo(),
//						rejectsInsufficientFee(),
//						rejectsInvalidBytecode(),
//						revertsNonzeroBalance(),
//						createFailsIfMissingSigs(),
//						rejectsInsufficientGas(),
//						createsVanillaContractAsExpectedWithOmittedAdminKey(),
//						childCreationsHaveExpectedKeysWithOmittedAdminKey(),
//						cannotCreateTooLargeContract(),
//						revertedTryExtCallHasNoSideEffects(),
//						getsInsufficientPayerBalanceIfSendingAccountCanPayEverythingButServiceFee(),
//						receiverSigReqTransferRecipientMustSignWithFullPubKeyPrefix(),
//						cannotSendToNonExistentAccount(),
//						canCallPendingContractSafely(),
//						delegateContractIdRequiredForTransferInDelegateCall()
=======
						createEmptyConstructor(),
						insufficientPayerBalanceUponCreation(),
						rejectsInvalidMemo(),
						rejectsInsufficientFee(),
						rejectsInvalidBytecode(),
						revertsNonzeroBalance(),
						createFailsIfMissingSigs(),
						rejectsInsufficientGas(),
						createsVanillaContractAsExpectedWithOmittedAdminKey(),
						childCreationsHaveExpectedKeysWithOmittedAdminKey(),
						cannotCreateTooLargeContract(),
						revertedTryExtCallHasNoSideEffects(),
						getsInsufficientPayerBalanceIfSendingAccountCanPayEverythingButServiceFee(),
						receiverSigReqTransferRecipientMustSignWithFullPubKeyPrefix(),
						cannotSendToNonExistentAccount(),
						canCallPendingContractSafely(),
						delegateContractIdRequiredForTransferInDelegateCall(),
						helloWorldNftMint(),
						helloWorldFungibleMint(),
>>>>>>> e4d81983
				}
		);
	}

	private HapiApiSpec insufficientPayerBalanceUponCreation() {
		return defaultHapiSpec("InsufficientPayerBalanceUponCreation")
				.given(
						cryptoCreate("bankrupt")
								.balance(0L),
						fileCreate("contractCode")
								.path(EMPTY_CONSTRUCTOR)
				)
				.when()
				.then(
						contractCreate("defaultContract")
								.bytecode("contractCode")
								.payingWith("bankrupt")
								.hasPrecheck(INSUFFICIENT_PAYER_BALANCE)
				);
	}

	private HapiApiSpec canCallPendingContractSafely() {
		final int numSlots = 64;
		final int createBurstSize = 500;
		final int[] targets = { 19, 24 };
		final AtomicLong createdFileNum = new AtomicLong();
		final var callTxn = "callTxn";
		final var initcode = "initcode";

		return defaultHapiSpec("CanCallPendingContractSafely")
				.given(
						fileCreate(initcode)
								.path(FIBONACCI_PLUS_PATH)
								.payingWith(GENESIS)
								.exposingNumTo(createdFileNum::set),
						inParallel(IntStream.range(0, createBurstSize)
								.mapToObj(i ->
										contractCreate("contract" + i, FIBONACCI_PLUS_CONSTRUCTOR_ABI, numSlots)
												.fee(ONE_HUNDRED_HBARS)
												.gas(300_000L)
												.payingWith(GENESIS)
												.noLogging()
												.deferStatusResolution()
												.bytecode(initcode)
												.adminKey(THRESHOLD))
								.toArray(HapiSpecOperation[]::new))
				).when().then(
						sourcing(() ->
								contractCall(
										"0.0." + (createdFileNum.get() + createBurstSize),
										ADD_NTH_FIB_ABI, targets, 12
								)
										.payingWith(GENESIS)
										.gas(300_000L)
										.via(callTxn))
				);
	}

	HapiApiSpec cannotSendToNonExistentAccount() {
		Object[] donationArgs = new Object[] { 666666, "Hey, Ma!" };

		return defaultHapiSpec("CannotSendToNonExistentAccount").given(
				fileCreate("multiBytecode")
						.path(MULTIPURPOSE_BYTECODE_PATH)
		).when(
				contractCreate("multi")
						.bytecode("multiBytecode")
						.balance(666)
		).then(
				contractCall("multi", CONSPICUOUS_DONATION_ABI, donationArgs)
						.hasKnownStatus(INVALID_SOLIDITY_ADDRESS)
		);
	}

	private HapiApiSpec createsVanillaContractAsExpectedWithOmittedAdminKey() {
		final var name = "testContract";

		return defaultHapiSpec("CreatesVanillaContract")
				.given(
						fileCreate("contractFile")
								.path(ContractResources.VALID_BYTECODE_PATH)
				).when().then(
						contractCreate(name)
								.omitAdminKey()
								.bytecode("contractFile"),
						getContractInfo(name)
								.has(contractWith().immutableContractKey(name))
								.logged()
				);
	}

	private HapiApiSpec childCreationsHaveExpectedKeysWithOmittedAdminKey() {
		final AtomicLong firstStickId = new AtomicLong();
		final AtomicLong secondStickId = new AtomicLong();
		final AtomicLong thirdStickId = new AtomicLong();
		final String txn = "creation";

		return defaultHapiSpec("ChildCreationsHaveExpectedKeysWithOmittedAdminKey")
				.given(
						fileCreate("bytecode").path(ContractResources.FUSE_BYTECODE_PATH),
						contractCreate("fuse").bytecode("bytecode").omitAdminKey().via(txn),
						withOpContext((spec, opLog) -> {
							final var op = getTxnRecord(txn);
							allRunFor(spec, op);
							final var record = op.getResponseRecord();
							final var creationResult = record.getContractCreateResult();
							final var createdIds = creationResult.getCreatedContractIDsList();
							assertEquals(
									4, createdIds.size(),
									"Expected four creations but got " + createdIds);
							firstStickId.set(createdIds.get(1).getContractNum());
							secondStickId.set(createdIds.get(2).getContractNum());
							thirdStickId.set(createdIds.get(3).getContractNum());
						})
				).when(
						sourcing(() -> getContractInfo("0.0." + firstStickId.get())
								.has(contractWith().immutableContractKey("0.0." + firstStickId.get()))
								.logged()),
						sourcing(() -> getContractInfo("0.0." + secondStickId.get())
								.has(contractWith().immutableContractKey("0.0." + secondStickId.get()))
								.logged()),
						sourcing(() -> getContractInfo("0.0." + thirdStickId.get())
								.logged()),
						contractCall("fuse", ContractResources.LIGHT_ABI).via("lightTxn")
				).then(
						sourcing(() -> getContractInfo("0.0." + firstStickId.get())
								.hasCostAnswerPrecheck(CONTRACT_DELETED)),
						sourcing(() -> getContractInfo("0.0." + secondStickId.get())
								.hasCostAnswerPrecheck(CONTRACT_DELETED)),
						sourcing(() -> getContractInfo("0.0." + thirdStickId.get())
								.hasCostAnswerPrecheck(CONTRACT_DELETED))
				);
	}

	private HapiApiSpec createEmptyConstructor() {
		return defaultHapiSpec("EmptyConstructor")
				.given(
						fileCreate("contractFile")
								.path(ContractResources.EMPTY_CONSTRUCTOR)
				).when(

				).then(
						contractCreate("emptyConstructorTest")
								.bytecode("contractFile")
								.hasKnownStatus(SUCCESS)
				);
	}

	private HapiApiSpec revertedTryExtCallHasNoSideEffects() {
		final var balance = 3_000;
		final int sendAmount = balance / 3;
		final var initcode = "initcode";
		final var contract = "contract";
		final var aBeneficiary = "aBeneficiary";
		final var bBeneficiary = "bBeneficiary";
		final var txn = "txn";

		return defaultHapiSpec("RevertedTryExtCallHasNoSideEffects")
				.given(
						fileCreate(initcode)
								.path(ContractResources.REVERTING_SEND_TRY),
						contractCreate(contract)
								.bytecode(initcode)
								.balance(balance),
						cryptoCreate(aBeneficiary).balance(0L),
						cryptoCreate(bBeneficiary).balance(0L)
				).when(
						withOpContext((spec, opLog) -> {
							final var registry = spec.registry();
							final int aNum = (int) registry.getAccountID(aBeneficiary).getAccountNum();
							final int bNum = (int) registry.getAccountID(bBeneficiary).getAccountNum();
							final Object[] sendArgs = new Object[] { sendAmount, aNum, bNum };

							final var op = contractCall(
									contract,
									SEND_THEN_REVERT_NESTED_SENDS_ABI,
									sendArgs
							).via(txn);
							allRunFor(spec, op);
						})
				).then(
						getTxnRecord(txn).logged(),
						getAccountBalance(aBeneficiary).logged(),
						getAccountBalance(bBeneficiary).logged()
				);
	}

	private HapiApiSpec createFailsIfMissingSigs() {
		KeyShape shape = listOf(SIMPLE, threshOf(2, 3), threshOf(1, 3));
		SigControl validSig = shape.signedWith(sigs(ON, sigs(ON, ON, OFF), sigs(OFF, OFF, ON)));
		SigControl invalidSig = shape.signedWith(sigs(OFF, sigs(ON, ON, OFF), sigs(OFF, OFF, ON)));

		return defaultHapiSpec("CreateFailsIfMissingSigs")
				.given(
						fileCreate("contractFile")
								.path(ContractResources.VALID_BYTECODE_PATH)
				).when().then(
						contractCreate("testContract")
								.adminKeyShape(shape)
								.bytecode("contractFile")
								.sigControl(forKey("testContract", invalidSig))
								.hasKnownStatus(INVALID_SIGNATURE),
						contractCreate("testContract")
								.adminKeyShape(shape)
								.bytecode("contractFile")
								.sigControl(forKey("testContract", validSig))
				);
	}

	private HapiApiSpec rejectsInsufficientGas() {
		return defaultHapiSpec("RejectsInsufficientGas")
				.given(
						fileCreate("simpleStorageBytecode")
								.path(ContractResources.SIMPLE_STORAGE_BYTECODE_PATH)
				).when().then(
						contractCreate("simpleStorage")
								.bytecode("simpleStorageBytecode")
								.gas(0L)
								.hasKnownStatus(INSUFFICIENT_GAS)
				);
	}

	private HapiApiSpec rejectsInvalidMemo() {
		return defaultHapiSpec("RejectsInvalidMemo")
				.given().when().then(
						contractCreate("testContract")
								.entityMemo(TxnUtils.nAscii(101))
								.hasPrecheck(MEMO_TOO_LONG),
						contractCreate("testContract")
								.entityMemo(ZERO_BYTE_MEMO)
								.hasPrecheck(INVALID_ZERO_BYTE_IN_STRING)
				);
	}

	private HapiApiSpec rejectsInsufficientFee() {
		return defaultHapiSpec("RejectsInsufficientFee")
				.given(
						cryptoCreate("payer"),
						fileCreate("contractFile")
								.path(ContractResources.VALID_BYTECODE_PATH)
				).when().then(
						contractCreate("testContract")
								.bytecode("contractFile")
								.payingWith("payer")
								.fee(1L)
								.hasPrecheck(INSUFFICIENT_TX_FEE)
				);
	}

	private HapiApiSpec rejectsInvalidBytecode() {
		return defaultHapiSpec("RejectsInvalidBytecode")
				.given(
						fileCreate("contractFile")
								.path(ContractResources.INVALID_BYTECODE_PATH)
				).when().then(
						contractCreate("testContract")
								.bytecode("contractFile")
								.hasKnownStatus(ERROR_DECODING_BYTESTRING)
				);
	}

	private HapiApiSpec revertsNonzeroBalance() {
		return defaultHapiSpec("RevertsNonzeroBalance")
				.given(
						fileCreate("contractFile")
								.path(ContractResources.VALID_BYTECODE_PATH)
				).when().then(
						contractCreate("testContract")
								.balance(1L)
								.bytecode("contractFile")
								.hasKnownStatus(CONTRACT_REVERT_EXECUTED)
				);
	}

	private HapiApiSpec delegateContractIdRequiredForTransferInDelegateCall() {
		final var justSendInitcode = "justSendInitcode";
		final var sendInternalAndDelegateInitcode = "sendInternalAndDelegateInitcode";

		final var justSend = "justSend";
		final var sendInternalAndDelegate = "sendInternalAndDelegate";

		final var beneficiary = "civilian";
		final var totalToSend = 1_000L;
		final var origKey = KeyShape.threshOf(1, SIMPLE, CONTRACT);
		final var revisedKey = KeyShape.threshOf(1, SIMPLE, DELEGATE_CONTRACT);
		final var newKey = "delegateContractKey";

		final AtomicLong justSendContractNum = new AtomicLong();
		final AtomicLong beneficiaryAccountNum = new AtomicLong();

		return defaultHapiSpec("DelegateContractIdRequiredForTransferInDelegateCall")
				.given(
						fileCreate(justSendInitcode)
								.path(ContractResources.JUST_SEND_BYTECODE_PATH),
						fileCreate(sendInternalAndDelegateInitcode)
								.path(ContractResources.SEND_INTERNAL_AND_DELEGATE_BYTECODE_PATH),
						contractCreate(justSend)
								.bytecode(justSendInitcode)
								.gas(300_000L)
								.exposingNumTo(justSendContractNum::set),
						contractCreate(sendInternalAndDelegate)
								.bytecode(sendInternalAndDelegateInitcode)
								.gas(300_000L)
								.balance(2 * totalToSend)
				).when(
						cryptoCreate(beneficiary)
								.balance(0L)
								.keyShape(origKey.signedWith(sigs(ON, sendInternalAndDelegate)))
								.receiverSigRequired(true)
								.exposingCreatedIdTo(id -> beneficiaryAccountNum.set(id.getAccountNum())),
						getAccountInfo(beneficiary).logged()
				).then(
						/* Without delegateContractId permissions, the second send via delegate call will
						 * fail, so only half of totalToSend will make it to the beneficiary. (Note the entire
						 * call doesn't fail because exceptional halts in "raw calls" don't automatically
						 * propagate up the stack like a Solidity revert does.) */
						sourcing(() -> contractCall(
								sendInternalAndDelegate,
								SEND_REPEATEDLY_ABI,
								justSendContractNum.get(),
								beneficiaryAccountNum.get(),
								totalToSend / 2)),
						getAccountBalance(beneficiary).hasTinyBars(totalToSend / 2),
						/* But now we update the beneficiary to have a delegateContractId */
						newKeyNamed(newKey).shape(revisedKey.signedWith(sigs(ON, sendInternalAndDelegate))),
						cryptoUpdate(beneficiary).key(newKey),
						sourcing(() -> contractCall(
								sendInternalAndDelegate,
								SEND_REPEATEDLY_ABI,
								justSendContractNum.get(),
								beneficiaryAccountNum.get(),
								totalToSend / 2)),
						getAccountBalance(beneficiary).hasTinyBars(3 * (totalToSend / 2))
				);
	}

	private HapiApiSpec receiverSigReqTransferRecipientMustSignWithFullPubKeyPrefix() {
		final var justSendInitcode = "justSendInitcode";
		final var sendInternalAndDelegateInitcode = "sendInternalAndDelegateInitcode";
		final var justSend = "justSend";
		final var sendInternalAndDelegate = "sendInternalAndDelegate";

		final var beneficiary = "civilian";
		final var balanceToDistribute = 1_000L;

		final AtomicLong justSendContractNum = new AtomicLong();
		final AtomicLong beneficiaryAccountNum = new AtomicLong();

		return defaultHapiSpec("ReceiverSigReqTransferRecipientMustSignWithFullPubKeyPrefix")
				.given(
						cryptoCreate(beneficiary)
								.balance(0L)
								.receiverSigRequired(true)
								.exposingCreatedIdTo(id -> beneficiaryAccountNum.set(id.getAccountNum())),
						fileCreate(justSendInitcode)
								.path(ContractResources.JUST_SEND_BYTECODE_PATH),
						fileCreate(sendInternalAndDelegateInitcode)
								.path(ContractResources.SEND_INTERNAL_AND_DELEGATE_BYTECODE_PATH)
				).when(
						contractCreate(justSend)
								.bytecode(justSendInitcode)
								.gas(300_000L)
								.exposingNumTo(justSendContractNum::set),
						contractCreate(sendInternalAndDelegate)
								.bytecode(sendInternalAndDelegateInitcode)
								.gas(300_000L)
								.balance(balanceToDistribute)
				).then(
						/* Sending requires receiver signature */
						sourcing(() -> contractCall(
								sendInternalAndDelegate,
								SEND_REPEATEDLY_ABI,
								justSendContractNum.get(),
								beneficiaryAccountNum.get(),
								balanceToDistribute / 2)
								.hasKnownStatus(INVALID_SIGNATURE)),
						/* But it's not enough to just sign using an incomplete prefix */
						sourcing(() -> contractCall(
								sendInternalAndDelegate,
								SEND_REPEATEDLY_ABI,
								justSendContractNum.get(),
								beneficiaryAccountNum.get(),
								balanceToDistribute / 2)
								.signedBy(DEFAULT_PAYER, beneficiary)
								.hasKnownStatus(INVALID_SIGNATURE)),
						/* We have to specify the full prefix so the sig can be verified async */
						getAccountInfo(beneficiary).logged(),
						sourcing(() -> contractCall(
								sendInternalAndDelegate,
								SEND_REPEATEDLY_ABI,
								justSendContractNum.get(),
								beneficiaryAccountNum.get(),
								balanceToDistribute / 2)
								.alsoSigningWithFullPrefix(beneficiary)),
						getAccountBalance(beneficiary).logged()
				);
	}

	private HapiApiSpec getsInsufficientPayerBalanceIfSendingAccountCanPayEverythingButServiceFee() {
		final var initcode = "initcode";
		final var firstContract = "firstContract";
		final var secondContract = "secondContract";
		final var civilian = "civilian";
		final var creation = "creation";
		final AtomicLong baseCreationFee = new AtomicLong();

		return defaultHapiSpec("GetsInsufficientPayerBalanceIfSendingAccountCanPayEverythingButServiceFee")
				.given(
						cryptoCreate(civilian).balance(ONE_HUNDRED_HBARS),
						fileCreate(initcode)
								.path(ContractResources.MULTIPURPOSE_BYTECODE_PATH)
				).when(
						contractCreate(firstContract)
								.bytecode(initcode)
								.gas(300_000L)
								.payingWith(civilian)
								.balance(0L)
								.via(creation),
						getTxnRecord(creation).providingFeeTo(baseCreationFee::set)
				).then(
						sourcing(() -> contractCreate(secondContract)
								.bytecode(initcode)
								.gas(100_000L)
								.payingWith(civilian)
								.balance(ONE_HUNDRED_HBARS - 2 * baseCreationFee.get()))
				);
	}

	private HapiApiSpec cannotCreateTooLargeContract() {
		ByteString contents;
		try {
			contents =
					ByteString.copyFrom(Files.readAllBytes(Path.of(ContractResources.LARGE_CONTRACT_CRYPTO_KITTIES)));
		} catch (IOException e) {
			throw new UncheckedIOException(e);
		}
		final var FILE_KEY = "fileKey";
		final var KEY_LIST = "keyList";
		final var ACCOUNT = "acc";
		return defaultHapiSpec("cannotCreateLargeContract")
				.given(
						newKeyNamed(FILE_KEY),
						newKeyListNamed(KEY_LIST, List.of(FILE_KEY)),
						cryptoCreate(ACCOUNT).balance(ONE_HUNDRED_HBARS * 10).key(FILE_KEY),
						fileCreate("bytecode")
								.path(ContractResources.LARGE_CONTRACT_CRYPTO_KITTIES)
								.hasPrecheck(TRANSACTION_OVERSIZE)
				)
				.when(
						fileCreate("bytecode").contents("").key(KEY_LIST),
						UtilVerbs.updateLargeFile(ACCOUNT, "bytecode", contents)
				)
				.then(
						contractCreate("contract")
								.bytecode("bytecode")
								.payingWith(ACCOUNT)
								.hasKnownStatus(INSUFFICIENT_GAS)
				);
	}

	private HapiApiSpec maxRefundIsMaxGasRefundConfiguredWhenTXGasPriceIsSmaller() {
		return defaultHapiSpec("MaxRefundIsMaxGasRefundConfiguredWhenTXGasPriceIsSmaller")
				.given(
						UtilVerbs.overriding("contracts.maxRefundPercentOfGasLimit", "5"),
						fileCreate("contractFile").path(ContractResources.VALID_BYTECODE_PATH)
				).when(
						contractCreate("testContract").bytecode("contractFile").gas(300_000L).via("createTX")
				).then(
						withOpContext((spec, ignore) -> {
							final var subop01 = getTxnRecord("createTX").saveTxnRecordToRegistry("createTXRec");
							CustomSpecAssert.allRunFor(spec, subop01);

							final var gasUsed = spec.registry().getTransactionRecord("createTXRec")
									.getContractCreateResult().getGasUsed();
							assertEquals(285_000L, gasUsed);
						}),
						UtilVerbs.resetAppPropertiesTo("src/main/resource/bootstrap.properties")
				);
	}

	private HapiApiSpec minChargeIsTXGasUsed() {
		return defaultHapiSpec("MinChargeIsTXGasUsed")
				.given(
						UtilVerbs.overriding("contracts.maxRefundPercentOfGasLimit", "100"),
						fileCreate("contractFile").path(ContractResources.VALID_BYTECODE_PATH)
				).when(
						contractCreate("testContract").bytecode("contractFile").gas(300_000L).via("createTX")
				).then(
						withOpContext((spec, ignore) -> {
							final var subop01 = getTxnRecord("createTX").saveTxnRecordToRegistry("createTXRec");
							CustomSpecAssert.allRunFor(spec, subop01);

							final var gasUsed = spec.registry().getTransactionRecord("createTXRec")
									.getContractCreateResult().getGasUsed();
							Assertions.assertTrue(gasUsed > 0L);
						}),
						UtilVerbs.resetAppPropertiesTo("src/main/resource/bootstrap.properties")
				);
	}

	private HapiApiSpec gasLimitOverMaxGasLimitFailsPrecheck() {
		return defaultHapiSpec("GasLimitOverMaxGasLimitFailsPrecheck")
				.given(
						UtilVerbs.overriding("contracts.maxGas", "100"),
						fileCreate("contractFile").path(ContractResources.VALID_BYTECODE_PATH)
				).when().then(
						contractCreate("testContract").bytecode("contractFile").gas(101L).hasPrecheck(
								MAX_GAS_LIMIT_EXCEEDED),
						UtilVerbs.resetAppPropertiesTo("src/main/resource/bootstrap.properties")
				);
	}

	HapiApiSpec vanillaSuccess() {
		return defaultHapiSpec("VanillaSuccess")
				.given(
						fileCreate("parentDelegateBytecode").path(ContractResources.DELEGATING_CONTRACT_BYTECODE_PATH),
						contractCreate("parentDelegate").bytecode("parentDelegateBytecode").adminKey(THRESHOLD),
						getContractInfo("parentDelegate").logged().saveToRegistry("parentInfo"),
						upMaxGasTo(1_000_000L)
				).when(
						contractCall("parentDelegate", ContractResources.CREATE_CHILD_ABI)
								.gas(1_000_000L)
								.via("createChildTxn"),
						contractCall("parentDelegate", ContractResources.GET_CHILD_RESULT_ABI)
								.gas(1_000_000L)
								.via("getChildResultTxn"),
						contractCall("parentDelegate", ContractResources.GET_CHILD_ADDRESS_ABI)
								.gas(1_000_000L)
								.via("getChildAddressTxn")
				).then(
						getTxnRecord("createChildTxn")
								.saveCreatedContractListToRegistry("createChild")
								.logged(),
						getTxnRecord("getChildResultTxn")
								.hasPriority(recordWith().contractCallResult(
										resultWith().resultThruAbi(
												ContractResources.GET_CHILD_RESULT_ABI,
												isLiteralResult(new Object[] { BigInteger.valueOf(7L) })))),
						getTxnRecord("getChildAddressTxn")
								.hasPriority(recordWith().contractCallResult(
										resultWith()
												.resultThruAbi(
														ContractResources.GET_CHILD_ADDRESS_ABI,
														isContractWith(contractWith()
																.nonNullContractId()
																.propertiesInheritedFrom("parentInfo")))
												.logs(inOrder()))),
						contractListWithPropertiesInheritedFrom(
								"createChildCallResult", 1, "parentInfo"),
						restoreDefaultMaxGas()
				);
	}

	private HapiSpecOperation upMaxGasTo(final long amount) {
		return fileUpdate(APP_PROPERTIES)
				.fee(ONE_HUNDRED_HBARS)
				.payingWith(EXCHANGE_RATE_CONTROL)
				.overridingProps(Map.of(
						"contracts.maxGas", "" + amount
				));
	}

	private HapiSpecOperation restoreDefaultMaxGas() {
		return fileUpdate(APP_PROPERTIES)
				.fee(ONE_HUNDRED_HBARS)
				.payingWith(EXCHANGE_RATE_CONTROL)
				.overridingProps(Map.of(
						"contracts.maxGas", defaultMaxGas
				));
	}

	@Override
	protected Logger getResultsLogger() {
		return log;
	}
}<|MERGE_RESOLUTION|>--- conflicted
+++ resolved
@@ -124,25 +124,6 @@
 	@Override
 	protected List<HapiApiSpec> getSpecsInSuite() {
 		return List.of(new HapiApiSpec[] {
-<<<<<<< HEAD
-//						createEmptyConstructor(),
-//						insufficientPayerBalanceUponCreation(),
-//						rejectsInvalidMemo(),
-//						rejectsInsufficientFee(),
-//						rejectsInvalidBytecode(),
-//						revertsNonzeroBalance(),
-//						createFailsIfMissingSigs(),
-//						rejectsInsufficientGas(),
-//						createsVanillaContractAsExpectedWithOmittedAdminKey(),
-//						childCreationsHaveExpectedKeysWithOmittedAdminKey(),
-//						cannotCreateTooLargeContract(),
-//						revertedTryExtCallHasNoSideEffects(),
-//						getsInsufficientPayerBalanceIfSendingAccountCanPayEverythingButServiceFee(),
-//						receiverSigReqTransferRecipientMustSignWithFullPubKeyPrefix(),
-//						cannotSendToNonExistentAccount(),
-//						canCallPendingContractSafely(),
-//						delegateContractIdRequiredForTransferInDelegateCall()
-=======
 						createEmptyConstructor(),
 						insufficientPayerBalanceUponCreation(),
 						rejectsInvalidMemo(),
@@ -159,10 +140,7 @@
 						receiverSigReqTransferRecipientMustSignWithFullPubKeyPrefix(),
 						cannotSendToNonExistentAccount(),
 						canCallPendingContractSafely(),
-						delegateContractIdRequiredForTransferInDelegateCall(),
-						helloWorldNftMint(),
-						helloWorldFungibleMint(),
->>>>>>> e4d81983
+						delegateContractIdRequiredForTransferInDelegateCall()
 				}
 		);
 	}
