--- conflicted
+++ resolved
@@ -28,13 +28,7 @@
 import com.hedera.services.bdd.spec.keys.KeyFactory;
 import com.hedera.services.bdd.spec.keys.SigControl;
 import com.hedera.services.bdd.spec.transactions.TxnUtils;
-<<<<<<< HEAD
-import com.hedera.services.bdd.spec.transactions.TxnVerbs;
-import com.hedera.services.bdd.spec.transactions.crypto.HapiCryptoCreate;
-import com.hedera.services.bdd.spec.transactions.file.HapiFileCreate;
 import com.hederahashgraph.api.proto.java.AccountID;
-=======
->>>>>>> 6530f850
 import com.hederahashgraph.api.proto.java.ContractCreateTransactionBody;
 import com.hederahashgraph.api.proto.java.ContractGetInfoResponse;
 import com.hederahashgraph.api.proto.java.ContractID;
@@ -70,8 +64,10 @@
 public class HapiContractCreate extends HapiBaseContractCreate<HapiContractCreate> {
 	static final Key DEPRECATED_CID_ADMIN_KEY =
 			Key.newBuilder().setContractID(ContractID.newBuilder().setContractNum(1_234L)).build();
-<<<<<<< HEAD
-	static final Logger log = LogManager.getLogger(HapiContractCreate.class);
+
+	public HapiContractCreate(String contract) {
+		super(contract);
+	}
 
 	private Key adminKey;
 	private boolean omitAdminKey = false;
@@ -79,7 +75,6 @@
 	private boolean advertiseCreation = false;
 	private boolean shouldAlsoRegisterAsAccount = true;
 	private boolean useDeprecatedAdminKey = false;
-	private final String contract;
 	private OptionalLong gas = OptionalLong.empty();
 	Optional<String> key = Optional.empty();
 	Optional<Long> autoRenewPeriodSecs = Optional.empty();
@@ -99,19 +94,12 @@
 	private Optional<AccountID> stakedAccountId = Optional.empty();
 	private Optional<Long> stakedNodeId = Optional.empty();
 	private boolean isDeclinedReward = false;
-=======
-
-	public HapiContractCreate(String contract) {
-		super(contract);
-	}
-
 	public HapiContractCreate(String contract, String abi, Object... args) {
 		super(contract, abi, args);
 	}
 
 	private Optional<String> autoRenewAccount = Optional.empty();
 	private Optional<Integer> maxAutomaticTokenAssociations = Optional.empty();
->>>>>>> 6530f850
 
 	public HapiContractCreate exposingNumTo(LongConsumer obs) {
 		newNumObserver = Optional.of(obs);
@@ -219,7 +207,21 @@
 		return this;
 	}
 
-<<<<<<< HEAD
+	public HapiContractCreate autoRenewAccountId(String id) {
+		autoRenewAccount = Optional.of(id);
+		return this;
+	}
+
+	@Override
+	public HederaFunctionality type() {
+		return HederaFunctionality.ContractCreate;
+	}
+
+	@Override
+	protected HapiContractCreate self() {
+		return this;
+	}
+
 	public HapiContractCreate stakedAccountId(String idLit) {
 		stakedAccountId = Optional.of(HapiPropertySource.asAccount(idLit));
 		return this;
@@ -232,20 +234,6 @@
 
 	public HapiContractCreate declinedReward(boolean isDeclined) {
 		isDeclinedReward = isDeclined;
-=======
-	public HapiContractCreate autoRenewAccountId(String id) {
-		autoRenewAccount = Optional.of(id);
-		return this;
-	}
-
-	@Override
-	public HederaFunctionality type() {
-		return HederaFunctionality.ContractCreate;
-	}
-
-	@Override
-	protected HapiContractCreate self() {
->>>>>>> 6530f850
 		return this;
 	}
 
@@ -342,7 +330,8 @@
 							gas.ifPresent(b::setGas);
 							proxy.ifPresent(p -> b.setProxyAccountID(asId(p, spec)));
 							params.ifPresent(bytes -> b.setConstructorParameters(ByteString.copyFrom(bytes)));
-<<<<<<< HEAD
+							autoRenewAccount.ifPresent(p -> b.setAutoRenewAccountId(asId(p, spec)));
+							maxAutomaticTokenAssociations.ifPresent(b::setMaxAutomaticTokenAssociations);
 
 							if (stakedAccountId.isPresent()) {
 								b.setStakedAccountId(stakedAccountId.get());
@@ -350,10 +339,6 @@
 								b.setStakedNodeId(stakedNodeId.get());
 							}
 							b.setDeclineReward(isDeclinedReward);
-=======
-							autoRenewAccount.ifPresent(p -> b.setAutoRenewAccountId(asId(p, spec)));
-							maxAutomaticTokenAssociations.ifPresent(b::setMaxAutomaticTokenAssociations);
->>>>>>> 6530f850
 						}
 				);
 		return b -> b.setContractCreateInstance(opBody);
