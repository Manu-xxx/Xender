/*
 * Copyright (C) 2020-2022 Hedera Hashgraph, LLC
 *
 * Licensed under the Apache License, Version 2.0 (the "License");
 * you may not use this file except in compliance with the License.
 * You may obtain a copy of the License at
 *
 *      http://www.apache.org/licenses/LICENSE-2.0
 *
 * Unless required by applicable law or agreed to in writing, software
 * distributed under the License is distributed on an "AS IS" BASIS,
 * WITHOUT WARRANTIES OR CONDITIONS OF ANY KIND, either express or implied.
 * See the License for the specific language governing permissions and
 * limitations under the License.
 */
package com.hedera.services.bdd.suites.crypto;

import static com.google.protobuf.ByteString.copyFromUtf8;
import static com.hedera.services.bdd.spec.HapiApiSpec.defaultHapiSpec;
import static com.hedera.services.bdd.spec.HapiPropertySource.accountIdFromHexedMirrorAddress;
import static com.hedera.services.bdd.spec.HapiPropertySource.asAccountString;
import static com.hedera.services.bdd.spec.HapiPropertySource.asSolidityAddress;
import static com.hedera.services.bdd.spec.HapiPropertySource.asTopicString;
import static com.hedera.services.bdd.spec.assertions.AccountInfoAsserts.accountWith;
import static com.hedera.services.bdd.spec.assertions.AutoAssocAsserts.accountTokenPairsInAnyOrder;
import static com.hedera.services.bdd.spec.assertions.TransactionRecordAsserts.includingFungibleMovement;
import static com.hedera.services.bdd.spec.assertions.TransactionRecordAsserts.includingNonfungibleMovement;
import static com.hedera.services.bdd.spec.assertions.TransactionRecordAsserts.recordWith;
import static com.hedera.services.bdd.spec.assertions.TransferListAsserts.including;
import static com.hedera.services.bdd.spec.keys.ControlForKey.forKey;
import static com.hedera.services.bdd.spec.keys.KeyShape.ED25519;
import static com.hedera.services.bdd.spec.keys.KeyShape.threshOf;
import static com.hedera.services.bdd.spec.keys.SigControl.OFF;
import static com.hedera.services.bdd.spec.keys.SigControl.ON;
import static com.hedera.services.bdd.spec.queries.QueryVerbs.getAccountBalance;
import static com.hedera.services.bdd.spec.queries.QueryVerbs.getAccountDetails;
import static com.hedera.services.bdd.spec.queries.QueryVerbs.getAccountInfo;
import static com.hedera.services.bdd.spec.queries.QueryVerbs.getContractInfo;
import static com.hedera.services.bdd.spec.queries.QueryVerbs.getReceipt;
import static com.hedera.services.bdd.spec.queries.QueryVerbs.getTxnRecord;
import static com.hedera.services.bdd.spec.queries.crypto.ExpectedTokenRel.relationshipWith;
import static com.hedera.services.bdd.spec.transactions.TxnUtils.randomUtf8Bytes;
import static com.hedera.services.bdd.spec.transactions.TxnVerbs.contractCall;
import static com.hedera.services.bdd.spec.transactions.TxnVerbs.contractCreate;
import static com.hedera.services.bdd.spec.transactions.TxnVerbs.createTopic;
import static com.hedera.services.bdd.spec.transactions.TxnVerbs.cryptoApproveAllowance;
import static com.hedera.services.bdd.spec.transactions.TxnVerbs.cryptoCreate;
import static com.hedera.services.bdd.spec.transactions.TxnVerbs.cryptoDelete;
import static com.hedera.services.bdd.spec.transactions.TxnVerbs.cryptoTransfer;
import static com.hedera.services.bdd.spec.transactions.TxnVerbs.cryptoUpdate;
import static com.hedera.services.bdd.spec.transactions.TxnVerbs.fileUpdate;
import static com.hedera.services.bdd.spec.transactions.TxnVerbs.grantTokenKyc;
import static com.hedera.services.bdd.spec.transactions.TxnVerbs.mintToken;
import static com.hedera.services.bdd.spec.transactions.TxnVerbs.revokeTokenKyc;
import static com.hedera.services.bdd.spec.transactions.TxnVerbs.scheduleCreate;
import static com.hedera.services.bdd.spec.transactions.TxnVerbs.tokenAssociate;
import static com.hedera.services.bdd.spec.transactions.TxnVerbs.tokenCreate;
import static com.hedera.services.bdd.spec.transactions.TxnVerbs.tokenDissociate;
import static com.hedera.services.bdd.spec.transactions.TxnVerbs.tokenFreeze;
import static com.hedera.services.bdd.spec.transactions.TxnVerbs.tokenPause;
import static com.hedera.services.bdd.spec.transactions.TxnVerbs.tokenUnfreeze;
import static com.hedera.services.bdd.spec.transactions.TxnVerbs.tokenUnpause;
import static com.hedera.services.bdd.spec.transactions.TxnVerbs.tokenUpdate;
import static com.hedera.services.bdd.spec.transactions.TxnVerbs.uncheckedSubmit;
import static com.hedera.services.bdd.spec.transactions.TxnVerbs.uploadInitCode;
import static com.hedera.services.bdd.spec.transactions.crypto.HapiCryptoTransfer.*;
import static com.hedera.services.bdd.spec.transactions.token.CustomFeeSpecs.fixedHbarFee;
import static com.hedera.services.bdd.spec.transactions.token.CustomFeeSpecs.fixedHtsFee;
import static com.hedera.services.bdd.spec.transactions.token.CustomFeeSpecs.fractionalFee;
import static com.hedera.services.bdd.spec.transactions.token.CustomFeeSpecs.royaltyFeeNoFallback;
import static com.hedera.services.bdd.spec.transactions.token.TokenMovement.moving;
import static com.hedera.services.bdd.spec.transactions.token.TokenMovement.movingHbar;
import static com.hedera.services.bdd.spec.transactions.token.TokenMovement.movingHbarWithAllowance;
import static com.hedera.services.bdd.spec.transactions.token.TokenMovement.movingUnique;
import static com.hedera.services.bdd.spec.transactions.token.TokenMovement.movingUniqueWithAllowance;
import static com.hedera.services.bdd.spec.transactions.token.TokenMovement.movingWithAllowance;
import static com.hedera.services.bdd.spec.transactions.token.TokenMovement.movingWithDecimals;
import static com.hedera.services.bdd.spec.utilops.CustomSpecAssert.allRunFor;
import static com.hedera.services.bdd.spec.utilops.UtilVerbs.newKeyNamed;
import static com.hedera.services.bdd.spec.utilops.UtilVerbs.overriding;
import static com.hedera.services.bdd.spec.utilops.UtilVerbs.sleepFor;
import static com.hedera.services.bdd.spec.utilops.UtilVerbs.sourcing;
import static com.hedera.services.bdd.spec.utilops.UtilVerbs.uploadDefaultFeeSchedules;
import static com.hedera.services.bdd.spec.utilops.UtilVerbs.usableTxnIdNamed;
import static com.hedera.services.bdd.spec.utilops.UtilVerbs.validateChargedUsdWithin;
import static com.hedera.services.bdd.spec.utilops.UtilVerbs.withOpContext;
import static com.hedera.services.bdd.suites.contract.Utils.aaWith;
import static com.hedera.services.bdd.suites.contract.Utils.accountId;
import static com.hedera.services.bdd.suites.contract.Utils.captureOneChildCreate2MetaFor;
import static com.hedera.services.bdd.suites.contract.Utils.ocWith;
<<<<<<< HEAD
import static com.hedera.services.bdd.suites.crypto.AutoAccountCreationSuite.LAZY_MEMO;
import static com.hedera.services.bdd.suites.crypto.CryptoCreateSuite.CRYPTO_CREATE_WITH_ALIAS_ENABLED;
import static com.hedera.services.bdd.suites.crypto.CryptoCreateSuite.LAZY_CREATION_ENABLED;
import static com.hedera.services.bdd.suites.crypto.CryptoCreateSuite.TRUE;
import static com.hedera.services.ethereum.EthTxSigs.recoverAddressFromPubKey;
import static com.hederahashgraph.api.proto.java.ResponseCodeEnum.ACCOUNT_FROZEN_FOR_TOKEN;
import static com.hederahashgraph.api.proto.java.ResponseCodeEnum.ACCOUNT_KYC_NOT_GRANTED_FOR_TOKEN;
import static com.hederahashgraph.api.proto.java.ResponseCodeEnum.ACCOUNT_REPEATED_IN_ACCOUNT_AMOUNTS;
import static com.hederahashgraph.api.proto.java.ResponseCodeEnum.AMOUNT_EXCEEDS_ALLOWANCE;
import static com.hederahashgraph.api.proto.java.ResponseCodeEnum.INSUFFICIENT_SENDER_ACCOUNT_BALANCE_FOR_CUSTOM_FEE;
import static com.hederahashgraph.api.proto.java.ResponseCodeEnum.INSUFFICIENT_TOKEN_BALANCE;
import static com.hederahashgraph.api.proto.java.ResponseCodeEnum.INVALID_ACCOUNT_AMOUNTS;
import static com.hederahashgraph.api.proto.java.ResponseCodeEnum.INVALID_ACCOUNT_ID;
import static com.hederahashgraph.api.proto.java.ResponseCodeEnum.INVALID_ALLOWANCE_OWNER_ID;
import static com.hederahashgraph.api.proto.java.ResponseCodeEnum.INVALID_AUTORENEW_ACCOUNT;
import static com.hederahashgraph.api.proto.java.ResponseCodeEnum.INVALID_CUSTOM_FEE_COLLECTOR;
import static com.hederahashgraph.api.proto.java.ResponseCodeEnum.INVALID_SIGNATURE;
import static com.hederahashgraph.api.proto.java.ResponseCodeEnum.NO_REMAINING_AUTOMATIC_ASSOCIATIONS;
import static com.hederahashgraph.api.proto.java.ResponseCodeEnum.REQUESTED_NUM_AUTOMATIC_ASSOCIATIONS_EXCEEDS_ASSOCIATION_LIMIT;
import static com.hederahashgraph.api.proto.java.ResponseCodeEnum.SPENDER_DOES_NOT_HAVE_ALLOWANCE;
import static com.hederahashgraph.api.proto.java.ResponseCodeEnum.SUCCESS;
import static com.hederahashgraph.api.proto.java.ResponseCodeEnum.TOKEN_IS_PAUSED;
import static com.hederahashgraph.api.proto.java.ResponseCodeEnum.TOKEN_NOT_ASSOCIATED_TO_ACCOUNT;
import static com.hederahashgraph.api.proto.java.ResponseCodeEnum.UNEXPECTED_TOKEN_DECIMALS;
=======
import static com.hedera.services.bdd.suites.file.FileUpdateSuite.CIVILIAN;
import static com.hederahashgraph.api.proto.java.ResponseCodeEnum.*;
>>>>>>> e56d3f5a
import static com.hederahashgraph.api.proto.java.TokenType.FUNGIBLE_COMMON;
import static com.hederahashgraph.api.proto.java.TokenType.NON_FUNGIBLE_UNIQUE;
import static com.swirlds.common.utility.CommonUtils.unhex;
import static org.junit.jupiter.api.Assertions.assertEquals;

import com.google.protobuf.ByteString;
import com.hedera.services.bdd.spec.HapiApiSpec;
import com.hedera.services.bdd.spec.HapiSpecOperation;
import com.hedera.services.bdd.spec.HapiSpecSetup;
import com.hedera.services.bdd.spec.assertions.AccountDetailsAsserts;
import com.hedera.services.bdd.spec.keys.SigControl;
import com.hedera.services.bdd.spec.utilops.UtilVerbs;
import com.hedera.services.bdd.suites.HapiApiSuite;
import com.hederahashgraph.api.proto.java.*;
import java.util.List;
import java.util.Map;
import java.util.OptionalLong;
import java.util.concurrent.atomic.AtomicReference;
import java.util.stream.IntStream;
import org.apache.commons.lang3.tuple.Pair;
import org.apache.logging.log4j.LogManager;
import org.apache.logging.log4j.Logger;

public class CryptoTransferSuite extends HapiApiSuite {

    private static final Logger LOG = LogManager.getLogger(CryptoTransferSuite.class);
    private static final String OWNER = "owner";
    private static final String OTHER_OWNER = "otherOwner";
    private static final String SPENDER = "spender";
    private static final String PAYER = "payer";
    private static final String SENDER = "sender";
    private static final String RECEIVER = "receiver";
    private static final String OTHER_RECEIVER = "otherReceiver";
    private static final String ANOTHER_RECEIVER = "anotherReceiver";
    private static final String FUNGIBLE_TOKEN = "fungible";
    private static final String NON_FUNGIBLE_TOKEN = "nonFungible";
    private static final String TOKEN_WITH_CUSTOM_FEE = "tokenWithCustomFee";
    private static final String ADMIN_KEY = "adminKey";
    private static final String KYC_KEY = "kycKey";
    private static final String FREEZE_KEY = "freezeKey";
    private static final String SUPPLY_KEY = "supplyKey";
    private static final String WIPE_KEY = "wipeKey";
    private static final String PAUSE_KEY = "pauseKey";
    private static final String PARTY = "party";
    private static final String COUNTERPARTY = "counterparty";
    private static final String MULTI_KEY = "multi";
    private static final String NOT_TO_BE = "notToBe";
    private static final String TOKEN = "token";
    private static final String OWNING_PARTY = "owningParty";
    private static final String VALID_TXN = "validTxn";
    private static final String UNCHECKED_TXN = "uncheckedTxn";
    private static final String PAYEE_SIG_REQ = "payeeSigReq";
    private static final String TOKENS_INVOLVED_LOG_MESSAGE =
            """
0 tokens involved,
  2 account adjustments: {} tb, ${}"
1 tokens involved,
  2 account adjustments: {} tb, ${} (~{}x pure crypto)
  3 account adjustments: {} tb, ${} (~{}x pure crypto)
  4 account adjustments: {} tb, ${} (~{}x pure crypto)
  5 account adjustments: {} tb, ${} (~{}x pure crypto)
  6 account adjustments: {} tb, ${} (~{}x pure crypto)
2 tokens involved,
  4 account adjustments: {} tb, ${} (~{}x pure crypto)
  5 account adjustments: {} tb, ${} (~{}x pure crypto)
  6 account adjustments: {} tb, ${} (~{}x pure crypto)
3 tokens involved,
  6 account adjustments: {} tb, ${} (~{}x pure crypto)
                                                          """;
    public static final String HODL_XFER = "hodlXfer";
    public static final String PAYEE_NO_SIG_REQ = "payeeNoSigReq";
    private static final String HBAR_XFER = "hbarXfer";
    private static final String NFT_XFER = "nftXfer";
    private static final String FT_XFER = "ftXfer";

    public static void main(String... args) {
        new CryptoTransferSuite().runSuiteAsync();
    }

    @Override
    public List<HapiApiSpec> getSpecsInSuite() {
        return List.of(
                transferWithMissingAccountGetsInvalidAccountId(),
                complexKeyAcctPaysForOwnTransfer(),
                twoComplexKeysRequired(),
                specialAccountsBalanceCheck(),
                tokenTransferFeesScaleAsExpected(),
                okToSetInvalidPaymentHeaderForCostAnswer(),
                baseCryptoTransferFeeChargedAsExpected(),
                autoAssociationRequiresOpenSlots(),
                royaltyCollectorsCanUseAutoAssociation(),
                royaltyCollectorsCannotUseAutoAssociationWithoutOpenSlots(),
                dissociatedRoyaltyCollectorsCanUseAutoAssociation(),
                hbarAndFungibleSelfTransfersRejectedBothInPrecheckAndHandle(),
                transferToNonAccountEntitiesReturnsInvalidAccountId(),
                nftSelfTransfersRejectedBothInPrecheckAndHandle(),
                checksExpectedDecimalsForFungibleTokenTransferList(),
                allowanceTransfersWorkAsExpected(),
                allowanceTransfersWithComplexTransfersWork(),
                canUseMirrorAliasesForNonContractXfers(),
                canUseEip1014AliasesForXfers(),
                cannotTransferFromImmutableAccounts(),
                nftTransfersCannotRepeatSerialNos(),
                vanillaTransferSucceeds(),
<<<<<<< HEAD
                transferHbarsToEVMAddressAlias(),
                transferFungibleToEVMAddressAlias(),
                transferNonFungibleToEVMAddressAlias());
=======
                aliasKeysAreValidated());
>>>>>>> e56d3f5a
    }

    @Override
    public boolean canRunConcurrent() {
        return true;
    }

    private HapiApiSpec aliasKeysAreValidated() {
        final var validAlias = "validAlias";
        final var invalidAlias = "invalidAlias";

        return defaultHapiSpec("AliasKeysAreValidated")
                .given(
                        newKeyNamed(validAlias).shape(ED25519),
                        withOpContext(
                                (spec, opLog) -> {
                                    final var registry = spec.registry();
                                    final var validKey = registry.getKey(validAlias);
                                    final var invalidBytes =
                                            new byte[validKey.getEd25519().size() + 8];
                                    final var validBytes = validKey.getEd25519().toByteArray();
                                    // Add noise bytes to the end of the otherwise valid key
                                    System.arraycopy(
                                            validBytes, 0, invalidBytes, 0, validBytes.length);
                                    final var noise = randomUtf8Bytes(8);
                                    System.arraycopy(
                                            noise,
                                            0,
                                            invalidBytes,
                                            validBytes.length,
                                            noise.length);
                                    final var invalidKey =
                                            Key.newBuilder()
                                                    .setEd25519(ByteString.copyFrom(invalidBytes))
                                                    .build();
                                    registry.saveKey(invalidAlias, invalidKey);
                                }),
                        cryptoCreate(CIVILIAN).balance(ONE_HUNDRED_HBARS))
                .when(cryptoTransfer(tinyBarsFromToWithAlias(CIVILIAN, validAlias, ONE_HBAR)))
                .then(
                        cryptoTransfer(tinyBarsFromToWithAlias(CIVILIAN, invalidAlias, ONE_HBAR))
                                .hasKnownStatus(INVALID_ALIAS_KEY));
    }

    // https://github.com/hashgraph/hedera-services/issues/2875
    private HapiApiSpec canUseMirrorAliasesForNonContractXfers() {
        final AtomicReference<TokenID> ftId = new AtomicReference<>();
        final AtomicReference<TokenID> nftId = new AtomicReference<>();
        final AtomicReference<AccountID> partyId = new AtomicReference<>();
        final AtomicReference<AccountID> counterId = new AtomicReference<>();
        final AtomicReference<ByteString> partyAlias = new AtomicReference<>();
        final AtomicReference<ByteString> counterAlias = new AtomicReference<>();

        return defaultHapiSpec("CanUseMirrorAliasesForNonContractXfers")
                .given(
                        newKeyNamed(MULTI_KEY),
                        cryptoCreate(PARTY).maxAutomaticTokenAssociations(2),
                        cryptoCreate(COUNTERPARTY).maxAutomaticTokenAssociations(2),
                        tokenCreate(FUNGIBLE_TOKEN).treasury(PARTY).initialSupply(1_000_000),
                        tokenCreate(NON_FUNGIBLE_TOKEN)
                                .initialSupply(0)
                                .treasury(PARTY)
                                .tokenType(NON_FUNGIBLE_UNIQUE)
                                .supplyKey(MULTI_KEY),
                        mintToken(
                                NON_FUNGIBLE_TOKEN, List.of(copyFromUtf8("Please mind the vase."))),
                        withOpContext(
                                (spec, opLog) -> {
                                    final var registry = spec.registry();
                                    ftId.set(registry.getTokenID(FUNGIBLE_TOKEN));
                                    nftId.set(registry.getTokenID(NON_FUNGIBLE_TOKEN));
                                    partyId.set(registry.getAccountID(PARTY));
                                    counterId.set(registry.getAccountID(COUNTERPARTY));
                                    partyAlias.set(
                                            ByteString.copyFrom(asSolidityAddress(partyId.get())));
                                    counterAlias.set(
                                            ByteString.copyFrom(
                                                    asSolidityAddress(counterId.get())));
                                }))
                .when(
                        cryptoTransfer(
                                        (spec, b) ->
                                                b.setTransfers(
                                                        TransferList.newBuilder()
                                                                .addAccountAmounts(
                                                                        aaWith(
                                                                                partyAlias.get(),
                                                                                -1))
                                                                .addAccountAmounts(
                                                                        aaWith(partyId.get(), -1))
                                                                .addAccountAmounts(
                                                                        aaWith(
                                                                                counterId.get(),
                                                                                +2))))
                                .signedBy(DEFAULT_PAYER, PARTY)
                                .hasKnownStatus(ACCOUNT_REPEATED_IN_ACCOUNT_AMOUNTS),
                        // Check signing requirements aren't distorted by aliases
                        cryptoTransfer(
                                        (spec, b) ->
                                                b.setTransfers(
                                                        TransferList.newBuilder()
                                                                .addAccountAmounts(
                                                                        aaWith(
                                                                                partyAlias.get(),
                                                                                -2))
                                                                .addAccountAmounts(
                                                                        aaWith(
                                                                                counterId.get(),
                                                                                +2))))
                                .signedBy(DEFAULT_PAYER)
                                .hasKnownStatus(INVALID_SIGNATURE),
                        cryptoTransfer(
                                        (spec, b) ->
                                                b.addTokenTransfers(
                                                        TokenTransferList.newBuilder()
                                                                .setToken(nftId.get())
                                                                .addNftTransfers(
                                                                        ocWith(
                                                                                accountId(
                                                                                        partyAlias
                                                                                                .get()),
                                                                                counterId.get(),
                                                                                1L))))
                                .signedBy(DEFAULT_PAYER)
                                .hasKnownStatus(INVALID_SIGNATURE),
                        cryptoTransfer(
                                        (spec, b) ->
                                                b.addTokenTransfers(
                                                        TokenTransferList.newBuilder()
                                                                .setToken(ftId.get())
                                                                .addTransfers(
                                                                        aaWith(
                                                                                partyAlias.get(),
                                                                                -500))
                                                                .addTransfers(
                                                                        aaWith(
                                                                                counterAlias.get(),
                                                                                +500))))
                                .signedBy(DEFAULT_PAYER)
                                .hasKnownStatus(INVALID_SIGNATURE),
                        // Now do the actual transfers
                        cryptoTransfer(
                                        (spec, b) ->
                                                b.setTransfers(
                                                        TransferList.newBuilder()
                                                                .addAccountAmounts(
                                                                        aaWith(
                                                                                partyAlias.get(),
                                                                                -2))
                                                                .addAccountAmounts(
                                                                        aaWith(
                                                                                counterAlias.get(),
                                                                                +2))))
                                .signedBy(DEFAULT_PAYER, PARTY)
                                .via(HBAR_XFER),
                        cryptoTransfer(
                                        (spec, b) ->
                                                b.addTokenTransfers(
                                                        TokenTransferList.newBuilder()
                                                                .setToken(nftId.get())
                                                                .addNftTransfers(
                                                                        ocWith(
                                                                                accountId(
                                                                                        partyAlias
                                                                                                .get()),
                                                                                accountId(
                                                                                        counterAlias
                                                                                                .get()),
                                                                                1L))))
                                .signedBy(DEFAULT_PAYER, PARTY)
                                .via(NFT_XFER),
                        cryptoTransfer(
                                        (spec, b) ->
                                                b.addTokenTransfers(
                                                        TokenTransferList.newBuilder()
                                                                .setToken(ftId.get())
                                                                .addTransfers(
                                                                        aaWith(
                                                                                partyAlias.get(),
                                                                                -500))
                                                                .addTransfers(
                                                                        aaWith(
                                                                                counterAlias.get(),
                                                                                +500))))
                                .signedBy(DEFAULT_PAYER, PARTY)
                                .via(FT_XFER))
                .then(
                        getTxnRecord(HBAR_XFER).logged(),
                        getTxnRecord(NFT_XFER).logged(),
                        getTxnRecord(FT_XFER).logged());
    }

    @SuppressWarnings("java:S5669")
    private HapiApiSpec canUseEip1014AliasesForXfers() {
        final var partyCreation2 = "partyCreation2";
        final var counterCreation2 = "counterCreation2";
        final var contract = "CreateDonor";

        final AtomicReference<String> partyAliasAddr = new AtomicReference<>();
        final AtomicReference<String> partyMirrorAddr = new AtomicReference<>();
        final AtomicReference<String> counterAliasAddr = new AtomicReference<>();
        final AtomicReference<String> counterMirrorAddr = new AtomicReference<>();
        final AtomicReference<TokenID> ftId = new AtomicReference<>();
        final AtomicReference<TokenID> nftId = new AtomicReference<>();
        final AtomicReference<String> partyLiteral = new AtomicReference<>();
        final AtomicReference<AccountID> partyId = new AtomicReference<>();
        final AtomicReference<String> counterLiteral = new AtomicReference<>();
        final AtomicReference<AccountID> counterId = new AtomicReference<>();

        final byte[] salt =
                unhex("aabbccddeeff0011aabbccddeeff0011aabbccddeeff0011aabbccddeeff0011");
        final byte[] otherSalt =
                unhex("aabbccddee880011aabbccddee880011aabbccddee880011aabbccddee880011");

        return defaultHapiSpec("CanUseEip1014AliasesForXfers")
                .given(
                        newKeyNamed(MULTI_KEY),
                        cryptoCreate(TOKEN_TREASURY),
                        uploadInitCode(contract),
                        contractCreate(contract).adminKey(MULTI_KEY).payingWith(GENESIS),
                        contractCall(contract, "buildDonor", salt)
                                .sending(1000)
                                .payingWith(GENESIS)
                                .gas(2_000_000L)
                                .via(partyCreation2),
                        captureOneChildCreate2MetaFor(
                                PARTY, partyCreation2, partyMirrorAddr, partyAliasAddr),
                        contractCall(contract, "buildDonor", otherSalt)
                                .sending(1000)
                                .payingWith(GENESIS)
                                .gas(2_000_000L)
                                .via(counterCreation2),
                        captureOneChildCreate2MetaFor(
                                COUNTERPARTY,
                                counterCreation2,
                                counterMirrorAddr,
                                counterAliasAddr),
                        tokenCreate(FUNGIBLE_TOKEN)
                                .treasury(TOKEN_TREASURY)
                                .initialSupply(1_000_000),
                        tokenCreate(NON_FUNGIBLE_TOKEN)
                                .treasury(TOKEN_TREASURY)
                                .initialSupply(0)
                                .tokenType(NON_FUNGIBLE_UNIQUE)
                                .supplyKey(MULTI_KEY),
                        mintToken(
                                NON_FUNGIBLE_TOKEN, List.of(copyFromUtf8("Please mind the vase."))),
                        withOpContext(
                                (spec, opLog) -> {
                                    final var registry = spec.registry();
                                    ftId.set(registry.getTokenID(FUNGIBLE_TOKEN));
                                    nftId.set(registry.getTokenID(NON_FUNGIBLE_TOKEN));
                                    partyId.set(
                                            accountIdFromHexedMirrorAddress(partyMirrorAddr.get()));
                                    partyLiteral.set(asAccountString(partyId.get()));
                                    counterId.set(
                                            accountIdFromHexedMirrorAddress(
                                                    counterMirrorAddr.get()));
                                    counterLiteral.set(asAccountString(counterId.get()));
                                }))
                .when(
                        sourcing(
                                () ->
                                        tokenAssociate(
                                                        partyLiteral.get(),
                                                        List.of(FUNGIBLE_TOKEN, NON_FUNGIBLE_TOKEN))
                                                .signedBy(DEFAULT_PAYER, MULTI_KEY)),
                        sourcing(
                                () ->
                                        tokenAssociate(
                                                        counterLiteral.get(),
                                                        List.of(FUNGIBLE_TOKEN, NON_FUNGIBLE_TOKEN))
                                                .signedBy(DEFAULT_PAYER, MULTI_KEY)),
                        sourcing(() -> getContractInfo(partyLiteral.get()).logged()),
                        sourcing(
                                () ->
                                        cryptoTransfer(
                                                        moving(500_000, FUNGIBLE_TOKEN)
                                                                .between(
                                                                        TOKEN_TREASURY,
                                                                        partyLiteral.get()),
                                                        movingUnique(NON_FUNGIBLE_TOKEN, 1L)
                                                                .between(
                                                                        TOKEN_TREASURY,
                                                                        partyLiteral.get()))
                                                .signedBy(DEFAULT_PAYER, TOKEN_TREASURY)),
                        cryptoTransfer(
                                        (spec, b) ->
                                                b.setTransfers(
                                                        TransferList.newBuilder()
                                                                .addAccountAmounts(
                                                                        aaWith(
                                                                                partyAliasAddr
                                                                                        .get(),
                                                                                -1))
                                                                .addAccountAmounts(
                                                                        aaWith(partyId.get(), -1))
                                                                .addAccountAmounts(
                                                                        aaWith(
                                                                                counterId.get(),
                                                                                +2))))
                                .signedBy(DEFAULT_PAYER, MULTI_KEY)
                                .hasKnownStatus(ACCOUNT_REPEATED_IN_ACCOUNT_AMOUNTS),
                        // Check signing requirements aren't distorted by aliases
                        cryptoTransfer(
                                        (spec, b) ->
                                                b.setTransfers(
                                                        TransferList.newBuilder()
                                                                .addAccountAmounts(
                                                                        aaWith(
                                                                                partyAliasAddr
                                                                                        .get(),
                                                                                -2))
                                                                .addAccountAmounts(
                                                                        aaWith(
                                                                                counterAliasAddr
                                                                                        .get(),
                                                                                +2))))
                                .signedBy(DEFAULT_PAYER)
                                .hasKnownStatus(INVALID_SIGNATURE),
                        cryptoTransfer(
                                        (spec, b) ->
                                                b.addTokenTransfers(
                                                        TokenTransferList.newBuilder()
                                                                .setToken(nftId.get())
                                                                .addNftTransfers(
                                                                        ocWith(
                                                                                accountId(
                                                                                        partyAliasAddr
                                                                                                .get()),
                                                                                counterId.get(),
                                                                                1L))))
                                .signedBy(DEFAULT_PAYER)
                                .hasKnownStatus(INVALID_SIGNATURE),
                        cryptoTransfer(
                                        (spec, b) ->
                                                b.addTokenTransfers(
                                                        TokenTransferList.newBuilder()
                                                                .setToken(ftId.get())
                                                                .addTransfers(
                                                                        aaWith(
                                                                                partyAliasAddr
                                                                                        .get(),
                                                                                -500))
                                                                .addTransfers(
                                                                        aaWith(
                                                                                counterAliasAddr
                                                                                        .get(),
                                                                                +500))))
                                .signedBy(DEFAULT_PAYER)
                                .hasKnownStatus(INVALID_SIGNATURE),
                        // Now do the actual transfers
                        cryptoTransfer(
                                        (spec, b) ->
                                                b.setTransfers(
                                                        TransferList.newBuilder()
                                                                .addAccountAmounts(
                                                                        aaWith(
                                                                                partyAliasAddr
                                                                                        .get(),
                                                                                -2))
                                                                .addAccountAmounts(
                                                                        aaWith(
                                                                                counterAliasAddr
                                                                                        .get(),
                                                                                +2))))
                                .signedBy(DEFAULT_PAYER, MULTI_KEY)
                                .via(HBAR_XFER),
                        cryptoTransfer(
                                        (spec, b) ->
                                                b.addTokenTransfers(
                                                        TokenTransferList.newBuilder()
                                                                .setToken(nftId.get())
                                                                .addNftTransfers(
                                                                        ocWith(
                                                                                accountId(
                                                                                        partyAliasAddr
                                                                                                .get()),
                                                                                accountId(
                                                                                        counterAliasAddr
                                                                                                .get()),
                                                                                1L))))
                                .signedBy(DEFAULT_PAYER, MULTI_KEY)
                                .via(NFT_XFER),
                        cryptoTransfer(
                                        (spec, b) ->
                                                b.addTokenTransfers(
                                                        TokenTransferList.newBuilder()
                                                                .setToken(ftId.get())
                                                                .addTransfers(
                                                                        aaWith(
                                                                                partyAliasAddr
                                                                                        .get(),
                                                                                -500))
                                                                .addTransfers(
                                                                        aaWith(
                                                                                counterAliasAddr
                                                                                        .get(),
                                                                                +500))))
                                .signedBy(DEFAULT_PAYER, MULTI_KEY)
                                .via(FT_XFER))
                .then(
                        sourcing(
                                () ->
                                        getTxnRecord(HBAR_XFER)
                                                .hasPriority(
                                                        recordWith()
                                                                .transfers(
                                                                        including(
                                                                                tinyBarsFromTo(
                                                                                        partyLiteral
                                                                                                .get(),
                                                                                        counterLiteral
                                                                                                .get(),
                                                                                        2))))),
                        sourcing(
                                () ->
                                        getTxnRecord(NFT_XFER)
                                                .hasPriority(
                                                        recordWith()
                                                                .tokenTransfers(
                                                                        includingNonfungibleMovement(
                                                                                movingUnique(
                                                                                                NON_FUNGIBLE_TOKEN,
                                                                                                1L)
                                                                                        .between(
                                                                                                partyLiteral
                                                                                                        .get(),
                                                                                                counterLiteral
                                                                                                        .get()))))),
                        sourcing(
                                () ->
                                        getTxnRecord(FT_XFER)
                                                .hasPriority(
                                                        recordWith()
                                                                .tokenTransfers(
                                                                        includingFungibleMovement(
                                                                                moving(
                                                                                                500,
                                                                                                FUNGIBLE_TOKEN)
                                                                                        .between(
                                                                                                partyLiteral
                                                                                                        .get(),
                                                                                                counterLiteral
                                                                                                        .get()))))));
    }

    private HapiApiSpec cannotTransferFromImmutableAccounts() {
        final var contract = "PayableConstructor";
        final var multiKey = "swiss";

        return defaultHapiSpec("CannotTransferFromImmutableAccounts")
                .given(
                        newKeyNamed(multiKey),
                        uploadInitCode(contract),
                        contractCreate(contract).balance(ONE_HBAR).immutable().payingWith(GENESIS))
                .when()
                .then(
                        // Even the treasury cannot withdraw from an immutable contract
                        cryptoTransfer(tinyBarsFromTo(contract, FUNDING, ONE_HBAR))
                                .payingWith(GENESIS)
                                .signedBy(GENESIS)
                                .fee(ONE_HBAR)
                                .hasKnownStatus(INVALID_SIGNATURE),
                        // Even the treasury cannot withdraw staking funds
                        cryptoTransfer(tinyBarsFromTo(STAKING_REWARD, FUNDING, ONE_HBAR))
                                .payingWith(GENESIS)
                                .signedBy(GENESIS)
                                .fee(ONE_HBAR)
                                .hasKnownStatus(INVALID_ACCOUNT_ID),
                        cryptoTransfer(tinyBarsFromTo(NODE_REWARD, FUNDING, ONE_HBAR))
                                .payingWith(GENESIS)
                                .signedBy(GENESIS)
                                .fee(ONE_HBAR)
                                .hasKnownStatus(INVALID_ACCOUNT_ID),
                        // Immutable accounts cannot be updated or deleted
                        cryptoUpdate(STAKING_REWARD)
                                .payingWith(GENESIS)
                                .signedBy(GENESIS)
                                .fee(ONE_HBAR)
                                .hasKnownStatus(INVALID_ACCOUNT_ID),
                        cryptoDelete(STAKING_REWARD)
                                .payingWith(GENESIS)
                                .signedBy(GENESIS)
                                .fee(ONE_HBAR)
                                .hasKnownStatus(INVALID_ACCOUNT_ID),
                        // Immutable accounts cannot serve any role for tokens
                        tokenCreate(TOKEN).adminKey(multiKey),
                        tokenAssociate(NODE_REWARD, TOKEN)
                                .payingWith(GENESIS)
                                .signedBy(GENESIS)
                                .fee(ONE_HBAR)
                                .hasKnownStatus(INVALID_ACCOUNT_ID),
                        tokenUpdate(TOKEN)
                                .payingWith(GENESIS)
                                .signedBy(GENESIS, multiKey)
                                .fee(ONE_HBAR)
                                .treasury(STAKING_REWARD)
                                .hasKnownStatus(INVALID_ACCOUNT_ID),
                        tokenCreate(NOT_TO_BE)
                                .treasury(STAKING_REWARD)
                                .payingWith(GENESIS)
                                .signedBy(GENESIS)
                                .fee(ONE_HBAR)
                                .hasKnownStatus(INVALID_ACCOUNT_ID),
                        tokenCreate(NOT_TO_BE)
                                .autoRenewAccount(NODE_REWARD)
                                .payingWith(GENESIS)
                                .signedBy(GENESIS)
                                .fee(ONE_HBAR)
                                .hasKnownStatus(INVALID_AUTORENEW_ACCOUNT),
                        tokenCreate(NOT_TO_BE)
                                .payingWith(GENESIS)
                                .signedBy(GENESIS)
                                .fee(ONE_HBAR)
                                .withCustom(fixedHbarFee(5 * ONE_HBAR, STAKING_REWARD))
                                .hasKnownStatus(INVALID_CUSTOM_FEE_COLLECTOR),
                        // Immutable accounts cannot be topic auto-renew accounts
                        createTopic(NOT_TO_BE)
                                .autoRenewAccountId(NODE_REWARD)
                                .payingWith(GENESIS)
                                .signedBy(GENESIS)
                                .fee(ONE_HBAR)
                                .hasKnownStatus(INVALID_AUTORENEW_ACCOUNT),
                        // Immutable accounts cannot be schedule transaction payers
                        scheduleCreate(
                                        NOT_TO_BE,
                                        cryptoTransfer(tinyBarsFromTo(GENESIS, FUNDING, 1)))
                                .payingWith(GENESIS)
                                .signedBy(GENESIS)
                                .fee(ONE_HBAR)
                                .designatingPayer(STAKING_REWARD)
                                .fee(ONE_HUNDRED_HBARS)
                                .hasKnownStatus(INVALID_ACCOUNT_ID),
                        // Immutable accounts cannot approve or adjust allowances
                        cryptoApproveAllowance()
                                .payingWith(GENESIS)
                                .signedBy(GENESIS)
                                .fee(ONE_HBAR)
                                .addCryptoAllowance(NODE_REWARD, FUNDING, 100L)
                                .hasKnownStatus(INVALID_ALLOWANCE_OWNER_ID));
    }

    private HapiApiSpec allowanceTransfersWithComplexTransfersWork() {
        return defaultHapiSpec("AllowanceTransfersWithComplexTransfersWork")
                .given(
                        newKeyNamed(ADMIN_KEY),
                        newKeyNamed(FREEZE_KEY),
                        newKeyNamed(KYC_KEY),
                        newKeyNamed(SUPPLY_KEY),
                        cryptoCreate(OWNER).balance(ONE_HUNDRED_HBARS),
                        cryptoCreate(OTHER_OWNER).balance(ONE_HUNDRED_HBARS),
                        cryptoCreate(SPENDER).balance(ONE_HUNDRED_HBARS),
                        cryptoCreate(RECEIVER).balance(0L),
                        cryptoCreate(OTHER_RECEIVER).balance(ONE_HBAR),
                        cryptoCreate(ANOTHER_RECEIVER).balance(0L),
                        cryptoCreate(TOKEN_TREASURY),
                        tokenCreate(FUNGIBLE_TOKEN)
                                .supplyType(TokenSupplyType.FINITE)
                                .tokenType(FUNGIBLE_COMMON)
                                .treasury(TOKEN_TREASURY)
                                .maxSupply(10000)
                                .initialSupply(5000)
                                .adminKey(ADMIN_KEY)
                                .kycKey(KYC_KEY),
                        tokenCreate(NON_FUNGIBLE_TOKEN)
                                .supplyType(TokenSupplyType.FINITE)
                                .tokenType(NON_FUNGIBLE_UNIQUE)
                                .treasury(TOKEN_TREASURY)
                                .maxSupply(12L)
                                .supplyKey(SUPPLY_KEY)
                                .adminKey(ADMIN_KEY)
                                .kycKey(KYC_KEY)
                                .initialSupply(0L),
                        mintToken(
                                NON_FUNGIBLE_TOKEN,
                                List.of(
                                        ByteString.copyFromUtf8("a"),
                                        ByteString.copyFromUtf8("b"),
                                        ByteString.copyFromUtf8("c"),
                                        ByteString.copyFromUtf8("d"),
                                        ByteString.copyFromUtf8("e"))))
                .when(
                        tokenAssociate(OWNER, FUNGIBLE_TOKEN, NON_FUNGIBLE_TOKEN),
                        tokenAssociate(OTHER_OWNER, FUNGIBLE_TOKEN, NON_FUNGIBLE_TOKEN),
                        tokenAssociate(RECEIVER, FUNGIBLE_TOKEN, NON_FUNGIBLE_TOKEN),
                        tokenAssociate(SPENDER, FUNGIBLE_TOKEN),
                        tokenAssociate(ANOTHER_RECEIVER, FUNGIBLE_TOKEN),
                        grantTokenKyc(FUNGIBLE_TOKEN, OWNER),
                        grantTokenKyc(FUNGIBLE_TOKEN, OTHER_OWNER),
                        grantTokenKyc(FUNGIBLE_TOKEN, RECEIVER),
                        grantTokenKyc(FUNGIBLE_TOKEN, ANOTHER_RECEIVER),
                        grantTokenKyc(FUNGIBLE_TOKEN, SPENDER),
                        grantTokenKyc(NON_FUNGIBLE_TOKEN, OWNER),
                        grantTokenKyc(NON_FUNGIBLE_TOKEN, OTHER_OWNER),
                        grantTokenKyc(NON_FUNGIBLE_TOKEN, RECEIVER),
                        cryptoTransfer(
                                moving(100, FUNGIBLE_TOKEN).between(TOKEN_TREASURY, SPENDER),
                                moving(1000, FUNGIBLE_TOKEN).between(TOKEN_TREASURY, OWNER),
                                movingUnique(NON_FUNGIBLE_TOKEN, 1, 2)
                                        .between(TOKEN_TREASURY, OWNER),
                                moving(1000, FUNGIBLE_TOKEN).between(TOKEN_TREASURY, OTHER_OWNER),
                                movingUnique(NON_FUNGIBLE_TOKEN, 3, 4)
                                        .between(TOKEN_TREASURY, OTHER_OWNER)),
                        cryptoApproveAllowance()
                                .payingWith(OWNER)
                                .addCryptoAllowance(OWNER, SPENDER, 10 * ONE_HBAR)
                                .addTokenAllowance(OWNER, FUNGIBLE_TOKEN, SPENDER, 500)
                                .addNftAllowance(
                                        OWNER, NON_FUNGIBLE_TOKEN, SPENDER, false, List.of(1L, 2L))
                                .fee(ONE_HUNDRED_HBARS),
                        cryptoApproveAllowance()
                                .payingWith(OTHER_OWNER)
                                .addCryptoAllowance(OTHER_OWNER, SPENDER, 5 * ONE_HBAR)
                                .addTokenAllowance(OTHER_OWNER, FUNGIBLE_TOKEN, SPENDER, 100)
                                .addNftAllowance(
                                        OTHER_OWNER, NON_FUNGIBLE_TOKEN, SPENDER, true, List.of(3L))
                                .fee(ONE_HUNDRED_HBARS))
                .then(
                        cryptoTransfer(
                                        movingHbar(ONE_HBAR).between(SPENDER, RECEIVER),
                                        movingHbar(ONE_HBAR)
                                                .between(OTHER_RECEIVER, ANOTHER_RECEIVER),
                                        movingHbar(ONE_HBAR).between(OWNER, RECEIVER),
                                        movingHbar(ONE_HBAR).between(OTHER_OWNER, RECEIVER),
                                        movingHbarWithAllowance(ONE_HBAR).between(OWNER, RECEIVER),
                                        movingHbarWithAllowance(ONE_HBAR)
                                                .between(OTHER_OWNER, RECEIVER),
                                        moving(50, FUNGIBLE_TOKEN)
                                                .between(RECEIVER, ANOTHER_RECEIVER),
                                        moving(50, FUNGIBLE_TOKEN).between(SPENDER, RECEIVER),
                                        moving(50, FUNGIBLE_TOKEN).between(OWNER, RECEIVER),
                                        moving(15, FUNGIBLE_TOKEN).between(OTHER_OWNER, RECEIVER),
                                        movingWithAllowance(30, FUNGIBLE_TOKEN)
                                                .between(OWNER, RECEIVER),
                                        movingWithAllowance(10, FUNGIBLE_TOKEN)
                                                .between(OTHER_OWNER, RECEIVER),
                                        movingWithAllowance(5, FUNGIBLE_TOKEN)
                                                .between(OTHER_OWNER, OWNER),
                                        movingUnique(NON_FUNGIBLE_TOKEN, 1L)
                                                .between(OWNER, RECEIVER),
                                        movingUniqueWithAllowance(NON_FUNGIBLE_TOKEN, 2L)
                                                .between(OWNER, RECEIVER),
                                        movingUniqueWithAllowance(NON_FUNGIBLE_TOKEN, 4L)
                                                .between(OTHER_OWNER, RECEIVER),
                                        movingUniqueWithAllowance(NON_FUNGIBLE_TOKEN, 3L)
                                                .between(OTHER_OWNER, RECEIVER))
                                .payingWith(SPENDER)
                                .signedBy(SPENDER, OWNER, OTHER_RECEIVER, OTHER_OWNER)
                                .via("complexAllowanceTransfer"),
                        getTxnRecord("complexAllowanceTransfer").logged(),
                        getAccountDetails(OWNER)
                                .payingWith(GENESIS)
                                .hasToken(relationshipWith(FUNGIBLE_TOKEN).balance(925))
                                .hasToken(relationshipWith(NON_FUNGIBLE_TOKEN).balance(0))
                                .has(
                                        AccountDetailsAsserts.accountWith()
                                                .balanceLessThan(98 * ONE_HBAR)
                                                .cryptoAllowancesContaining(SPENDER, 9 * ONE_HBAR)
                                                .tokenAllowancesContaining(
                                                        FUNGIBLE_TOKEN, SPENDER, 475)),
                        getAccountDetails(OTHER_OWNER)
                                .payingWith(GENESIS)
                                .hasToken(relationshipWith(FUNGIBLE_TOKEN).balance(970))
                                .hasToken(relationshipWith(NON_FUNGIBLE_TOKEN).balance(0))
                                .has(
                                        AccountDetailsAsserts.accountWith()
                                                .balanceLessThan(98 * ONE_HBAR)
                                                .cryptoAllowancesContaining(SPENDER, 4 * ONE_HBAR)
                                                .tokenAllowancesContaining(
                                                        FUNGIBLE_TOKEN, SPENDER, 85)
                                                .nftApprovedAllowancesContaining(
                                                        NON_FUNGIBLE_TOKEN, SPENDER)),
                        getAccountInfo(RECEIVER)
                                .hasToken(relationshipWith(FUNGIBLE_TOKEN).balance(105))
                                .hasToken(relationshipWith(NON_FUNGIBLE_TOKEN).balance(4))
                                .has(accountWith().balance(5 * ONE_HBAR)),
                        getAccountInfo(ANOTHER_RECEIVER)
                                .hasToken(relationshipWith(FUNGIBLE_TOKEN).balance(50))
                                .has(accountWith().balance(ONE_HBAR)));
    }

    private HapiApiSpec allowanceTransfersWorkAsExpected() {
        return defaultHapiSpec("AllowanceTransfersWorkAsExpected")
                .given(
                        fileUpdate(APP_PROPERTIES)
                                .fee(ONE_HUNDRED_HBARS)
                                .payingWith(EXCHANGE_RATE_CONTROL)
                                .overridingProps(
                                        Map.of(
                                                "hedera.allowances.maxTransactionLimit", "20",
                                                "hedera.allowances.maxAccountLimit", "100")),
                        newKeyNamed(ADMIN_KEY),
                        newKeyNamed(FREEZE_KEY),
                        newKeyNamed(KYC_KEY),
                        newKeyNamed(PAUSE_KEY),
                        newKeyNamed(SUPPLY_KEY),
                        newKeyNamed(WIPE_KEY),
                        cryptoCreate(TOKEN_TREASURY),
                        cryptoCreate(OWNER).balance(ONE_HUNDRED_HBARS),
                        cryptoCreate(SPENDER).balance(ONE_HUNDRED_HBARS),
                        cryptoCreate(RECEIVER),
                        cryptoCreate(OTHER_RECEIVER)
                                .balance(ONE_HBAR)
                                .maxAutomaticTokenAssociations(1),
                        tokenCreate(FUNGIBLE_TOKEN)
                                .supplyType(TokenSupplyType.FINITE)
                                .tokenType(FUNGIBLE_COMMON)
                                .treasury(TOKEN_TREASURY)
                                .maxSupply(10000)
                                .initialSupply(5000)
                                .adminKey(ADMIN_KEY)
                                .pauseKey(PAUSE_KEY)
                                .kycKey(KYC_KEY)
                                .freezeKey(FREEZE_KEY),
                        tokenCreate(NON_FUNGIBLE_TOKEN)
                                .supplyType(TokenSupplyType.FINITE)
                                .tokenType(NON_FUNGIBLE_UNIQUE)
                                .treasury(TOKEN_TREASURY)
                                .maxSupply(12L)
                                .supplyKey(SUPPLY_KEY)
                                .adminKey(ADMIN_KEY)
                                .freezeKey(FREEZE_KEY)
                                .wipeKey(WIPE_KEY)
                                .pauseKey(PAUSE_KEY)
                                .initialSupply(0L),
                        tokenCreate(TOKEN_WITH_CUSTOM_FEE)
                                .treasury(TOKEN_TREASURY)
                                .supplyType(TokenSupplyType.FINITE)
                                .initialSupply(1000)
                                .maxSupply(5000)
                                .adminKey(ADMIN_KEY)
                                .withCustom(fixedHtsFee(10, "0.0.0", TOKEN_TREASURY)),
                        mintToken(
                                NON_FUNGIBLE_TOKEN,
                                List.of(
                                        ByteString.copyFromUtf8("a"),
                                        ByteString.copyFromUtf8("b"),
                                        ByteString.copyFromUtf8("c"),
                                        ByteString.copyFromUtf8("d"),
                                        ByteString.copyFromUtf8("e"),
                                        ByteString.copyFromUtf8("f"))))
                .when(
                        tokenAssociate(
                                OWNER, FUNGIBLE_TOKEN, NON_FUNGIBLE_TOKEN, TOKEN_WITH_CUSTOM_FEE),
                        tokenAssociate(
                                RECEIVER,
                                FUNGIBLE_TOKEN,
                                NON_FUNGIBLE_TOKEN,
                                TOKEN_WITH_CUSTOM_FEE),
                        grantTokenKyc(FUNGIBLE_TOKEN, OWNER),
                        grantTokenKyc(FUNGIBLE_TOKEN, RECEIVER),
                        cryptoTransfer(
                                moving(1000, FUNGIBLE_TOKEN).between(TOKEN_TREASURY, OWNER),
                                moving(15, TOKEN_WITH_CUSTOM_FEE).between(TOKEN_TREASURY, OWNER),
                                movingUnique(NON_FUNGIBLE_TOKEN, 1L, 2L, 3L, 4L, 5L, 6L)
                                        .between(TOKEN_TREASURY, OWNER)),
                        cryptoApproveAllowance()
                                .payingWith(OWNER)
                                .addCryptoAllowance(OWNER, SPENDER, 10 * ONE_HBAR)
                                .addTokenAllowance(OWNER, FUNGIBLE_TOKEN, SPENDER, 1500)
                                .addTokenAllowance(OWNER, TOKEN_WITH_CUSTOM_FEE, SPENDER, 100)
                                .addNftAllowance(
                                        OWNER,
                                        NON_FUNGIBLE_TOKEN,
                                        SPENDER,
                                        false,
                                        List.of(1L, 2L, 3L, 4L, 6L))
                                .fee(ONE_HUNDRED_HBARS))
                .then(
                        cryptoTransfer(
                                        movingWithAllowance(10, TOKEN_WITH_CUSTOM_FEE)
                                                .between(OWNER, RECEIVER))
                                .payingWith(SPENDER)
                                .signedBy(SPENDER)
                                .fee(ONE_HBAR)
                                .hasKnownStatus(INSUFFICIENT_SENDER_ACCOUNT_BALANCE_FOR_CUSTOM_FEE),
                        cryptoTransfer(
                                        movingWithAllowance(100, FUNGIBLE_TOKEN)
                                                .between(OWNER, OWNER))
                                .payingWith(SPENDER)
                                .signedBy(SPENDER)
                                .dontFullyAggregateTokenTransfers()
                                .hasPrecheck(ACCOUNT_REPEATED_IN_ACCOUNT_AMOUNTS),
                        cryptoTransfer(
                                        movingUniqueWithAllowance(NON_FUNGIBLE_TOKEN, 3)
                                                .between(OWNER, OTHER_RECEIVER))
                                .payingWith(SPENDER)
                                .signedBy(SPENDER),
                        cryptoTransfer(
                                        movingWithAllowance(100, FUNGIBLE_TOKEN)
                                                .between(OWNER, OTHER_RECEIVER))
                                .payingWith(SPENDER)
                                .signedBy(SPENDER)
                                .hasKnownStatus(NO_REMAINING_AUTOMATIC_ASSOCIATIONS),
                        cryptoUpdate(OTHER_RECEIVER)
                                .receiverSigRequired(true)
                                .maxAutomaticAssociations(2),
                        cryptoTransfer(
                                        movingUniqueWithAllowance(NON_FUNGIBLE_TOKEN, 4)
                                                .between(OWNER, OTHER_RECEIVER))
                                .payingWith(SPENDER)
                                .signedBy(SPENDER)
                                .hasKnownStatus(INVALID_SIGNATURE),
                        cryptoTransfer(
                                        movingUniqueWithAllowance(NON_FUNGIBLE_TOKEN, 4)
                                                .between(OWNER, OTHER_RECEIVER))
                                .payingWith(SPENDER)
                                .signedBy(SPENDER, OTHER_RECEIVER),
                        cryptoTransfer(
                                movingUnique(NON_FUNGIBLE_TOKEN, 6).between(OWNER, RECEIVER)),
                        cryptoTransfer(
                                        movingUniqueWithAllowance(NON_FUNGIBLE_TOKEN, 6)
                                                .between(OWNER, RECEIVER))
                                .payingWith(SPENDER)
                                .signedBy(SPENDER)
                                .hasKnownStatus(SPENDER_DOES_NOT_HAVE_ALLOWANCE),
                        cryptoTransfer(
                                        movingUniqueWithAllowance(NON_FUNGIBLE_TOKEN, 6)
                                                .between(RECEIVER, OWNER))
                                .payingWith(SPENDER)
                                .signedBy(SPENDER)
                                .hasKnownStatus(SPENDER_DOES_NOT_HAVE_ALLOWANCE),
                        cryptoTransfer(
                                movingUnique(NON_FUNGIBLE_TOKEN, 6).between(RECEIVER, OWNER)),
                        cryptoTransfer(
                                        movingUniqueWithAllowance(NON_FUNGIBLE_TOKEN, 6)
                                                .between(OWNER, RECEIVER))
                                .payingWith(SPENDER)
                                .signedBy(SPENDER)
                                .hasKnownStatus(SPENDER_DOES_NOT_HAVE_ALLOWANCE),
                        cryptoTransfer(
                                movingUnique(NON_FUNGIBLE_TOKEN, 6).between(OWNER, RECEIVER)),
                        tokenAssociate(OTHER_RECEIVER, FUNGIBLE_TOKEN),
                        grantTokenKyc(FUNGIBLE_TOKEN, OTHER_RECEIVER),
                        cryptoTransfer(
                                        movingWithAllowance(1100, FUNGIBLE_TOKEN)
                                                .between(OWNER, OTHER_RECEIVER))
                                .payingWith(SPENDER)
                                .signedBy(SPENDER, OTHER_RECEIVER)
                                .hasKnownStatus(INSUFFICIENT_TOKEN_BALANCE),
                        cryptoTransfer(allowanceTinyBarsFromTo(OWNER, RECEIVER, 5 * ONE_HBAR))
                                .payingWith(DEFAULT_PAYER)
                                .signedBy(DEFAULT_PAYER)
                                .hasKnownStatus(SPENDER_DOES_NOT_HAVE_ALLOWANCE),
                        tokenPause(FUNGIBLE_TOKEN),
                        cryptoTransfer(
                                        movingWithAllowance(50, FUNGIBLE_TOKEN)
                                                .between(OWNER, RECEIVER),
                                        movingUniqueWithAllowance(NON_FUNGIBLE_TOKEN, 1)
                                                .between(OWNER, RECEIVER))
                                .payingWith(SPENDER)
                                .signedBy(SPENDER)
                                .hasKnownStatus(TOKEN_IS_PAUSED),
                        tokenUnpause(FUNGIBLE_TOKEN),
                        tokenFreeze(FUNGIBLE_TOKEN, OWNER),
                        cryptoTransfer(
                                        movingWithAllowance(50, FUNGIBLE_TOKEN)
                                                .between(OWNER, RECEIVER),
                                        movingUniqueWithAllowance(NON_FUNGIBLE_TOKEN, 1)
                                                .between(OWNER, RECEIVER))
                                .payingWith(SPENDER)
                                .signedBy(SPENDER)
                                .hasKnownStatus(ACCOUNT_FROZEN_FOR_TOKEN),
                        tokenUnfreeze(FUNGIBLE_TOKEN, OWNER),
                        revokeTokenKyc(FUNGIBLE_TOKEN, RECEIVER),
                        cryptoTransfer(
                                        movingWithAllowance(50, FUNGIBLE_TOKEN)
                                                .between(OWNER, RECEIVER),
                                        movingUniqueWithAllowance(NON_FUNGIBLE_TOKEN, 1)
                                                .between(OWNER, RECEIVER))
                                .payingWith(SPENDER)
                                .signedBy(SPENDER)
                                .hasKnownStatus(ACCOUNT_KYC_NOT_GRANTED_FOR_TOKEN),
                        grantTokenKyc(FUNGIBLE_TOKEN, RECEIVER),
                        cryptoTransfer(
                                        allowanceTinyBarsFromTo(OWNER, RECEIVER, 5 * ONE_HBAR),
                                        tinyBarsFromTo(SPENDER, RECEIVER, ONE_HBAR))
                                .payingWith(SPENDER)
                                .signedBy(SPENDER),
                        cryptoTransfer(
                                        movingWithAllowance(50, FUNGIBLE_TOKEN)
                                                .between(OWNER, RECEIVER),
                                        movingUniqueWithAllowance(NON_FUNGIBLE_TOKEN, 1)
                                                .between(OWNER, RECEIVER))
                                .payingWith(SPENDER)
                                .signedBy(SPENDER),
                        cryptoTransfer(allowanceTinyBarsFromTo(OWNER, RECEIVER, 5 * ONE_HBAR + 1))
                                .payingWith(SPENDER)
                                .signedBy(SPENDER)
                                .hasKnownStatus(AMOUNT_EXCEEDS_ALLOWANCE),
                        cryptoTransfer(
                                        movingWithAllowance(50, FUNGIBLE_TOKEN)
                                                .between(OWNER, RECEIVER),
                                        movingUniqueWithAllowance(NON_FUNGIBLE_TOKEN, 5)
                                                .between(OWNER, RECEIVER))
                                .payingWith(SPENDER)
                                .signedBy(SPENDER)
                                .hasKnownStatus(SPENDER_DOES_NOT_HAVE_ALLOWANCE),
                        getAccountDetails(OWNER)
                                .payingWith(GENESIS)
                                .has(
                                        AccountDetailsAsserts.accountWith()
                                                .tokenAllowancesContaining(
                                                        FUNGIBLE_TOKEN, SPENDER, 1450))
                                .hasToken(relationshipWith(FUNGIBLE_TOKEN).balance(950L)),
                        cryptoTransfer(moving(1000, FUNGIBLE_TOKEN).between(TOKEN_TREASURY, OWNER)),
                        cryptoTransfer(
                                        movingUniqueWithAllowance(NON_FUNGIBLE_TOKEN, 2L)
                                                .between(OWNER, RECEIVER),
                                        movingWithAllowance(1451, FUNGIBLE_TOKEN)
                                                .between(OWNER, RECEIVER))
                                .payingWith(SPENDER)
                                .signedBy(SPENDER)
                                .hasKnownStatus(AMOUNT_EXCEEDS_ALLOWANCE),
                        getAccountInfo(OWNER)
                                .hasToken(relationshipWith(NON_FUNGIBLE_TOKEN).balance(2)),
                        cryptoTransfer(allowanceTinyBarsFromTo(OWNER, RECEIVER, 5 * ONE_HBAR))
                                .payingWith(SPENDER)
                                .signedBy(SPENDER),
                        cryptoTransfer(
                                        movingWithAllowance(50, FUNGIBLE_TOKEN)
                                                .between(OWNER, RECEIVER),
                                        movingUniqueWithAllowance(NON_FUNGIBLE_TOKEN, 2L)
                                                .between(OWNER, RECEIVER))
                                .payingWith(SPENDER)
                                .signedBy(SPENDER),
                        cryptoTransfer(allowanceTinyBarsFromTo(OWNER, RECEIVER, 5 * ONE_HBAR))
                                .payingWith(SPENDER)
                                .signedBy(SPENDER)
                                .hasKnownStatus(SPENDER_DOES_NOT_HAVE_ALLOWANCE),
                        cryptoTransfer(
                                movingUnique(NON_FUNGIBLE_TOKEN, 2L).between(RECEIVER, OWNER)),
                        cryptoTransfer(
                                        movingUniqueWithAllowance(NON_FUNGIBLE_TOKEN, 2L)
                                                .between(OWNER, RECEIVER))
                                .payingWith(SPENDER)
                                .signedBy(SPENDER)
                                .hasKnownStatus(SPENDER_DOES_NOT_HAVE_ALLOWANCE),
                        cryptoApproveAllowance()
                                .payingWith(OWNER)
                                .addNftAllowance(
                                        OWNER, NON_FUNGIBLE_TOKEN, SPENDER, true, List.of())
                                .fee(ONE_HUNDRED_HBARS),
                        cryptoTransfer(
                                        movingUniqueWithAllowance(NON_FUNGIBLE_TOKEN, 2L)
                                                .between(OWNER, RECEIVER))
                                .payingWith(SPENDER)
                                .signedBy(SPENDER),
                        cryptoTransfer(
                                movingUnique(NON_FUNGIBLE_TOKEN, 2L).between(RECEIVER, OWNER)),
                        cryptoTransfer(
                                        movingUniqueWithAllowance(NON_FUNGIBLE_TOKEN, 2L)
                                                .between(OWNER, RECEIVER))
                                .payingWith(SPENDER)
                                .signedBy(SPENDER),
                        getAccountDetails(OWNER)
                                .payingWith(GENESIS)
                                .has(
                                        AccountDetailsAsserts.accountWith()
                                                .cryptoAllowancesCount(0)
                                                .tokenAllowancesContaining(
                                                        FUNGIBLE_TOKEN, SPENDER, 1400)
                                                .nftApprovedAllowancesContaining(
                                                        NON_FUNGIBLE_TOKEN, SPENDER)));
    }

    private HapiApiSpec checksExpectedDecimalsForFungibleTokenTransferList() {
        return defaultHapiSpec("checksExpectedDecimalsForFungibleTokenTransferList")
                .given(
                        newKeyNamed(MULTI_KEY),
                        cryptoCreate(TOKEN_TREASURY),
                        cryptoCreate(OWNING_PARTY).maxAutomaticTokenAssociations(123),
                        tokenCreate(FUNGIBLE_TOKEN)
                                .tokenType(FUNGIBLE_COMMON)
                                .treasury(TOKEN_TREASURY)
                                .decimals(2)
                                .initialSupply(1234)
                                .via("tokenCreate"),
                        getTxnRecord("tokenCreate")
                                .hasNewTokenAssociation(FUNGIBLE_TOKEN, TOKEN_TREASURY),
                        cryptoTransfer(
                                        moving(100, FUNGIBLE_TOKEN)
                                                .between(TOKEN_TREASURY, OWNING_PARTY))
                                .via("initialXfer"),
                        getTxnRecord("initialXfer")
                                .hasNewTokenAssociation(FUNGIBLE_TOKEN, OWNING_PARTY))
                .when(
                        getAccountInfo(OWNING_PARTY).savingSnapshot(OWNING_PARTY),
                        cryptoTransfer(
                                        movingWithDecimals(10, FUNGIBLE_TOKEN, 4)
                                                .betweenWithDecimals(TOKEN_TREASURY, OWNING_PARTY))
                                .signedBy(DEFAULT_PAYER, OWNING_PARTY, TOKEN_TREASURY)
                                .hasKnownStatus(UNEXPECTED_TOKEN_DECIMALS)
                                .via("failedTxn"),
                        cryptoTransfer(
                                        movingWithDecimals(20, FUNGIBLE_TOKEN, 2)
                                                .betweenWithDecimals(TOKEN_TREASURY, OWNING_PARTY))
                                .signedBy(DEFAULT_PAYER, OWNING_PARTY, TOKEN_TREASURY)
                                .hasKnownStatus(SUCCESS)
                                .via(VALID_TXN),
                        usableTxnIdNamed(UNCHECKED_TXN).payerId(DEFAULT_PAYER),
                        uncheckedSubmit(
                                        cryptoTransfer(
                                                        movingWithDecimals(10, FUNGIBLE_TOKEN, 4)
                                                                .betweenWithDecimals(
                                                                        TOKEN_TREASURY,
                                                                        OWNING_PARTY))
                                                .signedBy(
                                                        DEFAULT_PAYER, OWNING_PARTY, TOKEN_TREASURY)
                                                .txnId(UNCHECKED_TXN))
                                .payingWith(GENESIS))
                .then(
                        sleepFor(5_000),
                        getReceipt(UNCHECKED_TXN)
                                .hasPriorityStatus(UNEXPECTED_TOKEN_DECIMALS)
                                .logged(),
                        getReceipt(VALID_TXN).hasPriorityStatus(SUCCESS),
                        getTxnRecord(VALID_TXN).logged(),
                        getAccountInfo(OWNING_PARTY)
                                .hasAlreadyUsedAutomaticAssociations(1)
                                .hasToken(relationshipWith(FUNGIBLE_TOKEN).balance(120))
                                .logged());
    }

    private HapiApiSpec nftTransfersCannotRepeatSerialNos() {
        final var aParty = "aParty";
        final var bParty = "bParty";
        final var cParty = "cParty";
        final var dParty = "dParty";
        final var multipurpose = MULTI_KEY;
        final var nftType = "nftType";
        final var hotTxn = "hotTxn";
        final var mintTxn = "mintTxn";

        return defaultHapiSpec("NftTransfersCannotRepeatSerialNos")
                .given(
                        newKeyNamed(multipurpose),
                        cryptoCreate(TOKEN_TREASURY),
                        cryptoCreate(aParty).maxAutomaticTokenAssociations(1),
                        cryptoCreate(bParty).maxAutomaticTokenAssociations(1),
                        cryptoCreate(cParty).maxAutomaticTokenAssociations(1),
                        cryptoCreate(dParty).maxAutomaticTokenAssociations(1),
                        tokenCreate(nftType)
                                .tokenType(NON_FUNGIBLE_UNIQUE)
                                .treasury(TOKEN_TREASURY)
                                .supplyKey(multipurpose)
                                .initialSupply(0),
                        mintToken(nftType, List.of(copyFromUtf8("Hot potato!"))).via(mintTxn),
                        getTxnRecord(mintTxn).logged())
                .when(cryptoTransfer(movingUnique(nftType, 1L).between(TOKEN_TREASURY, aParty)))
                .then(
                        cryptoTransfer(
                                        (spec, b) -> {
                                            final var registry = spec.registry();
                                            final var aId = registry.getAccountID(aParty);
                                            final var bId = registry.getAccountID(bParty);
                                            final var cId = registry.getAccountID(cParty);
                                            final var dId = registry.getAccountID(dParty);
                                            b.addTokenTransfers(
                                                    TokenTransferList.newBuilder()
                                                            .setToken(registry.getTokenID(nftType))
                                                            .addNftTransfers(ocWith(aId, bId, 1))
                                                            .addNftTransfers(ocWith(bId, cId, 1))
                                                            .addNftTransfers(ocWith(cId, dId, 1)));
                                        })
                                .via(hotTxn)
                                .signedBy(DEFAULT_PAYER, aParty, bParty, cParty)
                                .hasPrecheck(INVALID_ACCOUNT_AMOUNTS));
    }

    private HapiApiSpec nftSelfTransfersRejectedBothInPrecheckAndHandle() {
        final var owningParty = OWNING_PARTY;
        final var multipurpose = MULTI_KEY;
        final var nftType = "nftType";
        final var uncheckedTxn = UNCHECKED_TXN;

        return defaultHapiSpec("NftSelfTransfersRejectedBothInPrecheckAndHandle")
                .given(
                        newKeyNamed(multipurpose),
                        cryptoCreate(TOKEN_TREASURY),
                        cryptoCreate(owningParty).maxAutomaticTokenAssociations(123),
                        tokenCreate(nftType)
                                .tokenType(NON_FUNGIBLE_UNIQUE)
                                .treasury(TOKEN_TREASURY)
                                .supplyKey(multipurpose)
                                .initialSupply(0),
                        mintToken(
                                nftType,
                                List.of(
                                        copyFromUtf8("We"),
                                        copyFromUtf8("are"),
                                        copyFromUtf8("the"))),
                        cryptoTransfer(
                                movingUnique(nftType, 1L, 2L).between(TOKEN_TREASURY, owningParty)))
                .when(
                        getAccountInfo(owningParty).savingSnapshot(owningParty),
                        cryptoTransfer(movingUnique(nftType, 1L).between(owningParty, owningParty))
                                .signedBy(DEFAULT_PAYER, owningParty)
                                .hasPrecheck(ACCOUNT_REPEATED_IN_ACCOUNT_AMOUNTS),
                        usableTxnIdNamed(uncheckedTxn).payerId(DEFAULT_PAYER),
                        uncheckedSubmit(
                                        cryptoTransfer(
                                                        movingUnique(nftType, 1L)
                                                                .between(owningParty, owningParty))
                                                .signedBy(DEFAULT_PAYER, owningParty)
                                                .txnId(uncheckedTxn))
                                .payingWith(GENESIS))
                .then(
                        sleepFor(2_000),
                        getReceipt(uncheckedTxn)
                                .hasPriorityStatus(ACCOUNT_REPEATED_IN_ACCOUNT_AMOUNTS),
                        getAccountInfo(owningParty)
                                .has(accountWith().noChangesFromSnapshot(owningParty)));
    }

    private HapiApiSpec hbarAndFungibleSelfTransfersRejectedBothInPrecheckAndHandle() {
        final var uncheckedHbarTxn = "uncheckedHbarTxn";
        final var uncheckedFtTxn = "uncheckedFtTxn";

        return defaultHapiSpec("HbarAndFungibleSelfTransfersRejectedBothInPrecheckAndHandle")
                .given(
                        newKeyNamed(MULTI_KEY),
                        cryptoCreate(TOKEN_TREASURY),
                        cryptoCreate(OWNING_PARTY).maxAutomaticTokenAssociations(123),
                        tokenCreate(FUNGIBLE_TOKEN)
                                .tokenType(FUNGIBLE_COMMON)
                                .treasury(TOKEN_TREASURY)
                                .initialSupply(1234),
                        cryptoTransfer(
                                moving(100, FUNGIBLE_TOKEN).between(TOKEN_TREASURY, OWNING_PARTY)))
                .when(
                        getAccountInfo(OWNING_PARTY).savingSnapshot(OWNING_PARTY),
                        cryptoTransfer(tinyBarsFromTo(OWNING_PARTY, OWNING_PARTY, 1))
                                .signedBy(DEFAULT_PAYER, OWNING_PARTY)
                                .hasPrecheck(ACCOUNT_REPEATED_IN_ACCOUNT_AMOUNTS),
                        cryptoTransfer(
                                        moving(1, FUNGIBLE_TOKEN)
                                                .between(OWNING_PARTY, OWNING_PARTY))
                                .signedBy(DEFAULT_PAYER, OWNING_PARTY)
                                .dontFullyAggregateTokenTransfers()
                                .hasPrecheck(ACCOUNT_REPEATED_IN_ACCOUNT_AMOUNTS),
                        /* And bypassing precheck */
                        usableTxnIdNamed(uncheckedHbarTxn).payerId(DEFAULT_PAYER),
                        usableTxnIdNamed(uncheckedFtTxn).payerId(DEFAULT_PAYER),
                        uncheckedSubmit(
                                        cryptoTransfer(
                                                        tinyBarsFromTo(
                                                                OWNING_PARTY, OWNING_PARTY, 1))
                                                .signedBy(DEFAULT_PAYER, OWNING_PARTY)
                                                .txnId(uncheckedHbarTxn))
                                .payingWith(GENESIS),
                        uncheckedSubmit(
                                        cryptoTransfer(
                                                        moving(1, FUNGIBLE_TOKEN)
                                                                .between(
                                                                        OWNING_PARTY, OWNING_PARTY))
                                                .signedBy(DEFAULT_PAYER, OWNING_PARTY)
                                                .dontFullyAggregateTokenTransfers()
                                                .txnId(uncheckedFtTxn))
                                .payingWith(GENESIS))
                .then(
                        sleepFor(5_000),
                        getReceipt(uncheckedHbarTxn)
                                .hasPriorityStatus(ACCOUNT_REPEATED_IN_ACCOUNT_AMOUNTS),
                        getReceipt(uncheckedFtTxn)
                                .hasPriorityStatus(ACCOUNT_REPEATED_IN_ACCOUNT_AMOUNTS),
                        getAccountInfo(OWNING_PARTY)
                                .has(accountWith().noChangesFromSnapshot(OWNING_PARTY)));
    }

    private HapiApiSpec dissociatedRoyaltyCollectorsCanUseAutoAssociation() {
        final var commonWithCustomFees = "commonWithCustomFees";
        final var fractionalCollector = "fractionalCollector";
        final var selfDenominatedCollector = "selfDenominatedCollector";
        final var plentyOfSlots = 10;

        return defaultHapiSpec("RoyaltyCollectorsCanUseAutoAssociation")
                .given(
                        cryptoCreate(TOKEN_TREASURY),
                        cryptoCreate(fractionalCollector)
                                .maxAutomaticTokenAssociations(plentyOfSlots),
                        cryptoCreate(selfDenominatedCollector)
                                .maxAutomaticTokenAssociations(plentyOfSlots),
                        cryptoCreate(PARTY).maxAutomaticTokenAssociations(plentyOfSlots),
                        cryptoCreate(COUNTERPARTY).maxAutomaticTokenAssociations(plentyOfSlots),
                        newKeyNamed(MULTI_KEY),
                        getAccountInfo(PARTY).savingSnapshot(PARTY),
                        getAccountInfo(COUNTERPARTY).savingSnapshot(COUNTERPARTY),
                        getAccountInfo(fractionalCollector).savingSnapshot(fractionalCollector),
                        getAccountInfo(selfDenominatedCollector)
                                .savingSnapshot(selfDenominatedCollector))
                .when(
                        tokenCreate(commonWithCustomFees)
                                .tokenType(FUNGIBLE_COMMON)
                                .treasury(TOKEN_TREASURY)
                                .withCustom(
                                        fractionalFee(
                                                1,
                                                10,
                                                0,
                                                OptionalLong.empty(),
                                                fractionalCollector))
                                .withCustom(fixedHtsFee(5, "0.0.0", selfDenominatedCollector))
                                .initialSupply(Long.MAX_VALUE)
                                .signedBy(
                                        DEFAULT_PAYER,
                                        TOKEN_TREASURY,
                                        fractionalCollector,
                                        selfDenominatedCollector),
                        cryptoTransfer(
                                moving(1_000_000, commonWithCustomFees)
                                        .between(TOKEN_TREASURY, PARTY)),
                        tokenDissociate(fractionalCollector, commonWithCustomFees),
                        tokenDissociate(selfDenominatedCollector, commonWithCustomFees))
                .then(
                        cryptoTransfer(
                                        moving(1000, commonWithCustomFees)
                                                .between(PARTY, COUNTERPARTY))
                                .fee(ONE_HBAR)
                                .via(HODL_XFER),
                        getTxnRecord(HODL_XFER)
                                .hasPriority(
                                        recordWith()
                                                .autoAssociated(
                                                        accountTokenPairsInAnyOrder(
                                                                List.of(
                                                                        /* The counterparty auto-associates to the fungible type */
                                                                        Pair.of(
                                                                                COUNTERPARTY,
                                                                                commonWithCustomFees),
                                                                        /* Both royalty collectors re-auto-associate */
                                                                        Pair.of(
                                                                                fractionalCollector,
                                                                                commonWithCustomFees),
                                                                        Pair.of(
                                                                                selfDenominatedCollector,
                                                                                commonWithCustomFees))))),
                        getAccountInfo(fractionalCollector)
                                .has(
                                        accountWith()
                                                .newAssociationsFromSnapshot(
                                                        PARTY,
                                                        List.of(
                                                                relationshipWith(
                                                                                commonWithCustomFees)
                                                                        .balance(100)))),
                        getAccountInfo(selfDenominatedCollector)
                                .has(
                                        accountWith()
                                                .newAssociationsFromSnapshot(
                                                        PARTY,
                                                        List.of(
                                                                relationshipWith(
                                                                                commonWithCustomFees)
                                                                        .balance(5)))));
    }

    private HapiApiSpec royaltyCollectorsCanUseAutoAssociation() {
        final var uniqueWithRoyalty = "uniqueWithRoyalty";
        final var firstFungible = "firstFungible";
        final var secondFungible = "secondFungible";
        final var firstRoyaltyCollector = "firstRoyaltyCollector";
        final var secondRoyaltyCollector = "secondRoyaltyCollector";
        final var plentyOfSlots = 10;
        final var exchangeAmount = 12 * 15;
        final var firstRoyaltyAmount = exchangeAmount / 12;
        final var secondRoyaltyAmount = exchangeAmount / 15;
        final var netExchangeAmount = exchangeAmount - firstRoyaltyAmount - secondRoyaltyAmount;

        return defaultHapiSpec("RoyaltyCollectorsCanUseAutoAssociation")
                .given(uploadDefaultFeeSchedules(GENESIS))
                .when()
                .then();
    }

    private HapiApiSpec royaltyCollectorsCannotUseAutoAssociationWithoutOpenSlots() {
        final var uniqueWithRoyalty = "uniqueWithRoyalty";
        final var someFungible = "firstFungible";
        final var royaltyCollectorNoSlots = "royaltyCollectorNoSlots";
        final var party = PARTY;
        final var counterparty = COUNTERPARTY;
        final var multipurpose = MULTI_KEY;
        final var hodlXfer = HODL_XFER;

        return defaultHapiSpec("RoyaltyCollectorsCanUseAutoAssociationWithoutOpenSlots")
                .given(
                        cryptoCreate(TOKEN_TREASURY),
                        cryptoCreate(royaltyCollectorNoSlots),
                        cryptoCreate(party).maxAutomaticTokenAssociations(123),
                        cryptoCreate(counterparty).maxAutomaticTokenAssociations(123),
                        newKeyNamed(multipurpose),
                        getAccountInfo(party).savingSnapshot(party),
                        getAccountInfo(counterparty).savingSnapshot(counterparty),
                        getAccountInfo(royaltyCollectorNoSlots)
                                .savingSnapshot(royaltyCollectorNoSlots))
                .when(
                        tokenCreate(someFungible)
                                .treasury(TOKEN_TREASURY)
                                .tokenType(FUNGIBLE_COMMON)
                                .initialSupply(123456789),
                        cryptoTransfer(
                                moving(1000, someFungible).between(TOKEN_TREASURY, counterparty)),
                        tokenCreate(uniqueWithRoyalty)
                                .tokenType(NON_FUNGIBLE_UNIQUE)
                                .treasury(TOKEN_TREASURY)
                                .supplyKey(multipurpose)
                                .withCustom(royaltyFeeNoFallback(1, 12, royaltyCollectorNoSlots))
                                .initialSupply(0L),
                        mintToken(uniqueWithRoyalty, List.of(copyFromUtf8("HODL"))),
                        cryptoTransfer(
                                movingUnique(uniqueWithRoyalty, 1L).between(TOKEN_TREASURY, party)))
                .then(
                        cryptoTransfer(
                                        movingUnique(uniqueWithRoyalty, 1L)
                                                .between(party, counterparty),
                                        moving(123, someFungible).between(counterparty, party))
                                .fee(ONE_HBAR)
                                .via(hodlXfer)
                                .hasKnownStatus(TOKEN_NOT_ASSOCIATED_TO_ACCOUNT),
                        getTxnRecord(hodlXfer)
                                .hasPriority(
                                        recordWith()
                                                .autoAssociated(
                                                        accountTokenPairsInAnyOrder(List.of()))),
                        getAccountInfo(party)
                                .has(
                                        accountWith()
                                                .newAssociationsFromSnapshot(
                                                        party,
                                                        List.of(
                                                                relationshipWith(uniqueWithRoyalty)
                                                                        .balance(1)))));
    }

    private HapiApiSpec autoAssociationRequiresOpenSlots() {
        final String tokenA = "tokenA";
        final String tokenB = "tokenB";
        final String firstUser = "firstUser";
        final String secondUser = "secondUser";
        final String treasury = "treasury";
        final String tokenAcreateTxn = "tokenACreate";
        final String tokenBcreateTxn = "tokenBCreate";
        final String transferToFU = "transferToFU";
        final String transferToSU = "transferToSU";

        return defaultHapiSpec("AutoAssociationRequiresOpenSlots")
                .given(
                        cryptoCreate(treasury).balance(ONE_HUNDRED_HBARS),
                        cryptoCreate(firstUser).balance(ONE_HBAR).maxAutomaticTokenAssociations(1),
                        cryptoCreate(secondUser).balance(ONE_HBAR).maxAutomaticTokenAssociations(2))
                .when(
                        tokenCreate(tokenA)
                                .tokenType(TokenType.FUNGIBLE_COMMON)
                                .initialSupply(Long.MAX_VALUE)
                                .treasury(treasury)
                                .via(tokenAcreateTxn),
                        getTxnRecord(tokenAcreateTxn)
                                .hasNewTokenAssociation(tokenA, treasury)
                                .logged(),
                        tokenCreate(tokenB)
                                .tokenType(TokenType.FUNGIBLE_COMMON)
                                .initialSupply(Long.MAX_VALUE)
                                .treasury(treasury)
                                .via(tokenBcreateTxn),
                        getTxnRecord(tokenBcreateTxn)
                                .hasNewTokenAssociation(tokenB, treasury)
                                .logged(),
                        cryptoTransfer(moving(1, tokenA).between(treasury, firstUser))
                                .via(transferToFU),
                        getTxnRecord(transferToFU)
                                .hasNewTokenAssociation(tokenA, firstUser)
                                .logged(),
                        cryptoTransfer(moving(1, tokenB).between(treasury, secondUser))
                                .via(transferToSU),
                        getTxnRecord(transferToSU)
                                .hasNewTokenAssociation(tokenB, secondUser)
                                .logged())
                .then(
                        cryptoTransfer(moving(1, tokenB).between(treasury, firstUser))
                                .hasKnownStatus(NO_REMAINING_AUTOMATIC_ASSOCIATIONS)
                                .via("failedTransfer"),
                        getAccountInfo(firstUser)
                                .hasAlreadyUsedAutomaticAssociations(1)
                                .hasMaxAutomaticAssociations(1)
                                .logged(),
                        getAccountInfo(secondUser)
                                .hasAlreadyUsedAutomaticAssociations(1)
                                .hasMaxAutomaticAssociations(2)
                                .logged(),
                        cryptoTransfer(moving(1, tokenA).between(treasury, secondUser)),
                        getAccountInfo(secondUser)
                                .hasAlreadyUsedAutomaticAssociations(2)
                                .hasMaxAutomaticAssociations(2)
                                .logged(),
                        cryptoTransfer(moving(1, tokenA).between(firstUser, treasury)),
                        tokenDissociate(firstUser, tokenA),
                        cryptoTransfer(moving(1, tokenB).between(treasury, firstUser)));
    }

    private HapiApiSpec baseCryptoTransferFeeChargedAsExpected() {
        final var expectedHbarXferPriceUsd = 0.0001;
        final var expectedHtsXferPriceUsd = 0.001;
        final var expectedNftXferPriceUsd = 0.001;
        final var expectedHtsXferWithCustomFeePriceUsd = 0.002;
        final var expectedNftXferWithCustomFeePriceUsd = 0.002;
        final var transferAmount = 1L;
        final var customFeeCollector = "customFeeCollector";
        final var nonTreasurySender = "nonTreasurySender";
        final var hbarXferTxn = "hbarXferTxn";
        final var fungibleToken = "fungibleToken";
        final var fungibleTokenWithCustomFee = "fungibleTokenWithCustomFee";
        final var htsXferTxn = "htsXferTxn";
        final var htsXferTxnWithCustomFee = "htsXferTxnWithCustomFee";
        final var nonFungibleToken = "nonFungibleToken";
        final var nonFungibleTokenWithCustomFee = "nonFungibleTokenWithCustomFee";
        final var nftXferTxn = "nftXferTxn";
        final var nftXferTxnWithCustomFee = "nftXferTxnWithCustomFee";

        return defaultHapiSpec("BaseCryptoTransferIsChargedAsExpected")
                .given(
                        cryptoCreate(nonTreasurySender).balance(ONE_HUNDRED_HBARS),
                        cryptoCreate(SENDER).balance(ONE_HUNDRED_HBARS),
                        cryptoCreate(RECEIVER),
                        cryptoCreate(customFeeCollector),
                        tokenCreate(fungibleToken)
                                .treasury(SENDER)
                                .tokenType(FUNGIBLE_COMMON)
                                .initialSupply(100L),
                        tokenCreate(fungibleTokenWithCustomFee)
                                .treasury(SENDER)
                                .tokenType(FUNGIBLE_COMMON)
                                .withCustom(fixedHbarFee(transferAmount, customFeeCollector))
                                .initialSupply(100L),
                        tokenAssociate(RECEIVER, fungibleToken, fungibleTokenWithCustomFee),
                        newKeyNamed(SUPPLY_KEY),
                        tokenCreate(nonFungibleToken)
                                .initialSupply(0)
                                .supplyKey(SUPPLY_KEY)
                                .tokenType(NON_FUNGIBLE_UNIQUE)
                                .treasury(SENDER),
                        tokenCreate(nonFungibleTokenWithCustomFee)
                                .initialSupply(0)
                                .supplyKey(SUPPLY_KEY)
                                .tokenType(NON_FUNGIBLE_UNIQUE)
                                .withCustom(fixedHbarFee(transferAmount, customFeeCollector))
                                .treasury(SENDER),
                        tokenAssociate(
                                nonTreasurySender,
                                List.of(fungibleTokenWithCustomFee, nonFungibleTokenWithCustomFee)),
                        mintToken(nonFungibleToken, List.of(copyFromUtf8("memo1"))),
                        mintToken(nonFungibleTokenWithCustomFee, List.of(copyFromUtf8("memo2"))),
                        tokenAssociate(RECEIVER, nonFungibleToken, nonFungibleTokenWithCustomFee),
                        cryptoTransfer(
                                        movingUnique(nonFungibleTokenWithCustomFee, 1)
                                                .between(SENDER, nonTreasurySender))
                                .payingWith(SENDER),
                        cryptoTransfer(
                                        moving(1, fungibleTokenWithCustomFee)
                                                .between(SENDER, nonTreasurySender))
                                .payingWith(SENDER))
                .when(
                        cryptoTransfer(tinyBarsFromTo(SENDER, RECEIVER, 100L))
                                .payingWith(SENDER)
                                .blankMemo()
                                .via(hbarXferTxn),
                        cryptoTransfer(moving(1, fungibleToken).between(SENDER, RECEIVER))
                                .blankMemo()
                                .payingWith(SENDER)
                                .via(htsXferTxn),
                        cryptoTransfer(movingUnique(nonFungibleToken, 1).between(SENDER, RECEIVER))
                                .blankMemo()
                                .payingWith(SENDER)
                                .via(nftXferTxn),
                        cryptoTransfer(
                                        moving(1, fungibleTokenWithCustomFee)
                                                .between(nonTreasurySender, RECEIVER))
                                .blankMemo()
                                .fee(ONE_HBAR)
                                .payingWith(nonTreasurySender)
                                .via(htsXferTxnWithCustomFee),
                        cryptoTransfer(
                                        movingUnique(nonFungibleTokenWithCustomFee, 1)
                                                .between(nonTreasurySender, RECEIVER))
                                .blankMemo()
                                .fee(ONE_HBAR)
                                .payingWith(nonTreasurySender)
                                .via(nftXferTxnWithCustomFee))
                .then(
                        validateChargedUsdWithin(hbarXferTxn, expectedHbarXferPriceUsd, 0.01),
                        validateChargedUsdWithin(htsXferTxn, expectedHtsXferPriceUsd, 0.01),
                        validateChargedUsdWithin(nftXferTxn, expectedNftXferPriceUsd, 0.01),
                        validateChargedUsdWithin(
                                htsXferTxnWithCustomFee, expectedHtsXferWithCustomFeePriceUsd, 0.1),
                        validateChargedUsdWithin(
                                nftXferTxnWithCustomFee,
                                expectedNftXferWithCustomFeePriceUsd,
                                0.3));
    }

    private HapiApiSpec okToSetInvalidPaymentHeaderForCostAnswer() {
        return defaultHapiSpec("OkToSetInvalidPaymentHeaderForCostAnswer")
                .given(cryptoTransfer(tinyBarsFromTo(DEFAULT_PAYER, FUNDING, 1L)).via("misc"))
                .when()
                .then(
                        getTxnRecord("misc").useEmptyTxnAsCostPayment(),
                        getTxnRecord("misc").omittingAnyPaymentForCostAnswer());
    }

    @SuppressWarnings("java:S5960")
    private HapiApiSpec tokenTransferFeesScaleAsExpected() {
        return defaultHapiSpec("TokenTransferFeesScaleAsExpected")
                .given(
                        cryptoCreate("a"),
                        cryptoCreate("b"),
                        cryptoCreate("c").balance(0L),
                        cryptoCreate("d").balance(0L),
                        cryptoCreate("e").balance(0L),
                        cryptoCreate("f").balance(0L),
                        tokenCreate("A").treasury("a"),
                        tokenCreate("B").treasury("b"),
                        tokenCreate("C").treasury("c"))
                .when(
                        tokenAssociate("b", "A", "C"),
                        tokenAssociate("c", "A", "B"),
                        tokenAssociate("d", "A", "B", "C"),
                        tokenAssociate("e", "A", "B", "C"),
                        tokenAssociate("f", "A", "B", "C"),
                        cryptoTransfer(tinyBarsFromTo("a", "b", 1))
                                .via("pureCrypto")
                                .fee(ONE_HUNDRED_HBARS)
                                .payingWith("a"),
                        cryptoTransfer(moving(1, "A").between("a", "b"))
                                .via("oneTokenTwoAccounts")
                                .fee(ONE_HUNDRED_HBARS)
                                .payingWith("a"),
                        cryptoTransfer(moving(2, "A").distributing("a", "b", "c"))
                                .via("oneTokenThreeAccounts")
                                .fee(ONE_HUNDRED_HBARS)
                                .payingWith("a"),
                        cryptoTransfer(moving(3, "A").distributing("a", "b", "c", "d"))
                                .via("oneTokenFourAccounts")
                                .fee(ONE_HUNDRED_HBARS)
                                .payingWith("a"),
                        cryptoTransfer(moving(4, "A").distributing("a", "b", "c", "d", "e"))
                                .via("oneTokenFiveAccounts")
                                .fee(ONE_HUNDRED_HBARS)
                                .payingWith("a"),
                        cryptoTransfer(moving(5, "A").distributing("a", "b", "c", "d", "e", "f"))
                                .via("oneTokenSixAccounts")
                                .fee(ONE_HUNDRED_HBARS)
                                .payingWith("a"),
                        cryptoTransfer(
                                        moving(1, "A").between("a", "c"),
                                        moving(1, "B").between("b", "d"))
                                .via("twoTokensFourAccounts")
                                .fee(ONE_HUNDRED_HBARS)
                                .payingWith("a"),
                        cryptoTransfer(
                                        moving(1, "A").between("a", "c"),
                                        moving(2, "B").distributing("b", "d", "e"))
                                .via("twoTokensFiveAccounts")
                                .fee(ONE_HUNDRED_HBARS)
                                .payingWith("a"),
                        cryptoTransfer(
                                        moving(1, "A").between("a", "c"),
                                        moving(3, "B").distributing("b", "d", "e", "f"))
                                .via("twoTokensSixAccounts")
                                .fee(ONE_HUNDRED_HBARS)
                                .payingWith("a"),
                        cryptoTransfer(
                                        moving(1, "A").between("a", "d"),
                                        moving(1, "B").between("b", "e"),
                                        moving(1, "C").between("c", "f"))
                                .via("threeTokensSixAccounts")
                                .fee(ONE_HUNDRED_HBARS)
                                .payingWith("a"))
                .then(
                        withOpContext(
                                (spec, opLog) -> {
                                    var ref = getTxnRecord("pureCrypto");
                                    var t1a2 = getTxnRecord("oneTokenTwoAccounts");
                                    var t1a3 = getTxnRecord("oneTokenThreeAccounts");
                                    var t1a4 = getTxnRecord("oneTokenFourAccounts");
                                    var t1a5 = getTxnRecord("oneTokenFiveAccounts");
                                    var t1a6 = getTxnRecord("oneTokenSixAccounts");
                                    var t2a4 = getTxnRecord("twoTokensFourAccounts");
                                    var t2a5 = getTxnRecord("twoTokensFiveAccounts");
                                    var t2a6 = getTxnRecord("twoTokensSixAccounts");
                                    var t3a6 = getTxnRecord("threeTokensSixAccounts");
                                    allRunFor(
                                            spec, ref, t1a2, t1a3, t1a4, t1a5, t1a6, t2a4, t2a5,
                                            t2a6, t3a6);

                                    var refFee = ref.getResponseRecord().getTransactionFee();
                                    var t1a2Fee = t1a2.getResponseRecord().getTransactionFee();
                                    var t1a3Fee = t1a3.getResponseRecord().getTransactionFee();
                                    var t1a4Fee = t1a4.getResponseRecord().getTransactionFee();
                                    var t1a5Fee = t1a5.getResponseRecord().getTransactionFee();
                                    var t1a6Fee = t1a6.getResponseRecord().getTransactionFee();
                                    var t2a4Fee = t2a4.getResponseRecord().getTransactionFee();
                                    var t2a5Fee = t2a5.getResponseRecord().getTransactionFee();
                                    var t2a6Fee = t2a6.getResponseRecord().getTransactionFee();
                                    var t3a6Fee = t3a6.getResponseRecord().getTransactionFee();

                                    var rates = spec.ratesProvider();
                                    opLog.info(
                                            TOKENS_INVOLVED_LOG_MESSAGE,
                                            refFee,
                                            sdec(rates.toUsdWithActiveRates(refFee), 4),
                                            t1a2Fee,
                                            sdec(rates.toUsdWithActiveRates(t1a2Fee), 4),
                                            sdec((1.0 * t1a2Fee / refFee), 1),
                                            t1a3Fee,
                                            sdec(rates.toUsdWithActiveRates(t1a3Fee), 4),
                                            sdec((1.0 * t1a3Fee / refFee), 1),
                                            t1a4Fee,
                                            sdec(rates.toUsdWithActiveRates(t1a4Fee), 4),
                                            sdec((1.0 * t1a4Fee / refFee), 1),
                                            t1a5Fee,
                                            sdec(rates.toUsdWithActiveRates(t1a5Fee), 4),
                                            sdec((1.0 * t1a5Fee / refFee), 1),
                                            t1a6Fee,
                                            sdec(rates.toUsdWithActiveRates(t1a6Fee), 4),
                                            sdec((1.0 * t1a6Fee / refFee), 1),
                                            t2a4Fee,
                                            sdec(rates.toUsdWithActiveRates(t2a4Fee), 4),
                                            sdec((1.0 * t2a4Fee / refFee), 1),
                                            t2a5Fee,
                                            sdec(rates.toUsdWithActiveRates(t2a5Fee), 4),
                                            sdec((1.0 * t2a5Fee / refFee), 1),
                                            t2a6Fee,
                                            sdec(rates.toUsdWithActiveRates(t2a6Fee), 4),
                                            sdec((1.0 * t2a6Fee / refFee), 1),
                                            t3a6Fee,
                                            sdec(rates.toUsdWithActiveRates(t3a6Fee), 4),
                                            sdec((1.0 * t3a6Fee / refFee), 1));

                                    double pureHbarUsd = rates.toUsdWithActiveRates(refFee);
                                    double pureOneTokenTwoAccountsUsd =
                                            rates.toUsdWithActiveRates(t1a2Fee);
                                    double pureTwoTokensFourAccountsUsd =
                                            rates.toUsdWithActiveRates(t2a4Fee);
                                    double pureThreeTokensSixAccountsUsd =
                                            rates.toUsdWithActiveRates(t3a6Fee);
                                    assertEquals(
                                            10.0, pureOneTokenTwoAccountsUsd / pureHbarUsd, 1.0);
                                    assertEquals(
                                            20.0, pureTwoTokensFourAccountsUsd / pureHbarUsd, 2.0);
                                    assertEquals(
                                            30.0, pureThreeTokensSixAccountsUsd / pureHbarUsd, 3.0);
                                }));
    }

    public static String sdec(double d, int numDecimals) {
        var fmt = "%" + String.format(".0%df", numDecimals);
        return String.format(fmt, d);
    }

    private HapiApiSpec transferToNonAccountEntitiesReturnsInvalidAccountId() {
        AtomicReference<String> invalidAccountId = new AtomicReference<>();

        return defaultHapiSpec("TransferToNonAccountEntitiesReturnsInvalidAccountId")
                .given(
                        tokenCreate(TOKEN),
                        createTopic("something"),
                        withOpContext(
                                (spec, opLog) -> {
                                    var topicId = spec.registry().getTopicID("something");
                                    invalidAccountId.set(asTopicString(topicId));
                                }))
                .when()
                .then(
                        sourcing(
                                () ->
                                        cryptoTransfer(
                                                        tinyBarsFromTo(
                                                                DEFAULT_PAYER,
                                                                invalidAccountId.get(),
                                                                1L))
                                                .signedBy(DEFAULT_PAYER)
                                                .hasKnownStatus(INVALID_ACCOUNT_ID)),
                        sourcing(
                                () ->
                                        cryptoTransfer(
                                                        moving(1, TOKEN)
                                                                .between(
                                                                        DEFAULT_PAYER,
                                                                        invalidAccountId.get()))
                                                .signedBy(DEFAULT_PAYER)
                                                .hasKnownStatus(INVALID_ACCOUNT_ID)));
    }

    private HapiApiSpec complexKeyAcctPaysForOwnTransfer() {
        SigControl enoughUniqueSigs =
                SigControl.threshSigs(
                        2,
                        SigControl.threshSigs(1, OFF, OFF, OFF, OFF, OFF, OFF, ON),
                        SigControl.threshSigs(3, ON, ON, ON, OFF, OFF, OFF, OFF));
        String node = HapiSpecSetup.getDefaultInstance().defaultNodeName();

        return defaultHapiSpec("ComplexKeyAcctPaysForOwnTransfer")
                .given(
                        newKeyNamed("complexKey").shape(enoughUniqueSigs),
                        cryptoCreate(PAYER).key("complexKey").balance(1_000_000_000L))
                .when()
                .then(
                        cryptoTransfer(tinyBarsFromTo(PAYER, node, 1_000_000L))
                                .payingWith(PAYER)
                                .numPayerSigs(14)
                                .fee(ONE_HUNDRED_HBARS));
    }

    private HapiApiSpec twoComplexKeysRequired() {
        SigControl payerShape = threshOf(2, threshOf(1, 7), threshOf(3, 7));
        SigControl receiverShape = SigControl.threshSigs(3, threshOf(2, 2), threshOf(3, 5), ON);

        SigControl payerSigs =
                SigControl.threshSigs(
                        2,
                        SigControl.threshSigs(1, ON, OFF, OFF, OFF, OFF, OFF, OFF),
                        SigControl.threshSigs(3, ON, ON, ON, OFF, OFF, OFF, OFF));
        SigControl receiverSigs =
                SigControl.threshSigs(
                        3,
                        SigControl.threshSigs(2, ON, ON),
                        SigControl.threshSigs(3, OFF, OFF, ON, ON, ON),
                        ON);

        return defaultHapiSpec("TwoComplexKeysRequired")
                .given(
                        newKeyNamed("payerKey").shape(payerShape),
                        newKeyNamed("receiverKey").shape(receiverShape),
                        cryptoCreate(PAYER).key("payerKey").balance(100_000_000_000L),
                        cryptoCreate(RECEIVER)
                                .receiverSigRequired(true)
                                .key("receiverKey")
                                .payingWith(PAYER))
                .when()
                .then(
                        cryptoTransfer(tinyBarsFromTo(GENESIS, RECEIVER, 1_000L))
                                .payingWith(PAYER)
                                .sigControl(
                                        forKey(PAYER, payerSigs), forKey(RECEIVER, receiverSigs))
                                .hasKnownStatus(SUCCESS)
                                .fee(ONE_HUNDRED_HBARS));
    }

    private HapiApiSpec specialAccountsBalanceCheck() {
        return defaultHapiSpec("SpecialAccountsBalanceCheck")
                .given()
                .when()
                .then(
                        IntStream.concat(IntStream.range(1, 101), IntStream.range(900, 1001))
                                .mapToObj(i -> getAccountBalance("0.0." + i).logged())
                                .toArray(HapiSpecOperation[]::new));
    }

    private HapiApiSpec transferWithMissingAccountGetsInvalidAccountId() {
        return defaultHapiSpec("TransferWithMissingAccount")
                .given(cryptoCreate(PAYEE_SIG_REQ).receiverSigRequired(true))
                .when(
                        cryptoTransfer(tinyBarsFromTo("1.2.3", PAYEE_SIG_REQ, 1_000L))
                                .signedBy(DEFAULT_PAYER, PAYEE_SIG_REQ)
                                .hasKnownStatus(INVALID_ACCOUNT_ID))
                .then();
    }

    private HapiApiSpec vanillaTransferSucceeds() {
        long initialBalance = HapiSpecSetup.getDefaultInstance().defaultBalance();

        return defaultHapiSpec("VanillaTransferSucceeds")
                .given(
                        cryptoCreate("somebody")
                                .maxAutomaticTokenAssociations(5001)
                                .hasPrecheck(
                                        REQUESTED_NUM_AUTOMATIC_ASSOCIATIONS_EXCEEDS_ASSOCIATION_LIMIT),
                        UtilVerbs.inParallel(
                                cryptoCreate(PAYER),
                                cryptoCreate(PAYEE_SIG_REQ).receiverSigRequired(true),
                                cryptoCreate(PAYEE_NO_SIG_REQ)))
                .when(
                        cryptoTransfer(
                                        tinyBarsFromTo(PAYER, PAYEE_SIG_REQ, 1_000L),
                                        tinyBarsFromTo(PAYER, PAYEE_NO_SIG_REQ, 2_000L))
                                .via("transferTxn"))
                .then(
                        getAccountInfo(PAYER)
                                .logged()
                                .hasExpectedLedgerId("0x03")
                                .has(accountWith().balance(initialBalance - 3_000L)),
                        getAccountInfo(PAYEE_SIG_REQ)
                                .has(accountWith().balance(initialBalance + 1_000L)),
                        getAccountDetails(PAYEE_NO_SIG_REQ)
                                .payingWith(GENESIS)
                                .has(
                                        AccountDetailsAsserts.accountWith()
                                                .balance(initialBalance + 2_000L)
                                                .noAllowances()));
    }

    private HapiApiSpec transferHbarsToEVMAddressAlias() {

        final AtomicReference<AccountID> partyId = new AtomicReference<>();
        final AtomicReference<ByteString> partyAlias = new AtomicReference<>();
        final AtomicReference<ByteString> counterAlias = new AtomicReference<>();
        return defaultHapiSpec("TransferHbarsToEVMAddressAlias")
                .given(
                        overriding(LAZY_CREATION_ENABLED, TRUE),
                        overriding(CRYPTO_CREATE_WITH_ALIAS_ENABLED, TRUE),
                        cryptoCreate(PARTY).maxAutomaticTokenAssociations(2),
                        newKeyNamed(SECP_256K1_SOURCE_KEY).shape(SECP_256K1_SHAPE),
                        withOpContext(
                                (spec, opLog) -> {
                                    final var registry = spec.registry();
                                    final var ecdsaKey = registry.getKey(SECP_256K1_SOURCE_KEY);
                                    final var tmp = ecdsaKey.getECDSASecp256K1().toByteArray();
                                    final var addressBytes = recoverAddressFromPubKey(tmp);
                                    assert addressBytes != null;
                                    final var evmAddressBytes = ByteString.copyFrom(addressBytes);
                                    partyId.set(registry.getAccountID(PARTY));
                                    partyAlias.set(
                                            ByteString.copyFrom(asSolidityAddress(partyId.get())));
                                    counterAlias.set(evmAddressBytes);
                                }))
                .when(
                        cryptoTransfer(
                                        (spec, b) ->
                                                b.setTransfers(
                                                        TransferList.newBuilder()
                                                                .addAccountAmounts(
                                                                        aaWith(
                                                                                partyAlias.get(),
                                                                                -2))
                                                                .addAccountAmounts(
                                                                        aaWith(
                                                                                counterAlias.get(),
                                                                                +2))))
                                .signedBy(DEFAULT_PAYER, PARTY)
                                .via(HBAR_XFER))
                .then(
                        getTxnRecord(HBAR_XFER)
                                .hasChildRecordCount(1)
                                .hasChildRecords(recordWith().status(SUCCESS).memo(LAZY_MEMO)));
    }

    private HapiApiSpec transferFungibleToEVMAddressAlias() {

        final var fungibleToken = "fungibleToken";
        final AtomicReference<TokenID> ftId = new AtomicReference<>();
        final AtomicReference<AccountID> partyId = new AtomicReference<>();
        final AtomicReference<ByteString> partyAlias = new AtomicReference<>();
        final AtomicReference<ByteString> counterAlias = new AtomicReference<>();
        return defaultHapiSpec("TransferFungibleToEVMAddressAlias")
                .given(
                        overriding(LAZY_CREATION_ENABLED, TRUE),
                        overriding(CRYPTO_CREATE_WITH_ALIAS_ENABLED, TRUE),
                        cryptoCreate(PARTY).maxAutomaticTokenAssociations(2),
                        tokenCreate(fungibleToken).treasury(PARTY).initialSupply(1_000_000),
                        newKeyNamed(SECP_256K1_SOURCE_KEY).shape(SECP_256K1_SHAPE),
                        withOpContext(
                                (spec, opLog) -> {
                                    final var registry = spec.registry();
                                    final var ecdsaKey = registry.getKey(SECP_256K1_SOURCE_KEY);
                                    final var tmp = ecdsaKey.getECDSASecp256K1().toByteArray();
                                    final var addressBytes = recoverAddressFromPubKey(tmp);
                                    assert addressBytes != null;
                                    final var evmAddressBytes = ByteString.copyFrom(addressBytes);
                                    ftId.set(registry.getTokenID(fungibleToken));
                                    partyId.set(registry.getAccountID(PARTY));
                                    partyAlias.set(
                                            ByteString.copyFrom(asSolidityAddress(partyId.get())));
                                    counterAlias.set(evmAddressBytes);
                                }))
                .when(
                        cryptoTransfer(
                                        (spec, b) ->
                                                b.addTokenTransfers(
                                                        TokenTransferList.newBuilder()
                                                                .setToken(ftId.get())
                                                                .addTransfers(
                                                                        aaWith(
                                                                                partyAlias.get(),
                                                                                -500))
                                                                .addTransfers(
                                                                        aaWith(
                                                                                counterAlias.get(),
                                                                                +500))))
                                .signedBy(DEFAULT_PAYER, PARTY)
                                .via(FT_XFER))
                .then(
                        getTxnRecord(FT_XFER)
                                .hasChildRecordCount(1)
                                .hasChildRecords(recordWith().status(SUCCESS).memo(LAZY_MEMO)));
    }

    private HapiApiSpec transferNonFungibleToEVMAddressAlias() {

        final var nonFungibleToken = "nonFungibleToken";
        final AtomicReference<TokenID> nftId = new AtomicReference<>();
        final AtomicReference<AccountID> partyId = new AtomicReference<>();
        final AtomicReference<ByteString> partyAlias = new AtomicReference<>();
        final AtomicReference<ByteString> counterAlias = new AtomicReference<>();
        return defaultHapiSpec("TransferNonFungibleToEVMAddressAlias")
                .given(
                        overriding(LAZY_CREATION_ENABLED, TRUE),
                        overriding(CRYPTO_CREATE_WITH_ALIAS_ENABLED, TRUE),
                        newKeyNamed(MULTI_KEY),
                        newKeyNamed(SECP_256K1_SOURCE_KEY).shape(SECP_256K1_SHAPE),
                        cryptoCreate(PARTY).maxAutomaticTokenAssociations(2),
                        tokenCreate(nonFungibleToken)
                                .initialSupply(0)
                                .treasury(PARTY)
                                .tokenType(NON_FUNGIBLE_UNIQUE)
                                .supplyKey(MULTI_KEY),
                        mintToken(
                                nonFungibleToken,
                                List.of(copyFromUtf8("Test transfer nft to EVM address alias."))),
                        withOpContext(
                                (spec, opLog) -> {
                                    final var registry = spec.registry();
                                    final var ecdsaKey = registry.getKey(SECP_256K1_SOURCE_KEY);
                                    final var tmp = ecdsaKey.getECDSASecp256K1().toByteArray();
                                    final var addressBytes = recoverAddressFromPubKey(tmp);
                                    assert addressBytes != null;
                                    final var evmAddressBytes = ByteString.copyFrom(addressBytes);
                                    nftId.set(registry.getTokenID(nonFungibleToken));
                                    partyId.set(registry.getAccountID(PARTY));
                                    partyAlias.set(
                                            ByteString.copyFrom(asSolidityAddress(partyId.get())));
                                    counterAlias.set(evmAddressBytes);
                                }))
                .when(
                        cryptoTransfer(
                                        (spec, b) ->
                                                b.addTokenTransfers(
                                                        TokenTransferList.newBuilder()
                                                                .setToken(nftId.get())
                                                                .addNftTransfers(
                                                                        ocWith(
                                                                                accountId(
                                                                                        partyAlias
                                                                                                .get()),
                                                                                accountId(
                                                                                        counterAlias
                                                                                                .get()),
                                                                                1L))))
                                .signedBy(DEFAULT_PAYER, PARTY)
                                .via(NFT_XFER))
                .then(
                        getTxnRecord(NFT_XFER)
                                .hasChildRecordCount(1)
                                .hasChildRecords(recordWith().status(SUCCESS).memo(LAZY_MEMO)));
    }

    @Override
    protected Logger getResultsLogger() {
        return LOG;
    }
}<|MERGE_RESOLUTION|>--- conflicted
+++ resolved
@@ -88,7 +88,8 @@
 import static com.hedera.services.bdd.suites.contract.Utils.accountId;
 import static com.hedera.services.bdd.suites.contract.Utils.captureOneChildCreate2MetaFor;
 import static com.hedera.services.bdd.suites.contract.Utils.ocWith;
-<<<<<<< HEAD
+import static com.hedera.services.bdd.suites.file.FileUpdateSuite.CIVILIAN;
+import static com.hederahashgraph.api.proto.java.ResponseCodeEnum.*;
 import static com.hedera.services.bdd.suites.crypto.AutoAccountCreationSuite.LAZY_MEMO;
 import static com.hedera.services.bdd.suites.crypto.CryptoCreateSuite.CRYPTO_CREATE_WITH_ALIAS_ENABLED;
 import static com.hedera.services.bdd.suites.crypto.CryptoCreateSuite.LAZY_CREATION_ENABLED;
@@ -113,10 +114,6 @@
 import static com.hederahashgraph.api.proto.java.ResponseCodeEnum.TOKEN_IS_PAUSED;
 import static com.hederahashgraph.api.proto.java.ResponseCodeEnum.TOKEN_NOT_ASSOCIATED_TO_ACCOUNT;
 import static com.hederahashgraph.api.proto.java.ResponseCodeEnum.UNEXPECTED_TOKEN_DECIMALS;
-=======
-import static com.hedera.services.bdd.suites.file.FileUpdateSuite.CIVILIAN;
-import static com.hederahashgraph.api.proto.java.ResponseCodeEnum.*;
->>>>>>> e56d3f5a
 import static com.hederahashgraph.api.proto.java.TokenType.FUNGIBLE_COMMON;
 import static com.hederahashgraph.api.proto.java.TokenType.NON_FUNGIBLE_UNIQUE;
 import static com.swirlds.common.utility.CommonUtils.unhex;
@@ -221,13 +218,7 @@
                 cannotTransferFromImmutableAccounts(),
                 nftTransfersCannotRepeatSerialNos(),
                 vanillaTransferSucceeds(),
-<<<<<<< HEAD
-                transferHbarsToEVMAddressAlias(),
-                transferFungibleToEVMAddressAlias(),
-                transferNonFungibleToEVMAddressAlias());
-=======
                 aliasKeysAreValidated());
->>>>>>> e56d3f5a
     }
 
     @Override
@@ -2029,160 +2020,6 @@
                                                 .noAllowances()));
     }
 
-    private HapiApiSpec transferHbarsToEVMAddressAlias() {
-
-        final AtomicReference<AccountID> partyId = new AtomicReference<>();
-        final AtomicReference<ByteString> partyAlias = new AtomicReference<>();
-        final AtomicReference<ByteString> counterAlias = new AtomicReference<>();
-        return defaultHapiSpec("TransferHbarsToEVMAddressAlias")
-                .given(
-                        overriding(LAZY_CREATION_ENABLED, TRUE),
-                        overriding(CRYPTO_CREATE_WITH_ALIAS_ENABLED, TRUE),
-                        cryptoCreate(PARTY).maxAutomaticTokenAssociations(2),
-                        newKeyNamed(SECP_256K1_SOURCE_KEY).shape(SECP_256K1_SHAPE),
-                        withOpContext(
-                                (spec, opLog) -> {
-                                    final var registry = spec.registry();
-                                    final var ecdsaKey = registry.getKey(SECP_256K1_SOURCE_KEY);
-                                    final var tmp = ecdsaKey.getECDSASecp256K1().toByteArray();
-                                    final var addressBytes = recoverAddressFromPubKey(tmp);
-                                    assert addressBytes != null;
-                                    final var evmAddressBytes = ByteString.copyFrom(addressBytes);
-                                    partyId.set(registry.getAccountID(PARTY));
-                                    partyAlias.set(
-                                            ByteString.copyFrom(asSolidityAddress(partyId.get())));
-                                    counterAlias.set(evmAddressBytes);
-                                }))
-                .when(
-                        cryptoTransfer(
-                                        (spec, b) ->
-                                                b.setTransfers(
-                                                        TransferList.newBuilder()
-                                                                .addAccountAmounts(
-                                                                        aaWith(
-                                                                                partyAlias.get(),
-                                                                                -2))
-                                                                .addAccountAmounts(
-                                                                        aaWith(
-                                                                                counterAlias.get(),
-                                                                                +2))))
-                                .signedBy(DEFAULT_PAYER, PARTY)
-                                .via(HBAR_XFER))
-                .then(
-                        getTxnRecord(HBAR_XFER)
-                                .hasChildRecordCount(1)
-                                .hasChildRecords(recordWith().status(SUCCESS).memo(LAZY_MEMO)));
-    }
-
-    private HapiApiSpec transferFungibleToEVMAddressAlias() {
-
-        final var fungibleToken = "fungibleToken";
-        final AtomicReference<TokenID> ftId = new AtomicReference<>();
-        final AtomicReference<AccountID> partyId = new AtomicReference<>();
-        final AtomicReference<ByteString> partyAlias = new AtomicReference<>();
-        final AtomicReference<ByteString> counterAlias = new AtomicReference<>();
-        return defaultHapiSpec("TransferFungibleToEVMAddressAlias")
-                .given(
-                        overriding(LAZY_CREATION_ENABLED, TRUE),
-                        overriding(CRYPTO_CREATE_WITH_ALIAS_ENABLED, TRUE),
-                        cryptoCreate(PARTY).maxAutomaticTokenAssociations(2),
-                        tokenCreate(fungibleToken).treasury(PARTY).initialSupply(1_000_000),
-                        newKeyNamed(SECP_256K1_SOURCE_KEY).shape(SECP_256K1_SHAPE),
-                        withOpContext(
-                                (spec, opLog) -> {
-                                    final var registry = spec.registry();
-                                    final var ecdsaKey = registry.getKey(SECP_256K1_SOURCE_KEY);
-                                    final var tmp = ecdsaKey.getECDSASecp256K1().toByteArray();
-                                    final var addressBytes = recoverAddressFromPubKey(tmp);
-                                    assert addressBytes != null;
-                                    final var evmAddressBytes = ByteString.copyFrom(addressBytes);
-                                    ftId.set(registry.getTokenID(fungibleToken));
-                                    partyId.set(registry.getAccountID(PARTY));
-                                    partyAlias.set(
-                                            ByteString.copyFrom(asSolidityAddress(partyId.get())));
-                                    counterAlias.set(evmAddressBytes);
-                                }))
-                .when(
-                        cryptoTransfer(
-                                        (spec, b) ->
-                                                b.addTokenTransfers(
-                                                        TokenTransferList.newBuilder()
-                                                                .setToken(ftId.get())
-                                                                .addTransfers(
-                                                                        aaWith(
-                                                                                partyAlias.get(),
-                                                                                -500))
-                                                                .addTransfers(
-                                                                        aaWith(
-                                                                                counterAlias.get(),
-                                                                                +500))))
-                                .signedBy(DEFAULT_PAYER, PARTY)
-                                .via(FT_XFER))
-                .then(
-                        getTxnRecord(FT_XFER)
-                                .hasChildRecordCount(1)
-                                .hasChildRecords(recordWith().status(SUCCESS).memo(LAZY_MEMO)));
-    }
-
-    private HapiApiSpec transferNonFungibleToEVMAddressAlias() {
-
-        final var nonFungibleToken = "nonFungibleToken";
-        final AtomicReference<TokenID> nftId = new AtomicReference<>();
-        final AtomicReference<AccountID> partyId = new AtomicReference<>();
-        final AtomicReference<ByteString> partyAlias = new AtomicReference<>();
-        final AtomicReference<ByteString> counterAlias = new AtomicReference<>();
-        return defaultHapiSpec("TransferNonFungibleToEVMAddressAlias")
-                .given(
-                        overriding(LAZY_CREATION_ENABLED, TRUE),
-                        overriding(CRYPTO_CREATE_WITH_ALIAS_ENABLED, TRUE),
-                        newKeyNamed(MULTI_KEY),
-                        newKeyNamed(SECP_256K1_SOURCE_KEY).shape(SECP_256K1_SHAPE),
-                        cryptoCreate(PARTY).maxAutomaticTokenAssociations(2),
-                        tokenCreate(nonFungibleToken)
-                                .initialSupply(0)
-                                .treasury(PARTY)
-                                .tokenType(NON_FUNGIBLE_UNIQUE)
-                                .supplyKey(MULTI_KEY),
-                        mintToken(
-                                nonFungibleToken,
-                                List.of(copyFromUtf8("Test transfer nft to EVM address alias."))),
-                        withOpContext(
-                                (spec, opLog) -> {
-                                    final var registry = spec.registry();
-                                    final var ecdsaKey = registry.getKey(SECP_256K1_SOURCE_KEY);
-                                    final var tmp = ecdsaKey.getECDSASecp256K1().toByteArray();
-                                    final var addressBytes = recoverAddressFromPubKey(tmp);
-                                    assert addressBytes != null;
-                                    final var evmAddressBytes = ByteString.copyFrom(addressBytes);
-                                    nftId.set(registry.getTokenID(nonFungibleToken));
-                                    partyId.set(registry.getAccountID(PARTY));
-                                    partyAlias.set(
-                                            ByteString.copyFrom(asSolidityAddress(partyId.get())));
-                                    counterAlias.set(evmAddressBytes);
-                                }))
-                .when(
-                        cryptoTransfer(
-                                        (spec, b) ->
-                                                b.addTokenTransfers(
-                                                        TokenTransferList.newBuilder()
-                                                                .setToken(nftId.get())
-                                                                .addNftTransfers(
-                                                                        ocWith(
-                                                                                accountId(
-                                                                                        partyAlias
-                                                                                                .get()),
-                                                                                accountId(
-                                                                                        counterAlias
-                                                                                                .get()),
-                                                                                1L))))
-                                .signedBy(DEFAULT_PAYER, PARTY)
-                                .via(NFT_XFER))
-                .then(
-                        getTxnRecord(NFT_XFER)
-                                .hasChildRecordCount(1)
-                                .hasChildRecords(recordWith().status(SUCCESS).memo(LAZY_MEMO)));
-    }
-
     @Override
     protected Logger getResultsLogger() {
         return LOG;
