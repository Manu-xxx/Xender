--- conflicted
+++ resolved
@@ -16,15 +16,11 @@
 package com.hedera.services.bdd.suites.contract;
 
 import static com.hedera.services.bdd.spec.HapiPropertySource.asDotDelimitedLongArray;
-<<<<<<< HEAD
 import static com.hedera.services.bdd.spec.queries.QueryVerbs.getTxnRecord;
 import static com.hedera.services.bdd.spec.utilops.CustomSpecAssert.allRunFor;
 import static com.hedera.services.bdd.spec.utilops.UtilVerbs.withOpContext;
 import static com.hedera.services.bdd.suites.contract.Utils.FunctionType.CONSTRUCTOR;
 import static com.swirlds.common.utility.CommonUtils.hex;
-=======
-import static com.hedera.services.bdd.suites.contract.Utils.FunctionType.CONSTRUCTOR;
->>>>>>> 67166f8e
 import static com.swirlds.common.utility.CommonUtils.unhex;
 import static java.lang.System.arraycopy;
 import static org.apache.commons.lang3.StringUtils.EMPTY;
@@ -48,22 +44,15 @@
 import java.nio.charset.StandardCharsets;
 import java.nio.file.Files;
 import java.nio.file.Path;
-<<<<<<< HEAD
 import java.util.concurrent.atomic.AtomicReference;
 import java.util.stream.IntStream;
 import org.apache.commons.io.FileUtils;
-import org.apache.commons.lang3.ArrayUtils;
-=======
-import java.util.stream.IntStream;
-import org.apache.commons.io.FileUtils;
->>>>>>> 67166f8e
 import org.apache.tuweni.bytes.Bytes;
 import org.apache.tuweni.bytes.Bytes32;
 import org.hyperledger.besu.crypto.Hash;
 import org.json.JSONArray;
 import org.json.JSONObject;
 import org.json.JSONTokener;
-<<<<<<< HEAD
 
 public class Utils {
     public static final String RESOURCE_PATH = "src/main/resource/contract/contracts/%1$s/%1$s";
@@ -72,52 +61,10 @@
         return ByteString.copyFrom(Hash.keccak256(Bytes.wrap(event.getBytes())).toArray());
     }
 
-=======
-
-public class Utils {
-    public static final String RESOURCE_PATH = "src/main/resource/contract/contracts/%1$s/%1$s";
-
-    public static ByteString eventSignatureOf(String event) {
-        return ByteString.copyFrom(Hash.keccak256(Bytes.wrap(event.getBytes())).toArray());
-    }
-
->>>>>>> 67166f8e
     public static ByteString parsedToByteString(long n) {
         return ByteString.copyFrom(Bytes32.fromHexStringLenient(Long.toHexString(n)).toArray());
     }
 
-<<<<<<< HEAD
-    public static Byte[] asByteAddress(final TokenID id) {
-        return asSolidityAddress((int) id.getShardNum(), id.getRealmNum(), id.getTokenNum());
-    }
-
-    public static byte[] asAddress(final TokenID id) {
-        return ArrayUtils.toPrimitive(asByteAddress(id));
-    }
-
-    public static Byte[] asByteAddress(final AccountID id) {
-        return asSolidityAddress((int) id.getShardNum(), id.getRealmNum(), id.getAccountNum());
-    }
-
-    public static byte[] asAddress(final AccountID id) {
-        return ArrayUtils.toPrimitive(asByteAddress(id));
-    }
-
-    public static Byte[] asByteAddress(final ContractID id) {
-        return asSolidityAddress((int) id.getShardNum(), id.getRealmNum(), id.getContractNum());
-    }
-
-    public static byte[] asAddress(final ContractID id) {
-        return ArrayUtils.toPrimitive(asByteAddress(id));
-    }
-
-    public static Byte[] asSolidityAddress(final int shard, final long realm, final long num) {
-        final Byte[] solidityAddress = new Byte[20];
-
-        arraycopy(ArrayUtils.toObject(Ints.toByteArray(shard)), 0, solidityAddress, 0, 4);
-        arraycopy(ArrayUtils.toObject(Longs.toByteArray(realm)), 0, solidityAddress, 4, 8);
-        arraycopy(ArrayUtils.toObject(Longs.toByteArray(num)), 0, solidityAddress, 12, 8);
-=======
     public static String asHexedAddress(final TokenID id) {
         return Bytes.wrap(
                         asSolidityAddress(
@@ -143,7 +90,6 @@
         arraycopy(Ints.toByteArray(shard), 0, solidityAddress, 0, 4);
         arraycopy(Longs.toByteArray(realm), 0, solidityAddress, 4, 8);
         arraycopy(Longs.toByteArray(num), 0, solidityAddress, 12, 8);
->>>>>>> 67166f8e
 
         return solidityAddress;
     }
@@ -306,7 +252,6 @@
                                         ByteString.copyFrom(CommonUtils.unhex(hexedEvmAddress))))
                 .build();
     }
-<<<<<<< HEAD
 
     public static HapiSpecOperation captureOneChildCreate2MetaFor(
             final String desc,
@@ -348,6 +293,4 @@
                     opLog.info("{} is @ {} (mirror {})", desc, create2Addr.get(), mirrorAddr.get());
                 });
     }
-=======
->>>>>>> 67166f8e
 }