/*
 * Copyright (C) 2020-2022 Hedera Hashgraph, LLC
 *
 * Licensed under the Apache License, Version 2.0 (the "License");
 * you may not use this file except in compliance with the License.
 * You may obtain a copy of the License at
 *
 *      http://www.apache.org/licenses/LICENSE-2.0
 *
 * Unless required by applicable law or agreed to in writing, software
 * distributed under the License is distributed on an "AS IS" BASIS,
 * WITHOUT WARRANTIES OR CONDITIONS OF ANY KIND, either express or implied.
 * See the License for the specific language governing permissions and
 * limitations under the License.
 */
package com.hedera.services.bdd.spec.queries;

import static com.hedera.services.bdd.spec.queries.contract.HapiContractCallLocal.fromDetails;
import static com.hedera.services.bdd.suites.contract.Utils.FunctionType.FUNCTION;
import static com.hedera.services.bdd.suites.contract.Utils.getABIFor;

<<<<<<< HEAD
import com.google.protobuf.ByteString;
import com.hedera.services.bdd.spec.HapiApiSpec;
=======
import com.hedera.services.bdd.spec.HapiSpec;
>>>>>>> a83fcfde
import com.hedera.services.bdd.spec.queries.consensus.HapiGetTopicInfo;
import com.hedera.services.bdd.spec.queries.contract.HapiContractCallLocal;
import com.hedera.services.bdd.spec.queries.contract.HapiGetContractBytecode;
import com.hedera.services.bdd.spec.queries.contract.HapiGetContractInfo;
import com.hedera.services.bdd.spec.queries.contract.HapiGetContractRecords;
import com.hedera.services.bdd.spec.queries.crypto.HapiGetAccountBalance;
import com.hedera.services.bdd.spec.queries.crypto.HapiGetAccountDetails;
import com.hedera.services.bdd.spec.queries.crypto.HapiGetAccountInfo;
import com.hedera.services.bdd.spec.queries.crypto.HapiGetAccountRecords;
import com.hedera.services.bdd.spec.queries.crypto.ReferenceType;
import com.hedera.services.bdd.spec.queries.file.HapiGetFileContents;
import com.hedera.services.bdd.spec.queries.file.HapiGetFileInfo;
import com.hedera.services.bdd.spec.queries.meta.HapiGetExecTime;
import com.hedera.services.bdd.spec.queries.meta.HapiGetReceipt;
import com.hedera.services.bdd.spec.queries.meta.HapiGetTxnRecord;
import com.hedera.services.bdd.spec.queries.meta.HapiGetVersionInfo;
import com.hedera.services.bdd.spec.queries.schedule.HapiGetScheduleInfo;
import com.hedera.services.bdd.spec.queries.token.HapiGetAccountNftInfos;
import com.hedera.services.bdd.spec.queries.token.HapiGetTokenInfo;
import com.hedera.services.bdd.spec.queries.token.HapiGetTokenNftInfo;
import com.hedera.services.bdd.spec.queries.token.HapiGetTokenNftInfos;
import com.hederahashgraph.api.proto.java.TransactionID;
import java.util.List;
import java.util.function.Function;
import java.util.function.Supplier;

public class QueryVerbs {
    public static HapiGetReceipt getReceipt(final String txn) {
        return new HapiGetReceipt(txn);
    }

    public static HapiGetReceipt getReceipt(final TransactionID txnId) {
        return new HapiGetReceipt(txnId);
    }

    public static HapiGetFileInfo getFileInfo(final String file) {
        return new HapiGetFileInfo(file);
    }

    public static HapiGetFileInfo getFileInfo(final Supplier<String> supplier) {
        return new HapiGetFileInfo(supplier);
    }

    public static HapiGetFileContents getFileContents(final String file) {
        return new HapiGetFileContents(file);
    }

    public static HapiGetAccountInfo getAccountInfo(final String account) {
        return new HapiGetAccountInfo(account);
    }

    public static HapiGetAccountInfo getAliasedAccountInfo(final String sourceKey) {
        return new HapiGetAccountInfo(sourceKey, ReferenceType.ALIAS_KEY_NAME);
    }

<<<<<<< HEAD
    public static HapiGetAccountInfo getAliasedAccountInfo(final ByteString alias) {
        return new HapiGetAccountInfo(alias);
=======
    public static HapiGetAccountInfo getLiteralAliasAccountInfo(final String alias) {
        return new HapiGetAccountInfo(alias, ReferenceType.HEXED_CONTRACT_ALIAS);
>>>>>>> a83fcfde
    }

    public static HapiGetAccountRecords getAccountRecords(final String account) {
        return new HapiGetAccountRecords(account);
    }

    public static HapiGetAccountDetails getAccountDetails(final String account) {
        return new HapiGetAccountDetails(account).nodePayment(1234L);
    }

    public static HapiGetAccountDetails getAccountDetailsNoPayment(final String account) {
        return new HapiGetAccountDetails(account).nodePayment(1234L);
    }

    public static HapiGetTxnRecord getTxnRecord(final String txn) {
        return new HapiGetTxnRecord(txn);
    }

    public static HapiGetTxnRecord getTxnRecord(final TransactionID txnId) {
        return new HapiGetTxnRecord(txnId);
    }

    public static HapiGetContractInfo getContractInfo(final String contract) {
        return new HapiGetContractInfo(contract);
    }

    public static HapiGetContractInfo getContractInfo(
            final String contract, final boolean idPredefined) {
        return new HapiGetContractInfo(contract, idPredefined);
    }

    public static HapiGetContractBytecode getContractBytecode(final String contract) {
        return new HapiGetContractBytecode(contract);
    }

    public static HapiGetContractRecords getContractRecords(final String contract) {
        return new HapiGetContractRecords(contract);
    }

    /**
     * This method allows the developer to invoke a contract function by the name of the called
     * contract and the name of the desired function
     *
     * @param contract the name of the contract
     * @param functionName the name of the function
     * @param params the arguments (if any) passed to the contract's function
     */
    public static HapiContractCallLocal contractCallLocal(
            final String contract, final String functionName, final Object... params) {
        final var abi = getABIFor(FUNCTION, functionName, contract);
        return new HapiContractCallLocal(abi, contract, params);
    }

    /**
     * This method provides for the proper execution of specs, which execute contract local calls
     * with a function ABI instead of function name
     *
     * @param contract the name of the contract
     * @param abi the contract's function ABI
     * @param params the arguments (if any) passed to the contract's function
     */
    public static HapiContractCallLocal contractCallLocalWithFunctionAbi(
            final String contract, final String abi, final Object... params) {
        return new HapiContractCallLocal(abi, contract, params);
    }

    public static HapiContractCallLocal contractCallLocalFrom(final String details) {
        return fromDetails(details);
    }

    public static HapiContractCallLocal contractCallLocal(
            final String contract,
            final String functionName,
            final Function<HapiSpec, Object[]> fn) {
        final var abi = getABIFor(FUNCTION, functionName, contract);
        return new HapiContractCallLocal(abi, contract, fn);
    }

    public static HapiGetAccountBalance getAccountBalance(final String account) {
        return new HapiGetAccountBalance(account);
    }

    public static HapiGetAccountBalance getAutoCreatedAccountBalance(final String sourceKey) {
        return new HapiGetAccountBalance(sourceKey, ReferenceType.ALIAS_KEY_NAME);
    }

    public static HapiGetAccountBalance getAliasedContractBalance(final String hexedAlias) {
        return new HapiGetAccountBalance(hexedAlias, ReferenceType.HEXED_CONTRACT_ALIAS);
    }

    public static HapiGetAccountBalance getAccountBalance(final Supplier<String> supplier) {
        return new HapiGetAccountBalance(supplier);
    }

    public static HapiGetTopicInfo getTopicInfo(final String topic) {
        return new HapiGetTopicInfo(topic);
    }

    public static HapiGetVersionInfo getVersionInfo() {
        return new HapiGetVersionInfo();
    }

    public static HapiGetExecTime getExecTime(final String... txnIds) {
        return new HapiGetExecTime(List.of(txnIds)).nodePayment(1234L);
    }

    public static HapiGetExecTime getExecTimeNoPayment(final String... txnIds) {
        return new HapiGetExecTime(List.of(txnIds));
    }

    public static HapiGetTokenInfo getTokenInfo(final String token) {
        return new HapiGetTokenInfo(token);
    }

    public static HapiGetScheduleInfo getScheduleInfo(final String schedule) {
        return new HapiGetScheduleInfo(schedule);
    }

    public static HapiGetTokenNftInfo getTokenNftInfo(final String token, final long serialNum) {
        return new HapiGetTokenNftInfo(token, serialNum);
    }

    public static HapiGetTokenNftInfos getTokenNftInfos(
            final String token, final long start, final long end) {
        return new HapiGetTokenNftInfos(token, start, end);
    }

    public static HapiGetAccountNftInfos getAccountNftInfos(
            final String account, final long start, final long end) {
        return new HapiGetAccountNftInfos(account, start, end);
    }
}<|MERGE_RESOLUTION|>--- conflicted
+++ resolved
@@ -19,12 +19,8 @@
 import static com.hedera.services.bdd.suites.contract.Utils.FunctionType.FUNCTION;
 import static com.hedera.services.bdd.suites.contract.Utils.getABIFor;
 
-<<<<<<< HEAD
 import com.google.protobuf.ByteString;
-import com.hedera.services.bdd.spec.HapiApiSpec;
-=======
 import com.hedera.services.bdd.spec.HapiSpec;
->>>>>>> a83fcfde
 import com.hedera.services.bdd.spec.queries.consensus.HapiGetTopicInfo;
 import com.hedera.services.bdd.spec.queries.contract.HapiContractCallLocal;
 import com.hedera.services.bdd.spec.queries.contract.HapiGetContractBytecode;
@@ -80,13 +76,12 @@
         return new HapiGetAccountInfo(sourceKey, ReferenceType.ALIAS_KEY_NAME);
     }
 
-<<<<<<< HEAD
+    public static HapiGetAccountInfo getLiteralAliasAccountInfo(final String alias) {
+        return new HapiGetAccountInfo(alias, ReferenceType.HEXED_CONTRACT_ALIAS);
+    }
+
     public static HapiGetAccountInfo getAliasedAccountInfo(final ByteString alias) {
         return new HapiGetAccountInfo(alias);
-=======
-    public static HapiGetAccountInfo getLiteralAliasAccountInfo(final String alias) {
-        return new HapiGetAccountInfo(alias, ReferenceType.HEXED_CONTRACT_ALIAS);
->>>>>>> a83fcfde
     }
 
     public static HapiGetAccountRecords getAccountRecords(final String account) {
