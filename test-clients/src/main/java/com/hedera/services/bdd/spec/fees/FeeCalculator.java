--- conflicted
+++ resolved
@@ -40,6 +40,7 @@
 import java.util.Optional;
 import java.util.concurrent.atomic.AtomicReference;
 
+import static com.hederahashgraph.fee.FeeBuilder.getFeeObject;
 import static com.hederahashgraph.fee.FeeBuilder.getSignatureCount;
 import static com.hederahashgraph.fee.FeeBuilder.getSignatureSize;
 import static com.hederahashgraph.fee.FeeBuilder.getTotalFeeforRequest;
@@ -82,19 +83,11 @@
 		return feeDataMap;
 	}
 
-	public long maxFeeTinyBars(SubType subType) {
+	private long maxFeeTinyBars(SubType subType) {
 		return usingFixedFee ? fixedFee : Arrays
 				.stream(HederaFunctionality.values())
 				.mapToLong(op ->
 						Optional.ofNullable(
-<<<<<<< HEAD
-								opFeeData.get(op)).map(fd ->
-								fd.get(subType).getServicedata().getMax()
-										+ fd.get(subType).getNodedata().getMax()
-										+ fd.get(subType).getNetworkdata().getMax()).orElse(0L))
-				.max()
-				.orElse(0L);
-=======
 								opFeeData.get(op)
 						).map(fd -> {
 									final var pricesForSubtype = fd.get(subType);
@@ -108,24 +101,10 @@
 								}
 						).orElse(0L)
 				).max().orElse(0L);
->>>>>>> 1143cd88
 	}
 
 	public long maxFeeTinyBars() {
 		return maxFeeTinyBars(SubType.DEFAULT);
-	}
-
-	public long forOp(HederaFunctionality op, SubType subType, FeeData knownActivity) {
-		if (usingFixedFee) {
-			return fixedFee;
-		}
-		try {
-			Map<SubType, FeeData> activityPrices = opFeeData.get(op);
-			return getTotalFeeforRequest(activityPrices.get(subType), knownActivity, provider.rates());
-		} catch (Throwable t) {
-			log.warn("Unable to calculate fee for op {}, using max fee!", op, t);
-		}
-		return maxFeeTinyBars(subType);
 	}
 
 	public long forOp(HederaFunctionality op, FeeData knownActivity) {
@@ -155,7 +134,7 @@
 			AtomicReference<FeeObject> obs
 	) throws Throwable {
 		FeeData activityMetrics = metricsFor(txn, numPayerSigs, metricsCalculator);
-		return forOp(op, SubType.DEFAULT, activityMetrics);
+		return forOpWithDetails(op, SubType.DEFAULT, activityMetrics, obs);
 	}
 
 	public long forActivityBasedOp(
