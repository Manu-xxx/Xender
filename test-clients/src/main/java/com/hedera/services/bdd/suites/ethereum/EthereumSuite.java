/*
 * Copyright (C) 2022 Hedera Hashgraph, LLC
 *
 * Licensed under the Apache License, Version 2.0 (the "License");
 * you may not use this file except in compliance with the License.
 * You may obtain a copy of the License at
 *
 *      http://www.apache.org/licenses/LICENSE-2.0
 *
 * Unless required by applicable law or agreed to in writing, software
 * distributed under the License is distributed on an "AS IS" BASIS,
 * WITHOUT WARRANTIES OR CONDITIONS OF ANY KIND, either express or implied.
 * See the License for the specific language governing permissions and
 * limitations under the License.
 */
package com.hedera.services.bdd.suites.ethereum;

import static com.hedera.services.bdd.spec.HapiApiSpec.defaultHapiSpec;
import static com.hedera.services.bdd.spec.HapiPropertySource.asHexedSolidityAddress;
import static com.hedera.services.bdd.spec.assertions.AccountInfoAsserts.accountWith;
import static com.hedera.services.bdd.spec.assertions.AccountInfoAsserts.changeFromSnapshot;
import static com.hedera.services.bdd.spec.assertions.AssertUtils.inOrder;
import static com.hedera.services.bdd.spec.assertions.ContractFnResultAsserts.resultWith;
import static com.hedera.services.bdd.spec.assertions.ContractLogAsserts.logWith;
import static com.hedera.services.bdd.spec.assertions.TransactionRecordAsserts.recordWith;
import static com.hedera.services.bdd.spec.keys.KeyFactory.KeyType.THRESHOLD;
import static com.hedera.services.bdd.spec.queries.QueryVerbs.getAccountBalance;
import static com.hedera.services.bdd.spec.queries.QueryVerbs.getAliasedAccountInfo;
import static com.hedera.services.bdd.spec.queries.QueryVerbs.getAutoCreatedAccountBalance;
import static com.hedera.services.bdd.spec.queries.QueryVerbs.getContractBytecode;
import static com.hedera.services.bdd.spec.queries.QueryVerbs.getContractInfo;
import static com.hedera.services.bdd.spec.queries.QueryVerbs.getTxnRecord;
import static com.hedera.services.bdd.spec.transactions.TxnVerbs.contractCreate;
import static com.hedera.services.bdd.spec.transactions.TxnVerbs.cryptoCreate;
import static com.hedera.services.bdd.spec.transactions.TxnVerbs.cryptoTransfer;
import static com.hedera.services.bdd.spec.transactions.TxnVerbs.cryptoUpdateAliased;
import static com.hedera.services.bdd.spec.transactions.TxnVerbs.ethereumCall;
import static com.hedera.services.bdd.spec.transactions.TxnVerbs.ethereumCallWithFunctionAbi;
import static com.hedera.services.bdd.spec.transactions.TxnVerbs.ethereumContractCreate;
import static com.hedera.services.bdd.spec.transactions.TxnVerbs.ethereumCryptoTransfer;
import static com.hedera.services.bdd.spec.transactions.TxnVerbs.tokenAssociate;
import static com.hedera.services.bdd.spec.transactions.TxnVerbs.tokenCreate;
import static com.hedera.services.bdd.spec.transactions.TxnVerbs.uploadInitCode;
import static com.hedera.services.bdd.spec.transactions.contract.HapiParserUtil.asHeadlongAddress;
import static com.hedera.services.bdd.spec.transactions.crypto.HapiCryptoTransfer.tinyBarsFromAccountToAlias;
import static com.hedera.services.bdd.spec.utilops.CustomSpecAssert.allRunFor;
import static com.hedera.services.bdd.spec.utilops.UtilVerbs.balanceSnapshot;
import static com.hedera.services.bdd.spec.utilops.UtilVerbs.childRecordsCheck;
import static com.hedera.services.bdd.spec.utilops.UtilVerbs.createLargeFile;
import static com.hedera.services.bdd.spec.utilops.UtilVerbs.newKeyNamed;
import static com.hedera.services.bdd.spec.utilops.UtilVerbs.overriding;
import static com.hedera.services.bdd.spec.utilops.UtilVerbs.sourcing;
import static com.hedera.services.bdd.spec.utilops.UtilVerbs.withOpContext;
import static com.hedera.services.bdd.suites.contract.Utils.asAddress;
import static com.hedera.services.bdd.suites.contract.Utils.asToken;
import static com.hedera.services.bdd.suites.contract.Utils.eventSignatureOf;
import static com.hedera.services.bdd.suites.contract.Utils.getABIFor;
import static com.hedera.services.bdd.suites.contract.Utils.getResourcePath;
import static com.hedera.services.bdd.suites.crypto.AutoCreateUtils.updateSpecFor;
import static com.hedera.services.bdd.suites.utils.contracts.precompile.HTSPrecompileResult.htsPrecompileResult;
import static com.hederahashgraph.api.proto.java.ResponseCodeEnum.CONTRACT_REVERT_EXECUTED;
import static com.hederahashgraph.api.proto.java.ResponseCodeEnum.INSUFFICIENT_PAYER_BALANCE;
import static com.hederahashgraph.api.proto.java.ResponseCodeEnum.INVALID_ACCOUNT_ID;
import static com.hederahashgraph.api.proto.java.ResponseCodeEnum.INVALID_ETHEREUM_TRANSACTION;
import static com.hederahashgraph.api.proto.java.ResponseCodeEnum.INVALID_FULL_PREFIX_SIGNATURE_FOR_PRECOMPILE;
import static com.hederahashgraph.api.proto.java.ResponseCodeEnum.SUCCESS;
import static org.junit.jupiter.api.Assertions.assertEquals;

import com.esaulpaugh.headlong.abi.Address;
import com.google.common.io.Files;
import com.google.protobuf.ByteString;
import com.hedera.node.app.hapi.utils.contracts.ParsingConstants.FunctionType;
import com.hedera.node.app.hapi.utils.ethereum.EthTxData;
import com.hedera.node.app.hapi.utils.ethereum.EthTxData.EthTransactionType;
import com.hedera.services.bdd.spec.HapiApiSpec;
import com.hedera.services.bdd.spec.assertions.ContractInfoAsserts;
import com.hedera.services.bdd.spec.assertions.TransactionRecordAsserts;
import com.hedera.services.bdd.spec.queries.meta.HapiGetTxnRecord;
import com.hedera.services.bdd.spec.transactions.TxnUtils;
<<<<<<< HEAD
import com.hedera.services.bdd.spec.transactions.contract.HapiParserUtil;
=======
>>>>>>> cc908025
import com.hedera.services.bdd.spec.utilops.UtilVerbs;
import com.hedera.services.bdd.suites.HapiApiSuite;
import com.hedera.services.bdd.suites.contract.Utils;
import com.hederahashgraph.api.proto.java.ResponseCodeEnum;
import com.hederahashgraph.api.proto.java.TokenID;
import com.hederahashgraph.api.proto.java.TokenType;
import java.io.File;
import java.math.BigInteger;
import java.util.Arrays;
import java.util.List;
import java.util.concurrent.atomic.AtomicLong;
import java.util.concurrent.atomic.AtomicReference;
import java.util.stream.Stream;
import org.apache.logging.log4j.LogManager;
import org.apache.logging.log4j.Logger;
import org.apache.tuweni.bytes.Bytes;
import org.bouncycastle.util.encoders.Hex;
import org.junit.jupiter.api.Assertions;

public class EthereumSuite extends HapiApiSuite {

    private static final Logger log = LogManager.getLogger(EthereumSuite.class);
    private static final long depositAmount = 20_000L;
    private static final String PAY_RECEIVABLE_CONTRACT = "PayReceivable";
    private static final String TOKEN_CREATE_CONTRACT = "NewTokenCreateContract";
    private static final String ERC721_CONTRACT_WITH_HTS_CALLS = "ERC721ContractWithHTSCalls";
    private static final String HELLO_WORLD_MINT_CONTRACT = "HelloWorldMint";
    private static final long GAS_LIMIT = 1_000_000;

    public static final String ERC20_CONTRACT = "ERC20Contract";
    public static final String EMIT_SENDER_ORIGIN_CONTRACT = "EmitSenderOrigin";

    private static final String FUNGIBLE_TOKEN = "fungibleToken";
    private static final String TOKEN_CREATE_CONTRACT = "NewTokenCreateContract";

    public static void main(String... args) {
        new EthereumSuite().runSuiteSync();
    }

    @Override
    public List<HapiApiSpec> getSpecsInSuite() {
        return Stream.concat(
                        Stream.of(setChainId()),
                        Stream.concat(
                                feePaymentMatrix().stream(),
                                Stream.of(
                                        invalidTxData(),
                                        ETX_007_fungibleTokenCreateWithFeesHappyPath(),
                                        ETX_008_contractCreateExecutesWithExpectedRecord(),
                                        ETX_009_callsToTokenAddresses(),
                                        ETX_010_transferToCryptoAccountSucceeds(),
                                        ETX_012_precompileCallSucceedsWhenNeededSignatureInEthTxn(),
                                        ETX_013_precompileCallSucceedsWhenNeededSignatureInHederaTxn(),
                                        ETX_013_precompileCallFailsWhenSignatureMissingFromBothEthereumAndHederaTxn(),
                                        ETX_014_contractCreateInheritsSignerProperties(),
                                        accountWithoutAliasCanMakeEthTxnsDueToAutomaticAliasCreation(),
                                        ETX_009_callsToTokenAddresses(),
                                        originAndSenderAreEthereumSigner(),
                                        ETX_031_invalidNonceEthereumTxFailsAndChargesRelayer(),
                                        ETX_SVC_003_contractGetBytecodeQueryReturnsDeployedCode(),
<<<<<<< HEAD
                                        sendingLargerBalanceThanAvailableFailsGracefully())))
=======
                                        setApproveForAllUsingLocalNodeSetupPasses())))
>>>>>>> cc908025
                .toList();
    }

    HapiApiSpec setApproveForAllUsingLocalNodeSetupPasses() {
        final AtomicReference<String> spenderAutoCreatedAccountId = new AtomicReference<>();
        final AtomicReference<String> tokenCreateContractID = new AtomicReference<>();
        final AtomicReference<String> erc721ContractID = new AtomicReference<>();
        final AtomicReference<ByteString> createdTokenAddressString = new AtomicReference<>();
        final String spenderAlias = "spenderAlias";
        final var createTokenContractNum = new AtomicLong();
        return defaultHapiSpec("SetApproveForAllUsingLocalNodeSetupPasses")
                .given(
                        newKeyNamed(SECP_256K1_SOURCE_KEY).shape(SECP_256K1_SHAPE),
                        newKeyNamed(spenderAlias).shape(SECP_256K1_SHAPE),
                        cryptoCreate(RELAYER).balance(6 * ONE_MILLION_HBARS),
                        cryptoTransfer(
                                        tinyBarsFromAccountToAlias(
                                                GENESIS, SECP_256K1_SOURCE_KEY, ONE_MILLION_HBARS))
                                .via("autoAccount"),
                        cryptoTransfer(
                                        tinyBarsFromAccountToAlias(
                                                GENESIS, spenderAlias, ONE_HUNDRED_HBARS))
                                .via("autoAccountSpender"),
                        getAliasedAccountInfo(spenderAlias)
                                .exposingContractAccountIdTo(spenderAutoCreatedAccountId::set),
                        createLargeFile(
                                GENESIS,
                                TOKEN_CREATE_CONTRACT,
                                TxnUtils.literalInitcodeFor(TOKEN_CREATE_CONTRACT)),
                        ethereumContractCreate(TOKEN_CREATE_CONTRACT)
                                .type(EthTransactionType.EIP1559)
                                .signingWith(SECP_256K1_SOURCE_KEY)
                                .payingWith(RELAYER)
                                .nonce(0)
                                .bytecode(TOKEN_CREATE_CONTRACT)
                                .gasPrice(10L)
                                .maxGasAllowance(ONE_HUNDRED_HBARS)
                                .gasLimit(1_000_000L)
                                .gas(1_000_000L)
                                .hasKnownStatusFrom(SUCCESS)
                                .exposingNumTo(createTokenContractNum::set),
                        getContractInfo(TOKEN_CREATE_CONTRACT)
                                .exposingEvmAddress(tokenCreateContractID::set))
                .when(
                        withOpContext(
                                (spec, opLog) -> {
                                    var createNFTPublicFunctionCall =
                                            ethereumCall(
                                                            TOKEN_CREATE_CONTRACT,
                                                            "createNonFungibleTokenPublic",
                                                            asHeadlongAddress(
                                                                    tokenCreateContractID.get()))
                                                    .type(EthTransactionType.EIP1559)
                                                    .signingWith(SECP_256K1_SOURCE_KEY)
                                                    .payingWith(RELAYER)
                                                    .nonce(1)
                                                    .gasPrice(10L)
                                                    .sending(10000000000L)
                                                    .gasLimit(1_000_000L)
                                                    .via("createTokenTxn")
                                                    .exposingEventDataTo(
                                                            createdTokenAddressString::set);

                                    allRunFor(spec, createNFTPublicFunctionCall);

                                    var uploadEthereumContract =
                                            uploadInitCode(ERC721_CONTRACT_WITH_HTS_CALLS);
                                    allRunFor(spec, uploadEthereumContract);

                                    var createEthereumContract =
                                            ethereumContractCreate(ERC721_CONTRACT_WITH_HTS_CALLS)
                                                    .type(EthTxData.EthTransactionType.EIP1559)
                                                    .signingWith(SECP_256K1_SOURCE_KEY)
                                                    .payingWith(RELAYER)
                                                    .nonce(2)
                                                    .gasPrice(10L)
                                                    .maxGasAllowance(ONE_HUNDRED_HBARS)
                                                    .gasLimit(1_000_000L)
                                                    .hasKnownStatusFrom(SUCCESS);

                                    var exposeEthereumContractAddress =
                                            getContractInfo(ERC721_CONTRACT_WITH_HTS_CALLS)
                                                    .exposingEvmAddress(
                                                            address ->
                                                                    erc721ContractID.set(
                                                                            "0x" + address));

                                    allRunFor(
                                            spec,
                                            createEthereumContract,
                                            exposeEthereumContractAddress);
                                }),
                        withOpContext(
                                (spec, opLog) -> {
                                    var associateTokenToERC721 =
                                            ethereumCall(
                                                            ERC721_CONTRACT_WITH_HTS_CALLS,
                                                            "associateTokenPublic",
                                                            asHeadlongAddress(
                                                                    erc721ContractID.get()),
                                                            asHeadlongAddress(
                                                                    Bytes.wrap(
                                                                                    createdTokenAddressString
                                                                                            .get()
                                                                                            .toByteArray())
                                                                            .toHexString()))
                                                    .type(EthTransactionType.EIP1559)
                                                    .signingWith(SECP_256K1_SOURCE_KEY)
                                                    .payingWith(GENESIS)
                                                    .nonce(3)
                                                    .gasPrice(10L)
                                                    .gasLimit(1_000_000L)
                                                    .via("associateTokenTxn")
                                                    .hasKnownStatusFrom(SUCCESS);

                                    var associateTokenToSpender =
                                            ethereumCall(
                                                            TOKEN_CREATE_CONTRACT,
                                                            "associateTokenPublic",
                                                            asHeadlongAddress(
                                                                    spenderAutoCreatedAccountId
                                                                            .get()),
                                                            asHeadlongAddress(
                                                                    Bytes.wrap(
                                                                                    createdTokenAddressString
                                                                                            .get()
                                                                                            .toByteArray())
                                                                            .toHexString()))
                                                    .type(EthTransactionType.EIP1559)
                                                    .signingWith(spenderAlias)
                                                    .payingWith(GENESIS)
                                                    .nonce(0)
                                                    .gasPrice(10L)
                                                    .gasLimit(1_000_000L)
                                                    .via("associateTokenTxn")
                                                    .hasKnownStatusFrom(SUCCESS);

                                    var isApprovedForAllBefore =
                                            ethereumCall(
                                                            ERC721_CONTRACT_WITH_HTS_CALLS,
                                                            "ercIsApprovedForAll",
                                                            asHeadlongAddress(
                                                                    Bytes.wrap(
                                                                                    createdTokenAddressString
                                                                                            .get()
                                                                                            .toByteArray())
                                                                            .toHexString()),
                                                            asHeadlongAddress(
                                                                    erc721ContractID.get()),
                                                            asHeadlongAddress(
                                                                    spenderAutoCreatedAccountId
                                                                            .get()))
                                                    .type(EthTransactionType.EIP1559)
                                                    .signingWith(SECP_256K1_SOURCE_KEY)
                                                    .payingWith(RELAYER)
                                                    .nonce(4)
                                                    .gasPrice(10L)
                                                    .gasLimit(1_000_000L)
                                                    .via("ercIsApprovedForAllBeforeTxn")
                                                    .hasKnownStatusFrom(SUCCESS)
                                                    .logged();

                                    var isApprovedForAllBeforeCheck =
                                            childRecordsCheck(
                                                    "ercIsApprovedForAllBeforeTxn",
                                                    SUCCESS,
                                                    recordWith()
                                                            .status(SUCCESS)
                                                            .contractCallResult(
                                                                    resultWith()
                                                                            .contractCallResult(
                                                                                    htsPrecompileResult()
                                                                                            .forFunction(
                                                                                                    FunctionType
                                                                                                            .ERC_IS_APPROVED_FOR_ALL)
                                                                                            .withIsApprovedForAll(
                                                                                                    false))));

                                    var setApprovalForAll =
                                            ethereumCall(
                                                            ERC721_CONTRACT_WITH_HTS_CALLS,
                                                            "ercSetApprovalForAll",
                                                            asHeadlongAddress(
                                                                    Bytes.wrap(
                                                                                    createdTokenAddressString
                                                                                            .get()
                                                                                            .toByteArray())
                                                                            .toHexString()),
                                                            asHeadlongAddress(
                                                                    spenderAutoCreatedAccountId
                                                                            .get()),
                                                            true)
                                                    .type(EthTransactionType.EIP1559)
                                                    .signingWith(SECP_256K1_SOURCE_KEY)
                                                    .payingWith(RELAYER)
                                                    .nonce(5)
                                                    .gasPrice(10L)
                                                    .gasLimit(1_000_000L)
                                                    .via("ercSetApproveForAllTxn")
                                                    .hasKnownStatusFrom(SUCCESS)
                                                    .logged();

                                    var isApprovedForAllAfter =
                                            ethereumCall(
                                                            ERC721_CONTRACT_WITH_HTS_CALLS,
                                                            "ercIsApprovedForAll",
                                                            asHeadlongAddress(
                                                                    Bytes.wrap(
                                                                                    createdTokenAddressString
                                                                                            .get()
                                                                                            .toByteArray())
                                                                            .toHexString()),
                                                            asHeadlongAddress(
                                                                    erc721ContractID.get()),
                                                            asHeadlongAddress(
                                                                    spenderAutoCreatedAccountId
                                                                            .get()))
                                                    .type(EthTransactionType.EIP1559)
                                                    .signingWith(SECP_256K1_SOURCE_KEY)
                                                    .payingWith(RELAYER)
                                                    .nonce(6)
                                                    .gasPrice(10L)
                                                    .gasLimit(1_000_000L)
                                                    .via("ercIsApprovedForAllAfterTxn")
                                                    .hasKnownStatusFrom(SUCCESS)
                                                    .logged();

                                    var isApprovedForAllAfterCheck =
                                            childRecordsCheck(
                                                    "ercIsApprovedForAllAfterTxn",
                                                    SUCCESS,
                                                    recordWith()
                                                            .status(SUCCESS)
                                                            .contractCallResult(
                                                                    resultWith()
                                                                            .contractCallResult(
                                                                                    htsPrecompileResult()
                                                                                            .forFunction(
                                                                                                    FunctionType
                                                                                                            .ERC_IS_APPROVED_FOR_ALL)
                                                                                            .withIsApprovedForAll(
                                                                                                    true))));

                                    allRunFor(
                                            spec,
                                            associateTokenToERC721,
                                            associateTokenToSpender,
                                            isApprovedForAllBefore,
                                            isApprovedForAllBeforeCheck,
                                            setApprovalForAll,
                                            isApprovedForAllAfter,
                                            isApprovedForAllAfterCheck);
                                }))
                .then(withOpContext((spec, opLog) -> {}));
    }

    HapiApiSpec ETX_010_transferToCryptoAccountSucceeds() {
        String RECEIVER = "RECEIVER";
        final String aliasBalanceSnapshot = "aliasBalance";
        return defaultHapiSpec("ETX_010_transferToCryptoAccountSucceeds")
                .given(
                        newKeyNamed(SECP_256K1_SOURCE_KEY).shape(SECP_256K1_SHAPE),
                        cryptoCreate(RECEIVER).balance(0L),
                        cryptoCreate(RELAYER).balance(6 * ONE_MILLION_HBARS),
                        cryptoTransfer(
                                        tinyBarsFromAccountToAlias(
                                                GENESIS, SECP_256K1_SOURCE_KEY, ONE_HUNDRED_HBARS))
                                .via("autoAccount"),
                        withOpContext((spec, opLog) -> updateSpecFor(spec, SECP_256K1_SOURCE_KEY)),
                        getTxnRecord("autoAccount").andAllChildRecords())
                .when(
                        balanceSnapshot(aliasBalanceSnapshot, SECP_256K1_SOURCE_KEY)
                                .accountIsAlias(),
                        ethereumCryptoTransfer(RECEIVER, FIVE_HBARS)
                                .type(EthTxData.EthTransactionType.EIP1559)
                                .signingWith(SECP_256K1_SOURCE_KEY)
                                .payingWith(RELAYER)
                                .nonce(0)
                                .maxFeePerGas(0L)
                                .maxGasAllowance(FIVE_HBARS)
                                .gasLimit(2_000_000L)
                                .via("payTxn")
                                .hasKnownStatus(SUCCESS))
                .then(
                        withOpContext(
                                (spec, opLog) ->
                                        allRunFor(
                                                spec,
                                                getTxnRecord("payTxn")
                                                        .logged()
                                                        .hasPriority(
                                                                recordWith()
                                                                        .status(SUCCESS)
                                                                        .contractCallResult(
                                                                                resultWith()
                                                                                        .logs(
                                                                                                inOrder())
                                                                                        .senderId(
                                                                                                spec.registry()
                                                                                                        .getAccountID(
                                                                                                                spec.registry()
                                                                                                                        .aliasIdFor(
                                                                                                                                SECP_256K1_SOURCE_KEY)
                                                                                                                        .getAlias()
                                                                                                                        .toStringUtf8())))
                                                                        .ethereumHash(
                                                                                ByteString.copyFrom(
                                                                                        spec.registry()
                                                                                                .getBytes(
                                                                                                        ETH_HASH_KEY)))))),
                        getAliasedAccountInfo(SECP_256K1_SOURCE_KEY).has(accountWith().nonce(1L)),
                        getAccountBalance(RECEIVER).hasTinyBars(FIVE_HBARS),
                        getAutoCreatedAccountBalance(SECP_256K1_SOURCE_KEY)
                                .hasTinyBars(
                                        changeFromSnapshot(aliasBalanceSnapshot, -FIVE_HBARS)));
    }

    List<HapiApiSpec> feePaymentMatrix() {
        final long gasPrice = 71;
        final long chargedGasLimit = GAS_LIMIT * 4 / 5;

        final long noPayment = 0L;
        final long thirdOfFee = gasPrice / 3;
        final long thirdOfPayment = thirdOfFee * chargedGasLimit;
        final long thirdOfLimit = thirdOfFee * GAS_LIMIT;
        final long fullAllowance = gasPrice * chargedGasLimit * 5 / 4;
        final long fullPayment = gasPrice * chargedGasLimit;
        final long ninetyPercentFee = gasPrice * 9 / 10;

        return Stream.of(
                        new Object[] {false, noPayment, noPayment, noPayment},
                        new Object[] {false, noPayment, thirdOfPayment, noPayment},
                        new Object[] {true, noPayment, fullAllowance, noPayment},
                        new Object[] {false, thirdOfFee, noPayment, noPayment},
                        new Object[] {false, thirdOfFee, thirdOfPayment, noPayment},
                        new Object[] {true, thirdOfFee, fullAllowance, thirdOfLimit},
                        new Object[] {true, thirdOfFee, fullAllowance * 9 / 10, thirdOfLimit},
                        new Object[] {false, ninetyPercentFee, noPayment, noPayment},
                        new Object[] {true, ninetyPercentFee, thirdOfPayment, fullPayment},
                        new Object[] {true, gasPrice, noPayment, fullPayment},
                        new Object[] {true, gasPrice, thirdOfPayment, fullPayment},
                        new Object[] {true, gasPrice, fullAllowance, fullPayment})
                .map(
                        params ->
                                // [0] - success
                                // [1] - sender gas price
                                // [2] - relayer offered
                                // [3] - sender charged amount
                                // relayer charged amount can easily be calculated via
                                // wholeTransactionFee - senderChargedAmount
                                matrixedPayerRelayerTest(
                                        (boolean) params[0],
                                        (long) params[1],
                                        (long) params[2],
                                        (long) params[3]))
                .toList();
    }

    HapiApiSpec matrixedPayerRelayerTest(
            final boolean success,
            final long senderGasPrice,
            final long relayerOffered,
            final long senderCharged) {
        return defaultHapiSpec(
                        "feePaymentMatrix "
                                + (success ? "Success/" : "Failure/")
                                + senderGasPrice
                                + "/"
                                + relayerOffered)
                .given(
                        newKeyNamed(SECP_256K1_SOURCE_KEY).shape(SECP_256K1_SHAPE),
                        cryptoCreate(RELAYER).balance(6 * ONE_MILLION_HBARS),
                        cryptoTransfer(
                                        tinyBarsFromAccountToAlias(
                                                GENESIS, SECP_256K1_SOURCE_KEY, ONE_HUNDRED_HBARS))
                                .via("autoAccount"),
                        getTxnRecord("autoAccount").andAllChildRecords(),
                        uploadInitCode(PAY_RECEIVABLE_CONTRACT),
                        contractCreate(PAY_RECEIVABLE_CONTRACT).adminKey(THRESHOLD))
                .when()
                .then(
                        withOpContext(
                                (spec, ignore) -> {
                                    final String senderBalance = "senderBalance";
                                    final String payerBalance = "payerBalance";
                                    final var subop1 =
                                            balanceSnapshot(senderBalance, SECP_256K1_SOURCE_KEY)
                                                    .accountIsAlias();
                                    final var subop2 = balanceSnapshot(payerBalance, RELAYER);
                                    final var subop3 =
                                            ethereumCall(
                                                            PAY_RECEIVABLE_CONTRACT,
                                                            "deposit",
                                                            BigInteger.valueOf(depositAmount))
                                                    .type(EthTxData.EthTransactionType.EIP1559)
                                                    .signingWith(SECP_256K1_SOURCE_KEY)
                                                    .payingWith(RELAYER)
                                                    .via("payTxn")
                                                    .nonce(0)
                                                    .maxGasAllowance(relayerOffered)
                                                    .maxFeePerGas(senderGasPrice)
                                                    .gasLimit(GAS_LIMIT)
                                                    .sending(depositAmount)
                                                    .hasKnownStatus(
                                                            success
                                                                    ? ResponseCodeEnum.SUCCESS
                                                                    : ResponseCodeEnum
                                                                            .INSUFFICIENT_TX_FEE);

                                    final HapiGetTxnRecord hapiGetTxnRecord =
                                            getTxnRecord("payTxn").logged();
                                    allRunFor(spec, subop1, subop2, subop3, hapiGetTxnRecord);

                                    final long wholeTransactionFee =
                                            hapiGetTxnRecord
                                                    .getResponseRecord()
                                                    .getTransactionFee();
                                    final var subop4 =
                                            getAutoCreatedAccountBalance(SECP_256K1_SOURCE_KEY)
                                                    .hasTinyBars(
                                                            changeFromSnapshot(
                                                                    senderBalance,
                                                                    success
                                                                            ? (-depositAmount
                                                                                    - senderCharged)
                                                                            : 0));
                                    final var subop5 =
                                            getAccountBalance(RELAYER)
                                                    .hasTinyBars(
                                                            changeFromSnapshot(
                                                                    payerBalance,
                                                                    success
                                                                            ? -(wholeTransactionFee
                                                                                    - senderCharged)
                                                                            : -wholeTransactionFee));
                                    allRunFor(spec, subop4, subop5);
                                }));
    }

    HapiApiSpec setChainId() {
        return defaultHapiSpec("SetChainId").given().when().then(overriding(CHAIN_ID_PROP, "298"));
    }

    HapiApiSpec invalidTxData() {
        return defaultHapiSpec("InvalidTxData")
                .given(
                        newKeyNamed(SECP_256K1_SOURCE_KEY).shape(SECP_256K1_SHAPE),
                        cryptoCreate(RELAYER).balance(6 * ONE_MILLION_HBARS),
                        cryptoTransfer(
                                        tinyBarsFromAccountToAlias(
                                                GENESIS, SECP_256K1_SOURCE_KEY, ONE_HUNDRED_HBARS))
                                .via("autoAccount"),
                        getTxnRecord("autoAccount").andAllChildRecords(),
                        uploadInitCode(PAY_RECEIVABLE_CONTRACT))
                .when(
                        ethereumContractCreate(PAY_RECEIVABLE_CONTRACT)
                                .type(EthTxData.EthTransactionType.EIP1559)
                                .signingWith(SECP_256K1_SOURCE_KEY)
                                .payingWith(RELAYER)
                                .nonce(0)
                                .gasPrice(10L)
                                .maxGasAllowance(5L)
                                .maxPriorityGas(2L)
                                .invalidateEthereumData()
                                .gasLimit(1_000_000L)
                                .hasPrecheck(INVALID_ETHEREUM_TRANSACTION)
                                .via("payTxn"))
                .then();
    }

    HapiApiSpec ETX_014_contractCreateInheritsSignerProperties() {
        final AtomicReference<String> contractID = new AtomicReference<>();
        final String MEMO = "memo";
        final String PROXY = "proxy";
        final long INITIAL_BALANCE = 100L;
        final long AUTO_RENEW_PERIOD = THREE_MONTHS_IN_SECONDS + 60;
        return defaultHapiSpec("ContractCreateInheritsProperties")
                .given(
                        newKeyNamed(SECP_256K1_SOURCE_KEY).shape(SECP_256K1_SHAPE),
                        cryptoCreate(RELAYER).balance(6 * ONE_MILLION_HBARS),
                        cryptoTransfer(
                                        tinyBarsFromAccountToAlias(
                                                GENESIS, SECP_256K1_SOURCE_KEY, ONE_HUNDRED_HBARS))
                                .via("autoAccount"),
                        withOpContext((spec, opLog) -> updateSpecFor(spec, SECP_256K1_SOURCE_KEY)),
                        getTxnRecord("autoAccount").andAllChildRecords(),
                        cryptoCreate(PROXY))
                .when(
                        cryptoUpdateAliased(SECP_256K1_SOURCE_KEY)
                                .autoRenewPeriod(AUTO_RENEW_PERIOD)
                                .entityMemo(MEMO)
                                .payingWith(GENESIS)
                                .signedBy(SECP_256K1_SOURCE_KEY, GENESIS),
                        ethereumContractCreate(PAY_RECEIVABLE_CONTRACT)
                                .type(EthTxData.EthTransactionType.EIP1559)
                                .signingWith(SECP_256K1_SOURCE_KEY)
                                .payingWith(RELAYER)
                                .nonce(0)
                                .balance(INITIAL_BALANCE)
                                .gasPrice(10L)
                                .maxGasAllowance(ONE_HUNDRED_HBARS)
                                .exposingNumTo(
                                        num -> contractID.set(asHexedSolidityAddress(0, 0, num)))
                                .gasLimit(1_000_000L)
                                .hasKnownStatus(SUCCESS),
                        ethereumCall(PAY_RECEIVABLE_CONTRACT, "getBalance")
                                .type(EthTxData.EthTransactionType.EIP1559)
                                .signingWith(SECP_256K1_SOURCE_KEY)
                                .payingWith(RELAYER)
                                .nonce(1L)
                                .gasPrice(10L)
                                .gasLimit(1_000_000L)
                                .hasKnownStatus(SUCCESS))
                .then(
                        getAliasedAccountInfo(SECP_256K1_SOURCE_KEY).logged(),
                        sourcing(
                                () ->
                                        getContractInfo(contractID.get())
                                                .logged()
                                                .has(
                                                        ContractInfoAsserts.contractWith()
                                                                .defaultAdminKey()
                                                                .autoRenew(AUTO_RENEW_PERIOD)
                                                                .balance(INITIAL_BALANCE)
                                                                .memo(MEMO))));
    }

    HapiApiSpec ETX_031_invalidNonceEthereumTxFailsAndChargesRelayer() {
        final var relayerSnapshot = "relayer";
        final var senderSnapshot = "sender";
        return defaultHapiSpec("ETX_031_invalidNonceEthereumTxFailsAndChargesRelayer")
                .given(
                        newKeyNamed(SECP_256K1_SOURCE_KEY).shape(SECP_256K1_SHAPE),
                        cryptoCreate(RELAYER).balance(6 * ONE_MILLION_HBARS),
                        cryptoTransfer(
                                        tinyBarsFromAccountToAlias(
                                                GENESIS, SECP_256K1_SOURCE_KEY, ONE_HUNDRED_HBARS))
                                .via("autoAccount"),
                        getTxnRecord("autoAccount").andAllChildRecords(),
                        uploadInitCode(PAY_RECEIVABLE_CONTRACT),
                        contractCreate(PAY_RECEIVABLE_CONTRACT).adminKey(THRESHOLD))
                .when(
                        balanceSnapshot(relayerSnapshot, RELAYER),
                        balanceSnapshot(senderSnapshot, SECP_256K1_SOURCE_KEY).accountIsAlias(),
                        ethereumCall(
                                        PAY_RECEIVABLE_CONTRACT,
                                        "deposit",
                                        BigInteger.valueOf(depositAmount))
                                .type(EthTxData.EthTransactionType.EIP1559)
                                .signingWith(SECP_256K1_SOURCE_KEY)
                                .payingWith(RELAYER)
                                .nonce(999L)
                                .via("payTxn")
                                .hasKnownStatus(ResponseCodeEnum.WRONG_NONCE))
                .then(
                        withOpContext(
                                (spec, opLog) -> {
                                    final var payTxn =
                                            getTxnRecord("payTxn")
                                                    .logged()
                                                    .hasPriority(
                                                            recordWith()
                                                                    .ethereumHash(
                                                                            ByteString.copyFrom(
                                                                                    spec.registry()
                                                                                            .getBytes(
                                                                                                    ETH_HASH_KEY))));
                                    allRunFor(spec, payTxn);
                                    final var fee = payTxn.getResponseRecord().getTransactionFee();
                                    final var relayerBalance =
                                            getAccountBalance(RELAYER)
                                                    .hasTinyBars(
                                                            changeFromSnapshot(
                                                                    relayerSnapshot, -fee));
                                    final var senderBalance =
                                            getAutoCreatedAccountBalance(SECP_256K1_SOURCE_KEY)
                                                    .hasTinyBars(
                                                            changeFromSnapshot(senderSnapshot, 0));
                                    allRunFor(spec, relayerBalance, senderBalance);
                                }),
                        getAliasedAccountInfo(SECP_256K1_SOURCE_KEY).has(accountWith().nonce(0L)));
    }

    HapiApiSpec accountWithoutAliasCanMakeEthTxnsDueToAutomaticAliasCreation() {
        final String ACCOUNT = "account";
        return defaultHapiSpec(
                        "ETX_026_accountWithoutAliasCanMakeEthTxnsDueToAutomaticAliasCreation")
                .given(
                        UtilVerbs.overriding(CRYPTO_CREATE_WITH_ALIAS_ENABLED, "false"),
                        newKeyNamed(SECP_256K1_SOURCE_KEY).shape(SECP_256K1_SHAPE),
                        cryptoCreate(ACCOUNT).key(SECP_256K1_SOURCE_KEY).balance(ONE_HUNDRED_HBARS))
                .when(
                        ethereumContractCreate(PAY_RECEIVABLE_CONTRACT)
                                .type(EthTxData.EthTransactionType.EIP1559)
                                .signingWith(SECP_256K1_SOURCE_KEY)
                                .payingWith(ACCOUNT)
                                .maxGasAllowance(FIVE_HBARS)
                                .nonce(0)
                                .gasLimit(GAS_LIMIT)
                                .hasKnownStatus(INVALID_ACCOUNT_ID))
                .then(UtilVerbs.resetToDefault(CRYPTO_CREATE_WITH_ALIAS_ENABLED));
    }

    HapiApiSpec ETX_012_precompileCallSucceedsWhenNeededSignatureInEthTxn() {
        final AtomicReference<TokenID> fungible = new AtomicReference<>();
        final String fungibleToken = "token";
        final String mintTxn = "mintTxn";
        return defaultHapiSpec("ETX_012_precompileCallSucceedsWhenNeededSignatureInEthTxn")
                .given(
                        newKeyNamed(SECP_256K1_SOURCE_KEY).shape(SECP_256K1_SHAPE),
                        cryptoCreate(RELAYER).balance(6 * ONE_MILLION_HBARS),
                        cryptoTransfer(
                                        tinyBarsFromAccountToAlias(
                                                GENESIS, SECP_256K1_SOURCE_KEY, ONE_HUNDRED_HBARS))
                                .via("autoAccount"),
                        withOpContext((spec, opLog) -> updateSpecFor(spec, SECP_256K1_SOURCE_KEY)),
                        getTxnRecord("autoAccount").andAllChildRecords(),
                        uploadInitCode(HELLO_WORLD_MINT_CONTRACT),
                        tokenCreate(fungibleToken)
                                .tokenType(TokenType.FUNGIBLE_COMMON)
                                .initialSupply(0)
                                .adminKey(SECP_256K1_SOURCE_KEY)
                                .supplyKey(SECP_256K1_SOURCE_KEY)
                                .exposingCreatedIdTo(idLit -> fungible.set(asToken(idLit))))
                .when(
                        sourcing(
                                () ->
                                        contractCreate(
                                                HELLO_WORLD_MINT_CONTRACT,
                                                asHeadlongAddress(asAddress(fungible.get())))),
                        ethereumCall(HELLO_WORLD_MINT_CONTRACT, "brrr", BigInteger.valueOf(5))
                                .type(EthTxData.EthTransactionType.EIP1559)
                                .signingWith(SECP_256K1_SOURCE_KEY)
                                .payingWith(RELAYER)
                                .nonce(0)
                                .gasPrice(50L)
                                .maxGasAllowance(FIVE_HBARS)
                                .gasLimit(1_000_000L)
                                .via(mintTxn)
                                .hasKnownStatus(SUCCESS))
                .then(
                        withOpContext(
                                (spec, opLog) ->
                                        allRunFor(
                                                spec,
                                                getTxnRecord(mintTxn)
                                                        .logged()
                                                        .hasPriority(
                                                                recordWith()
                                                                        .status(SUCCESS)
                                                                        .contractCallResult(
                                                                                resultWith()
                                                                                        .logs(
                                                                                                inOrder())
                                                                                        .senderId(
                                                                                                spec.registry()
                                                                                                        .getAccountID(
                                                                                                                spec.registry()
                                                                                                                        .aliasIdFor(
                                                                                                                                SECP_256K1_SOURCE_KEY)
                                                                                                                        .getAlias()
                                                                                                                        .toStringUtf8())))
                                                                        .ethereumHash(
                                                                                ByteString.copyFrom(
                                                                                        spec.registry()
                                                                                                .getBytes(
                                                                                                        ETH_HASH_KEY)))))));
    }

    HapiApiSpec ETX_013_precompileCallSucceedsWhenNeededSignatureInHederaTxn() {
        final AtomicReference<TokenID> fungible = new AtomicReference<>();
        final String fungibleToken = "token";
        final String mintTxn = "mintTxn";
        final String MULTI_KEY = "MULTI_KEY";
        return defaultHapiSpec("ETX_013_precompileCallSucceedsWhenNeededSignatureInHederaTxn")
                .given(
                        newKeyNamed(MULTI_KEY),
                        newKeyNamed(SECP_256K1_SOURCE_KEY).shape(SECP_256K1_SHAPE),
                        cryptoCreate(RELAYER).balance(6 * ONE_MILLION_HBARS),
                        cryptoTransfer(
                                        tinyBarsFromAccountToAlias(
                                                GENESIS, SECP_256K1_SOURCE_KEY, ONE_HUNDRED_HBARS))
                                .via("autoAccount"),
                        withOpContext((spec, opLog) -> updateSpecFor(spec, SECP_256K1_SOURCE_KEY)),
                        getTxnRecord("autoAccount").andAllChildRecords(),
                        uploadInitCode(HELLO_WORLD_MINT_CONTRACT),
                        tokenCreate(fungibleToken)
                                .tokenType(TokenType.FUNGIBLE_COMMON)
                                .initialSupply(0)
                                .adminKey(MULTI_KEY)
                                .supplyKey(MULTI_KEY)
                                .exposingCreatedIdTo(idLit -> fungible.set(asToken(idLit))))
                .when(
                        sourcing(
                                () ->
                                        contractCreate(
                                                HELLO_WORLD_MINT_CONTRACT,
                                                asHeadlongAddress(asAddress(fungible.get())))),
                        ethereumCall(HELLO_WORLD_MINT_CONTRACT, "brrr", BigInteger.valueOf(5))
                                .type(EthTxData.EthTransactionType.EIP1559)
                                .signingWith(SECP_256K1_SOURCE_KEY)
                                .payingWith(RELAYER)
                                .alsoSigningWithFullPrefix(MULTI_KEY)
                                .nonce(0)
                                .gasPrice(50L)
                                .maxGasAllowance(FIVE_HBARS)
                                .gasLimit(1_000_000L)
                                .via(mintTxn)
                                .hasKnownStatus(SUCCESS))
                .then(
                        withOpContext(
                                (spec, opLog) ->
                                        allRunFor(
                                                spec,
                                                getTxnRecord(mintTxn)
                                                        .logged()
                                                        .hasPriority(
                                                                recordWith()
                                                                        .status(SUCCESS)
                                                                        .contractCallResult(
                                                                                resultWith()
                                                                                        .logs(
                                                                                                inOrder())
                                                                                        .senderId(
                                                                                                spec.registry()
                                                                                                        .getAccountID(
                                                                                                                spec.registry()
                                                                                                                        .aliasIdFor(
                                                                                                                                SECP_256K1_SOURCE_KEY)
                                                                                                                        .getAlias()
                                                                                                                        .toStringUtf8())))
                                                                        .ethereumHash(
                                                                                ByteString.copyFrom(
                                                                                        spec.registry()
                                                                                                .getBytes(
                                                                                                        ETH_HASH_KEY)))))));
    }

    HapiApiSpec ETX_013_precompileCallFailsWhenSignatureMissingFromBothEthereumAndHederaTxn() {
        final AtomicReference<TokenID> fungible = new AtomicReference<>();
        final String fungibleToken = "token";
        final String mintTxn = "mintTxn";
        final String MULTI_KEY = "MULTI_KEY";
        return defaultHapiSpec(
                        "ETX_013_precompileCallFailsWhenSignatureMissingFromBothEthereumAndHederaTxn")
                .given(
                        newKeyNamed(MULTI_KEY),
                        newKeyNamed(SECP_256K1_SOURCE_KEY).shape(SECP_256K1_SHAPE),
                        cryptoCreate(RELAYER).balance(6 * ONE_MILLION_HBARS),
                        cryptoTransfer(
                                        tinyBarsFromAccountToAlias(
                                                GENESIS, SECP_256K1_SOURCE_KEY, ONE_HUNDRED_HBARS))
                                .via("autoAccount"),
                        withOpContext((spec, opLog) -> updateSpecFor(spec, SECP_256K1_SOURCE_KEY)),
                        getTxnRecord("autoAccount").andAllChildRecords(),
                        uploadInitCode(HELLO_WORLD_MINT_CONTRACT),
                        tokenCreate(fungibleToken)
                                .tokenType(TokenType.FUNGIBLE_COMMON)
                                .initialSupply(0)
                                .adminKey(MULTI_KEY)
                                .supplyKey(MULTI_KEY)
                                .exposingCreatedIdTo(idLit -> fungible.set(asToken(idLit))))
                .when(
                        sourcing(
                                () ->
                                        contractCreate(
                                                HELLO_WORLD_MINT_CONTRACT,
                                                asHeadlongAddress(asAddress(fungible.get())))),
                        ethereumCall(HELLO_WORLD_MINT_CONTRACT, "brrr", BigInteger.valueOf(5))
                                .type(EthTxData.EthTransactionType.EIP1559)
                                .nonce(0)
                                .via(mintTxn)
                                .hasKnownStatus(CONTRACT_REVERT_EXECUTED))
                .then(
                        withOpContext(
                                (spec, opLog) ->
                                        allRunFor(
                                                spec,
                                                getTxnRecord(mintTxn)
                                                        .logged()
                                                        .hasPriority(
                                                                recordWith()
                                                                        .contractCallResult(
                                                                                resultWith()
                                                                                        .logs(
                                                                                                inOrder())
                                                                                        .senderId(
                                                                                                spec.registry()
                                                                                                        .getAccountID(
                                                                                                                spec.registry()
                                                                                                                        .aliasIdFor(
                                                                                                                                SECP_256K1_SOURCE_KEY)
                                                                                                                        .getAlias()
                                                                                                                        .toStringUtf8())))
                                                                        .ethereumHash(
                                                                                ByteString.copyFrom(
                                                                                        spec.registry()
                                                                                                .getBytes(
                                                                                                        ETH_HASH_KEY)))))),
                        childRecordsCheck(
                                mintTxn,
                                CONTRACT_REVERT_EXECUTED,
                                recordWith().status(INVALID_FULL_PREFIX_SIGNATURE_FOR_PRECOMPILE)));
    }

    HapiApiSpec ETX_009_callsToTokenAddresses() {
        final AtomicReference<String> tokenNum = new AtomicReference<>();
        final var totalSupply = 50;

        return defaultHapiSpec("CallsToTokenAddresses")
                .given(
                        newKeyNamed(SECP_256K1_SOURCE_KEY).shape(SECP_256K1_SHAPE),
                        cryptoCreate(RELAYER).balance(6 * ONE_MILLION_HBARS),
                        cryptoCreate(TOKEN_TREASURY),
                        cryptoTransfer(
                                tinyBarsFromAccountToAlias(
                                        GENESIS, SECP_256K1_SOURCE_KEY, ONE_HUNDRED_HBARS)),
                        tokenCreate(FUNGIBLE_TOKEN)
                                .tokenType(TokenType.FUNGIBLE_COMMON)
                                .initialSupply(totalSupply)
                                .treasury(TOKEN_TREASURY)
                                .adminKey(SECP_256K1_SOURCE_KEY)
                                .supplyKey(SECP_256K1_SOURCE_KEY)
                                .exposingCreatedIdTo(tokenNum::set),
                        uploadInitCode(ERC20_CONTRACT),
                        contractCreate(ERC20_CONTRACT).adminKey(THRESHOLD))
                .when(
                        withOpContext(
                                (spec, opLog) ->
                                        allRunFor(
                                                spec,
                                                ethereumCallWithFunctionAbi(
                                                                true,
                                                                FUNGIBLE_TOKEN,
                                                                getABIFor(
                                                                        Utils.FunctionType.FUNCTION,
                                                                        "totalSupply",
                                                                        "ERC20ABI"))
                                                        .type(EthTxData.EthTransactionType.EIP1559)
                                                        .signingWith(SECP_256K1_SOURCE_KEY)
                                                        .payingWith(RELAYER)
                                                        .via("totalSupplyTxn")
                                                        .nonce(0)
                                                        .gasPrice(50L)
                                                        .maxGasAllowance(FIVE_HBARS)
                                                        .maxPriorityGas(2L)
                                                        .gasLimit(1_000_000L)
                                                        .hasKnownStatus(ResponseCodeEnum.SUCCESS))))
                .then(
                        childRecordsCheck(
                                "totalSupplyTxn",
                                SUCCESS,
                                recordWith()
                                        .status(SUCCESS)
                                        .contractCallResult(
                                                resultWith()
                                                        .contractCallResult(
                                                                htsPrecompileResult()
                                                                        .forFunction(
                                                                                FunctionType
                                                                                        .ERC_TOTAL_SUPPLY)
                                                                        .withTotalSupply(
                                                                                totalSupply)))));
    }

    // ETX-011 and ETX-030
    HapiApiSpec originAndSenderAreEthereumSigner() {
        return defaultHapiSpec("originAndSenderAreEthereumSigner")
                .given(
                        newKeyNamed(SECP_256K1_SOURCE_KEY).shape(SECP_256K1_SHAPE),
                        cryptoCreate(RELAYER).balance(6 * ONE_MILLION_HBARS),
                        cryptoTransfer(
                                        tinyBarsFromAccountToAlias(
                                                GENESIS, SECP_256K1_SOURCE_KEY, ONE_HUNDRED_HBARS))
                                .via("autoAccount"),
                        withOpContext((spec, opLog) -> updateSpecFor(spec, SECP_256K1_SOURCE_KEY)),
                        getTxnRecord("autoAccount").andAllChildRecords(),
                        uploadInitCode(EMIT_SENDER_ORIGIN_CONTRACT),
                        contractCreate(EMIT_SENDER_ORIGIN_CONTRACT))
                .when(
                        ethereumCall(EMIT_SENDER_ORIGIN_CONTRACT, "logNow")
                                .type(EthTxData.EthTransactionType.EIP1559)
                                .signingWith(SECP_256K1_SOURCE_KEY)
                                .payingWith(RELAYER)
                                .nonce(0)
                                .maxFeePerGas(50L)
                                .gasLimit(1_000_000L)
                                .via("payTxn")
                                .hasKnownStatus(ResponseCodeEnum.SUCCESS))
                .then(
                        withOpContext(
                                (spec, ignore) ->
                                        allRunFor(
                                                spec,
                                                getTxnRecord("payTxn")
                                                        .logged()
                                                        .hasPriority(
                                                                recordWith()
                                                                        .contractCallResult(
                                                                                resultWith()
                                                                                        .logs(
                                                                                                inOrder(
                                                                                                        logWith()
                                                                                                                .ecdsaAliasStartingAt(
                                                                                                                        SECP_256K1_SOURCE_KEY,
                                                                                                                        12)
                                                                                                                .ecdsaAliasStartingAt(
                                                                                                                        SECP_256K1_SOURCE_KEY,
                                                                                                                        44)
                                                                                                                .withTopicsInOrder(
                                                                                                                        List
                                                                                                                                .of(
                                                                                                                                        eventSignatureOf(
                                                                                                                                                "Info(address,address)")))))
                                                                                        .senderId(
                                                                                                spec.registry()
                                                                                                        .getAccountID(
                                                                                                                spec.registry()
                                                                                                                        .aliasIdFor(
                                                                                                                                SECP_256K1_SOURCE_KEY)
                                                                                                                        .getAlias()
                                                                                                                        .toStringUtf8())))
                                                                        .ethereumHash(
                                                                                ByteString.copyFrom(
                                                                                        spec.registry()
                                                                                                .getBytes(
                                                                                                        ETH_HASH_KEY)))))),
                        getAliasedAccountInfo(SECP_256K1_SOURCE_KEY).has(accountWith().nonce(1L)));
    }

    private HapiApiSpec ETX_008_contractCreateExecutesWithExpectedRecord() {
        final var txn = "creation";
        final var contract = "Fuse";

        return defaultHapiSpec("ETX_008_contractCreateExecutesWithExpectedRecord")
                .given(
                        newKeyNamed(SECP_256K1_SOURCE_KEY).shape(SECP_256K1_SHAPE),
                        cryptoCreate(RELAYER).balance(6 * ONE_MILLION_HBARS),
                        cryptoTransfer(
                                        tinyBarsFromAccountToAlias(
                                                GENESIS, SECP_256K1_SOURCE_KEY, ONE_HUNDRED_HBARS))
                                .via("autoAccount"),
                        uploadInitCode(contract),
                        ethereumContractCreate(contract)
                                .type(EthTxData.EthTransactionType.EIP1559)
                                .gasLimit(GAS_LIMIT)
                                .via(txn),
                        withOpContext(
                                (spec, opLog) -> {
                                    final var op = getTxnRecord(txn);
                                    allRunFor(spec, op);
                                    final var record = op.getResponseRecord();
                                    final var creationResult = record.getContractCreateResult();
                                    final var createdIds =
                                            creationResult.getCreatedContractIDsList();
                                    assertEquals(
                                            4,
                                            createdIds.size(),
                                            "Expected four creations but got " + createdIds);
                                }))
                .when()
                .then();
    }

    private HapiApiSpec ETX_007_fungibleTokenCreateWithFeesHappyPath() {
        final var createdTokenNum = new AtomicLong();
        final var feeCollector = "feeCollector";
        final var contract = "TokenCreateContract";
        final var EXISTING_TOKEN = "EXISTING_TOKEN";
        final var firstTxn = "firstCreateTxn";
        final long DEFAULT_AMOUNT_TO_SEND = 20 * ONE_HBAR;

        return defaultHapiSpec("ETX_007_fungibleTokenCreateWithFeesHappyPath")
                .given(
                        newKeyNamed(SECP_256K1_SOURCE_KEY).shape(SECP_256K1_SHAPE),
                        cryptoCreate(RELAYER).balance(6 * ONE_MILLION_HBARS),
                        cryptoTransfer(
                                        tinyBarsFromAccountToAlias(
                                                GENESIS, SECP_256K1_SOURCE_KEY, ONE_HUNDRED_HBARS))
                                .via("autoAccount"),
                        cryptoCreate(feeCollector).balance(ONE_HUNDRED_HBARS),
                        uploadInitCode(contract),
                        contractCreate(contract).gas(GAS_LIMIT),
                        tokenCreate(EXISTING_TOKEN).decimals(5),
                        tokenAssociate(feeCollector, EXISTING_TOKEN))
                .when(
                        withOpContext(
                                (spec, opLog) ->
                                        allRunFor(
                                                spec,
                                                ethereumCall(
                                                                contract,
                                                                "createTokenWithAllCustomFeesAvailable",
                                                                spec.registry()
                                                                        .getKey(
                                                                                SECP_256K1_SOURCE_KEY)
                                                                        .getECDSASecp256K1()
                                                                        .toByteArray(),
                                                                asHeadlongAddress(
                                                                        asAddress(
                                                                                spec.registry()
                                                                                        .getAccountID(
                                                                                                feeCollector))),
                                                                asHeadlongAddress(
                                                                        asAddress(
                                                                                spec.registry()
                                                                                        .getTokenID(
                                                                                                EXISTING_TOKEN))),
                                                                asHeadlongAddress(
                                                                        asAddress(
                                                                                spec.registry()
                                                                                        .getAccountID(
                                                                                                RELAYER))),
                                                                8_000_000L)
                                                        .via(firstTxn)
                                                        .gasLimit(GAS_LIMIT)
                                                        .sending(DEFAULT_AMOUNT_TO_SEND)
                                                        .exposingResultTo(
                                                                result -> {
                                                                    log.info(
                                                                            "Explicit create result"
                                                                                    + " is {}",
                                                                            result[0]);
                                                                    final var res =
                                                                            (Address) result[0];
                                                                    createdTokenNum.set(
                                                                            res.value()
                                                                                    .longValueExact());
                                                                }))))
                .then(
                        getTxnRecord(firstTxn).andAllChildRecords().logged(),
                        childRecordsCheck(
                                firstTxn,
                                ResponseCodeEnum.SUCCESS,
                                TransactionRecordAsserts.recordWith()
                                        .status(ResponseCodeEnum.SUCCESS)),
                        withOpContext(
                                (spec, ignore) -> {
                                    final var op = getTxnRecord(firstTxn);
                                    allRunFor(spec, op);

                                    final var callResult =
                                            op.getResponseRecord().getContractCallResult();
                                    final var gasUsed = callResult.getGasUsed();
                                    final var amount = callResult.getAmount();
                                    final var gasLimit = callResult.getGas();
                                    Assertions.assertEquals(DEFAULT_AMOUNT_TO_SEND, amount);
                                    Assertions.assertEquals(GAS_LIMIT, gasLimit);
                                    Assertions.assertTrue(gasUsed > 0L);
                                    Assertions.assertTrue(
                                            callResult.hasContractID() && callResult.hasSenderId());
                                }));
    }

    private HapiApiSpec ETX_SVC_003_contractGetBytecodeQueryReturnsDeployedCode() {
        final var txn = "creation";
        final var contract = "EmptyConstructor";
        return HapiApiSpec.defaultHapiSpec("contractGetBytecodeQueryReturnsDeployedCode")
                .given(
                        newKeyNamed(SECP_256K1_SOURCE_KEY).shape(SECP_256K1_SHAPE),
                        cryptoCreate(RELAYER).balance(6 * ONE_MILLION_HBARS),
                        cryptoTransfer(
                                        tinyBarsFromAccountToAlias(
                                                GENESIS, SECP_256K1_SOURCE_KEY, ONE_HUNDRED_HBARS))
                                .via("autoAccount"),
                        uploadInitCode(contract),
                        ethereumContractCreate(contract)
                                .type(EthTxData.EthTransactionType.EIP1559)
                                .gasLimit(GAS_LIMIT)
                                .via(txn))
                .when()
                .then(
                        withOpContext(
                                (spec, opLog) -> {
                                    final var getBytecode =
                                            getContractBytecode(contract)
                                                    .saveResultTo("contractByteCode");
                                    allRunFor(spec, getBytecode);

                                    final var originalBytecode =
                                            Hex.decode(
                                                    Files.toByteArray(
                                                            new File(
                                                                    getResourcePath(
                                                                            contract, ".bin"))));
                                    final var actualBytecode =
                                            spec.registry().getBytes("contractByteCode");
                                    // The original bytecode is modified on deployment
                                    final var expectedBytecode =
                                            Arrays.copyOfRange(
                                                    originalBytecode, 29, originalBytecode.length);
                                    Assertions.assertArrayEquals(expectedBytecode, actualBytecode);
                                }));
    }

    HapiApiSpec sendingLargerBalanceThanAvailableFailsGracefully() {

        final AtomicReference<Address> tokenCreateContractAddress = new AtomicReference<>();

        return defaultHapiSpec("Sending Larger Balance Than Available Fails Gracefully")
                .given(
                        newKeyNamed(SECP_256K1_SOURCE_KEY).shape(SECP_256K1_SHAPE),
                        cryptoCreate(RELAYER).balance(6 * ONE_MILLION_HBARS),
                        cryptoTransfer(
                                tinyBarsFromAccountToAlias(
                                        GENESIS, SECP_256K1_SOURCE_KEY, ONE_HUNDRED_HBARS - 1)),
                        createLargeFile(
                                GENESIS,
                                TOKEN_CREATE_CONTRACT,
                                TxnUtils.literalInitcodeFor(TOKEN_CREATE_CONTRACT)))
                .when(
                        ethereumContractCreate(TOKEN_CREATE_CONTRACT)
                                .type(EthTxData.EthTransactionType.EIP1559)
                                .signingWith(SECP_256K1_SOURCE_KEY)
                                .payingWith(RELAYER)
                                .nonce(0)
                                .bytecode(TOKEN_CREATE_CONTRACT)
                                .gasPrice(10L)
                                .maxGasAllowance(ONE_HUNDRED_HBARS)
                                .gasLimit(1_000_000L)
                                .hasKnownStatusFrom(SUCCESS)
                                .via("deployTokenCreateContract"),
                        getContractInfo(TOKEN_CREATE_CONTRACT)
                                .exposingEvmAddress(
                                        cb ->
                                                tokenCreateContractAddress.set(
                                                        asHeadlongAddress(cb))))
                .then(
                        withOpContext(
                                (spec, opLog) -> {
                                    var call =
                                            ethereumCall(
                                                            TOKEN_CREATE_CONTRACT,
                                                            "createNonFungibleTokenPublic",
                                                            tokenCreateContractAddress.get())
                                                    .type(EthTxData.EthTransactionType.EIP1559)
                                                    .signingWith(SECP_256K1_SOURCE_KEY)
                                                    .payingWith(RELAYER)
                                                    .nonce(1)
                                                    .gasPrice(10L)
                                                    .sending(ONE_HUNDRED_HBARS)
                                                    .gasLimit(1_000_000L)
                                                    .via("createTokenTxn")
                                                    .hasKnownStatus(INSUFFICIENT_PAYER_BALANCE);
                                    allRunFor(spec, call);
                                }));
    }

    @Override
    protected Logger getResultsLogger() {
        return log;
    }
}<|MERGE_RESOLUTION|>--- conflicted
+++ resolved
@@ -77,10 +77,8 @@
 import com.hedera.services.bdd.spec.assertions.TransactionRecordAsserts;
 import com.hedera.services.bdd.spec.queries.meta.HapiGetTxnRecord;
 import com.hedera.services.bdd.spec.transactions.TxnUtils;
-<<<<<<< HEAD
+import com.hedera.services.bdd.spec.transactions.TxnUtils;
 import com.hedera.services.bdd.spec.transactions.contract.HapiParserUtil;
-=======
->>>>>>> cc908025
 import com.hedera.services.bdd.spec.utilops.UtilVerbs;
 import com.hedera.services.bdd.suites.HapiApiSuite;
 import com.hedera.services.bdd.suites.contract.Utils;
@@ -114,7 +112,6 @@
     public static final String EMIT_SENDER_ORIGIN_CONTRACT = "EmitSenderOrigin";
 
     private static final String FUNGIBLE_TOKEN = "fungibleToken";
-    private static final String TOKEN_CREATE_CONTRACT = "NewTokenCreateContract";
 
     public static void main(String... args) {
         new EthereumSuite().runSuiteSync();
@@ -141,11 +138,8 @@
                                         originAndSenderAreEthereumSigner(),
                                         ETX_031_invalidNonceEthereumTxFailsAndChargesRelayer(),
                                         ETX_SVC_003_contractGetBytecodeQueryReturnsDeployedCode(),
-<<<<<<< HEAD
-                                        sendingLargerBalanceThanAvailableFailsGracefully())))
-=======
-                                        setApproveForAllUsingLocalNodeSetupPasses())))
->>>>>>> cc908025
+                                        sendingLargerBalanceThanAvailableFailsGracefully(),
+      setApproveForAllUsingLocalNodeSetupPasses())))
                 .toList();
     }
 
