package com.hedera.services.bdd.suites.contract;

/*-
 * ‌
 * Hedera Services Test Clients
 * ​
 * Copyright (C) 2018 - 2021 Hedera Hashgraph, LLC
 * ​
 * Licensed under the Apache License, Version 2.0 (the "License");
 * you may not use this file except in compliance with the License.
 * You may obtain a copy of the License at
 *
 *      http://www.apache.org/licenses/LICENSE-2.0
 *
 * Unless required by applicable law or agreed to in writing, software
 * distributed under the License is distributed on an "AS IS" BASIS,
 * WITHOUT WARRANTIES OR CONDITIONS OF ANY KIND, either express or implied.
 * See the License for the specific language governing permissions and
 * limitations under the License.
 * ‍
 */

import com.hedera.services.bdd.spec.HapiApiSpec;
import com.hedera.services.bdd.spec.HapiSpecSetup;
import com.hedera.services.bdd.spec.infrastructure.meta.ContractResources;
import com.hedera.services.bdd.spec.queries.QueryVerbs;
import com.hedera.services.bdd.spec.queries.meta.HapiGetTxnRecord;
import com.hedera.services.bdd.spec.transactions.TxnVerbs;
import com.hedera.services.bdd.spec.utilops.CustomSpecAssert;
import com.hedera.services.bdd.spec.utilops.UtilVerbs;
import com.hedera.services.bdd.suites.HapiApiSuite;
import com.hederahashgraph.api.proto.java.AccountID;
import com.hederahashgraph.api.proto.java.ContractFunctionResult;
import com.hederahashgraph.api.proto.java.ContractGetInfoResponse;
import com.hederahashgraph.api.proto.java.CryptoGetInfoResponse;
import com.hederahashgraph.api.proto.java.Key;
import com.hederahashgraph.api.proto.java.ResponseCodeEnum;
import com.hederahashgraph.api.proto.java.TransactionRecord;
import com.hederahashgraph.fee.FeeBuilder;
import org.apache.logging.log4j.LogManager;
import org.apache.logging.log4j.Logger;
import org.ethereum.core.CallTransaction;
import org.junit.jupiter.api.Assertions;

import java.math.BigInteger;
import java.util.Arrays;
import java.util.List;
import java.util.function.BiConsumer;

import static com.hedera.services.bdd.spec.HapiApiSpec.defaultHapiSpec;
import static com.hedera.services.bdd.spec.assertions.AccountInfoAsserts.changeFromSnapshot;
import static com.hedera.services.bdd.spec.assertions.AssertUtils.inOrder;
import static com.hedera.services.bdd.spec.assertions.ContractFnResultAsserts.isContractWith;
import static com.hedera.services.bdd.spec.assertions.ContractFnResultAsserts.isLiteralResult;
import static com.hedera.services.bdd.spec.assertions.ContractFnResultAsserts.resultWith;
import static com.hedera.services.bdd.spec.assertions.ContractInfoAsserts.contractWith;
import static com.hedera.services.bdd.spec.assertions.ContractLogAsserts.logWith;
import static com.hedera.services.bdd.spec.assertions.TransactionRecordAsserts.recordWith;
import static com.hedera.services.bdd.spec.infrastructure.meta.ContractResources.APPROVE_ABI;
import static com.hedera.services.bdd.spec.infrastructure.meta.ContractResources.BALANCE_OF_ABI;
import static com.hedera.services.bdd.spec.infrastructure.meta.ContractResources.DECIMALS_ABI;
import static com.hedera.services.bdd.spec.infrastructure.meta.ContractResources.OC_TOKEN_BYTECODE_PATH;
import static com.hedera.services.bdd.spec.infrastructure.meta.ContractResources.SYMBOL_ABI;
import static com.hedera.services.bdd.spec.infrastructure.meta.ContractResources.TOKEN_ERC20_CONSTRUCTOR_ABI;
import static com.hedera.services.bdd.spec.infrastructure.meta.ContractResources.TRANSFER_ABI;
import static com.hedera.services.bdd.spec.infrastructure.meta.ContractResources.TRANSFER_FROM_ABI;
import static com.hedera.services.bdd.spec.keys.KeyFactory.KeyType.THRESHOLD;
import static com.hedera.services.bdd.spec.queries.QueryVerbs.contractCallLocal;
import static com.hedera.services.bdd.spec.queries.QueryVerbs.getAccountBalance;
import static com.hedera.services.bdd.spec.queries.QueryVerbs.getAccountInfo;
import static com.hedera.services.bdd.spec.queries.QueryVerbs.getContractInfo;
import static com.hedera.services.bdd.spec.queries.QueryVerbs.getContractRecords;
import static com.hedera.services.bdd.spec.queries.QueryVerbs.getTxnRecord;
import static com.hedera.services.bdd.spec.transactions.TxnUtils.asId;
import static com.hedera.services.bdd.spec.transactions.TxnVerbs.contractCall;
import static com.hedera.services.bdd.spec.transactions.TxnVerbs.contractCreate;
import static com.hedera.services.bdd.spec.transactions.TxnVerbs.contractDelete;
import static com.hedera.services.bdd.spec.transactions.TxnVerbs.cryptoCreate;
import static com.hedera.services.bdd.spec.transactions.TxnVerbs.fileCreate;
import static com.hedera.services.bdd.spec.utilops.CustomSpecAssert.allRunFor;
import static com.hedera.services.bdd.spec.utilops.UtilVerbs.assertionsHold;
import static com.hedera.services.bdd.spec.utilops.UtilVerbs.balanceSnapshot;
import static com.hedera.services.bdd.spec.utilops.UtilVerbs.contractListWithPropertiesInheritedFrom;
import static com.hedera.services.bdd.spec.utilops.UtilVerbs.newKeyListNamed;
import static com.hedera.services.bdd.spec.utilops.UtilVerbs.newKeyNamed;
import static com.hedera.services.bdd.spec.utilops.UtilVerbs.withOpContext;
import static com.hederahashgraph.api.proto.java.ResponseCodeEnum.CONTRACT_DELETED;
import static com.hederahashgraph.api.proto.java.ResponseCodeEnum.CONTRACT_REVERT_EXECUTED;
import static com.hederahashgraph.api.proto.java.ResponseCodeEnum.INSUFFICIENT_GAS;
import static com.hederahashgraph.api.proto.java.ResponseCodeEnum.INSUFFICIENT_TX_FEE;
import static com.hederahashgraph.api.proto.java.ResponseCodeEnum.INVALID_CONTRACT_ID;
import static com.hederahashgraph.api.proto.java.ResponseCodeEnum.INVALID_SIGNATURE;
import static com.hederahashgraph.api.proto.java.ResponseCodeEnum.INVALID_SOLIDITY_ADDRESS;
import static com.hederahashgraph.api.proto.java.ResponseCodeEnum.MAX_GAS_LIMIT_EXCEEDED;
import static com.hederahashgraph.api.proto.java.ResponseCodeEnum.OBTAINER_SAME_CONTRACT_ID;
import static com.hederahashgraph.api.proto.java.ResponseCodeEnum.OK;
import static com.hederahashgraph.api.proto.java.ResponseCodeEnum.SUCCESS;

public class ContractCallSuite extends HapiApiSuite {
	private static final Logger log = LogManager.getLogger(ContractCallSuite.class);
	private static final long depositAmount = 1000;

	public static void main(String... args) {
		new ContractCallSuite().runSuiteSync();
	}

	@Override
	public boolean canRunAsync() {
		return true;
	}

	@Override
	protected List<HapiApiSpec> getSpecsInSuite() {
		return allOf(
				positiveSpecs(),
				negativeSpecs()
		);
	}

	List<HapiApiSpec> negativeSpecs() {
		return Arrays.asList(
				insufficientGas(),
				insufficientFee(),
				nonPayable(),
				invalidContract(),
				smartContractFailFirst(),
				contractTransferToSigReqAccountWithoutKeyFails(),
				callingDestructedContractReturnsStatusDeleted(),
				gasLimitOverMaxGasLimitFailsPrecheck()
		);
	}

	List<HapiApiSpec> positiveSpecs() {
		return Arrays.asList(
				vanillaSuccess(),
				resultSizeAffectsFees(),
				payableSuccess(),
				depositSuccess(),
				depositDeleteSuccess(),
				multipleDepositSuccess(),
				payTestSelfDestructCall(),
				multipleSelfDestructsAreSafe(),
				smartContractInlineAssemblyCheck(),
				ocToken(),
				contractTransferToSigReqAccountWithKeySucceeds(),
<<<<<<< HEAD
				maxRefundIsMaxGasRefundConfiguredWhenTXGasPriceIsSmaller(),
				minChargeIsTXGasUsed()
=======
				HSCS_EVM_005_TransferOfHBarsWorksBetweenContracts(),
				HSCS_EVM_006_ContractHBarTransferToAccount(),
				HSCS_EVM_005_TransfersWithSubLevelCallsBetweenContracts(),
				HSCS_EVM_010_MultiSignatureAccounts(),
				HSCS_EVM_010_ReceiverMustSignContractTx()
>>>>>>> 24a7d0bd
		);
	}

	HapiApiSpec ocToken() {
		return defaultHapiSpec("ocToken")
				.given(
						cryptoCreate("tokenIssuer").balance(1_000_000_000_000L),
						cryptoCreate("Alice").balance(10_000_000_000L).payingWith("tokenIssuer"),
						cryptoCreate("Bob").balance(10_000_000_000L).payingWith("tokenIssuer"),
						cryptoCreate("Carol").balance(10_000_000_000L).payingWith("tokenIssuer"),
						cryptoCreate("Dave").balance(10_000_000_000L).payingWith("tokenIssuer"),

						getAccountInfo("tokenIssuer").savingSnapshot("tokenIssuerAcctInfo"),
						getAccountInfo("Alice").savingSnapshot("AliceAcctInfo"),
						getAccountInfo("Bob").savingSnapshot("BobAcctInfo"),
						getAccountInfo("Carol").savingSnapshot("CarolAcctInfo"),
						getAccountInfo("Dave").savingSnapshot("DaveAcctInfo"),

						fileCreate("bytecode")
								.path(OC_TOKEN_BYTECODE_PATH),

						contractCreate("tokenContract", TOKEN_ERC20_CONSTRUCTOR_ABI,
								1_000_000L, "OpenCrowd Token", "OCT")
								.gas(250_000L)
								.payingWith("tokenIssuer")
								.bytecode("bytecode")
								.via("tokenCreateTxn").logged()
				).when(
						assertionsHold((spec, ctxLog) -> {
							String issuerEthAddress = spec.registry().getAccountInfo("tokenIssuerAcctInfo")
									.getContractAccountID();
							String aliceEthAddress = spec.registry().getAccountInfo("AliceAcctInfo")
									.getContractAccountID();
							String bobEthAddress = spec.registry().getAccountInfo("BobAcctInfo")
									.getContractAccountID();
							String carolEthAddress = spec.registry().getAccountInfo("CarolAcctInfo")
									.getContractAccountID();
							String daveEthAddress = spec.registry().getAccountInfo("DaveAcctInfo")
									.getContractAccountID();

							var subop1 = getContractInfo("tokenContract")
									.nodePayment(10L)
									.saveToRegistry("tokenContract");

							var subop3 = contractCallLocal("tokenContract", DECIMALS_ABI)
									.saveResultTo("decimals")
									.payingWith("tokenIssuer");

							// Note: This contract call will cause a INSUFFICIENT_TX_FEE error, not sure why.
							var subop4 = contractCallLocal("tokenContract", SYMBOL_ABI)
									.saveResultTo("token_symbol")
									.payingWith("tokenIssuer")
									.hasAnswerOnlyPrecheckFrom(OK, INSUFFICIENT_TX_FEE);

							var subop5 = contractCallLocal("tokenContract", BALANCE_OF_ABI, issuerEthAddress)
									.gas(250_000L)
									.saveResultTo("issuerTokenBalance");

							CustomSpecAssert.allRunFor(spec, subop1, subop3, subop4, subop5);

							CallTransaction.Function funcSymbol =
									CallTransaction.Function.fromJsonInterface(SYMBOL_ABI);

							String symbol = getValueFromRegistry(spec, "token_symbol", funcSymbol);

							ctxLog.info("symbol: [{}]", symbol);
							Assertions.assertEquals(
									"", symbol,
									"TokenIssuer's symbol should be fixed value"); // should be "OCT" as expected

							CallTransaction.Function funcDecimals = CallTransaction.Function.fromJsonInterface(
									DECIMALS_ABI);

							//long decimals = getLongValueFromRegistry(spec, "decimals", function);
							BigInteger val = getValueFromRegistry(spec, "decimals", funcDecimals);
							long decimals = val.longValue();

							ctxLog.info("decimals {}", decimals);
							Assertions.assertEquals(
									3, decimals,
									"TokenIssuer's decimals should be fixed value");

							long tokenMultiplier = (long) Math.pow(10, decimals);

							CallTransaction.Function function = CallTransaction.Function.fromJsonInterface(
									BALANCE_OF_ABI);

							long issuerBalance = ((BigInteger) getValueFromRegistry(spec, "issuerTokenBalance",
									function)).longValue();

							ctxLog.info("initial balance of Issuer {}", issuerBalance / tokenMultiplier);
							Assertions.assertEquals(
									1_000_000, issuerBalance / tokenMultiplier,
									"TokenIssuer's initial token balance should be 1_000_000");

							//  Do token transfers
							var subop6 = contractCall("tokenContract", TRANSFER_ABI,
									aliceEthAddress, 1000 * tokenMultiplier)
									.gas(250_000L)
									.payingWith("tokenIssuer");

							var subop7 = contractCall("tokenContract", TRANSFER_ABI,
									bobEthAddress, 2000 * tokenMultiplier)
									.gas(250_000L)
									.payingWith("tokenIssuer");

							var subop8 = contractCall("tokenContract", TRANSFER_ABI,
									carolEthAddress, 500 * tokenMultiplier)
									.gas(250_000L)
									.payingWith("Bob");

							var subop9 = contractCallLocal("tokenContract", BALANCE_OF_ABI, aliceEthAddress)
									.gas(250_000L)
									.saveResultTo("aliceTokenBalance");

							var subop10 = contractCallLocal("tokenContract", BALANCE_OF_ABI, carolEthAddress)
									.gas(250_000L)
									.saveResultTo("carolTokenBalance");

							var subop11 = contractCallLocal("tokenContract", BALANCE_OF_ABI, bobEthAddress)
									.gas(250_000L)
									.saveResultTo("bobTokenBalance");

							CustomSpecAssert.allRunFor(spec, subop6, subop7, subop8, subop9, subop10, subop11);

							long aliceBalance = ((BigInteger) getValueFromRegistry(spec, "aliceTokenBalance",
									function)).longValue();
							long bobBalance = ((BigInteger) getValueFromRegistry(spec, "bobTokenBalance",
									function)).longValue();
							long carolBalance = ((BigInteger) getValueFromRegistry(spec, "carolTokenBalance",
									function)).longValue();

							ctxLog.info("aliceBalance  {}", aliceBalance / tokenMultiplier);
							ctxLog.info("bobBalance  {}", bobBalance / tokenMultiplier);
							ctxLog.info("carolBalance  {}", carolBalance / tokenMultiplier);

							Assertions.assertEquals(
									1000, aliceBalance / tokenMultiplier,
									"Alice's token balance should be 1_000");

							var subop12 = contractCall("tokenContract", APPROVE_ABI,
									daveEthAddress, 200 * tokenMultiplier)
									.gas(250_000L)
									.payingWith("Alice");

							var subop13 = contractCall("tokenContract", TRANSFER_FROM_ABI,
									aliceEthAddress, bobEthAddress, 100 * tokenMultiplier)
									.gas(250_000L)
									.payingWith("Dave");

							var subop14 = contractCallLocal("tokenContract", BALANCE_OF_ABI, aliceEthAddress)
									.gas(250_000L)
									.saveResultTo("aliceTokenBalance");

							var subop15 = contractCallLocal("tokenContract", BALANCE_OF_ABI, bobEthAddress)
									.gas(250_000L)
									.saveResultTo("bobTokenBalance");

							var subop16 = contractCallLocal("tokenContract", BALANCE_OF_ABI, carolEthAddress)
									.gas(250_000L)
									.saveResultTo("carolTokenBalance");

							var subop17 = contractCallLocal("tokenContract", BALANCE_OF_ABI, daveEthAddress)
									.gas(250_000L)
									.saveResultTo("daveTokenBalance");

							var subop18 = contractCallLocal("tokenContract", BALANCE_OF_ABI, issuerEthAddress)
									.gas(250_000L)
									.saveResultTo("issuerTokenBalance");

							CustomSpecAssert.allRunFor(spec, subop12, subop13, subop14, subop15, subop16, subop17,
									subop18);

							long daveBalance = ((BigInteger) getValueFromRegistry(spec, "daveTokenBalance",
									function)).longValue();
							aliceBalance = ((BigInteger) getValueFromRegistry(spec, "aliceTokenBalance",
									function)).longValue();
							bobBalance = ((BigInteger) getValueFromRegistry(spec, "bobTokenBalance",
									function)).longValue();
							carolBalance = ((BigInteger) getValueFromRegistry(spec, "carolTokenBalance",
									function)).longValue();
							issuerBalance = ((BigInteger) getValueFromRegistry(spec, "issuerTokenBalance",
									function)).longValue();

							ctxLog.info("aliceBalance at end {}", aliceBalance / tokenMultiplier);
							ctxLog.info("bobBalance at end {}", bobBalance / tokenMultiplier);
							ctxLog.info("carolBalance at end {}", carolBalance / tokenMultiplier);
							ctxLog.info("daveBalance at end {}", daveBalance / tokenMultiplier);
							ctxLog.info("issuerBalance at end {}", issuerBalance / tokenMultiplier);

							Assertions.assertEquals(
									997000, issuerBalance / tokenMultiplier,
									"TokenIssuer's final balance should be 997000");

							Assertions.assertEquals(
									900, aliceBalance / tokenMultiplier,
									"Alice's final balance should be 900");
							Assertions.assertEquals(
									1600, bobBalance / tokenMultiplier,
									"Bob's final balance should be 1600");
							Assertions.assertEquals(
									500, carolBalance / tokenMultiplier,
									"Carol's final balance should be 500");
							Assertions.assertEquals(
									0, daveBalance / tokenMultiplier,
									"Dave's final balance should be 0");
						})
				).then(
						assertionsHold((spec, ctxLog) -> {
							var finalOp = getContractRecords("tokenContract")
									.saveRecordNumToRegistry("tokenContractRecordNum")
									.hasCostAnswerPrecheck(OK);

							CustomSpecAssert.allRunFor(spec, finalOp);

							int totalRecordNum = spec.registry().getIntValue("tokenContractRecordNum");
							ctxLog.info("Finished {}", totalRecordNum);

							Assertions.assertEquals(
									0,
									totalRecordNum,
									"Contracts should no longer receive records!");
						})
				);
	}

	private <T> T getValueFromRegistry(HapiApiSpec spec, String from, CallTransaction.Function function) {
		byte[] value = spec.registry().getBytes(from);

		T decodedReturnedValue = null;
		Object[] retResults = function.decodeResult(value);
		if (retResults != null && retResults.length > 0) {
			decodedReturnedValue = (T) retResults[0];
		}
		return decodedReturnedValue;
	}


	HapiApiSpec smartContractInlineAssemblyCheck() {
		return defaultHapiSpec("smartContractInlineAssemblyCheck")
				.given(
						cryptoCreate("payer")
								.balance(10_000_000_000_000L),
						fileCreate("simpleStorageByteCode")
								.path(ContractResources.SIMPLE_STORAGE_BYTECODE_PATH),
						fileCreate("inlineTestByteCode")
								.path(ContractResources.INLINE_TEST_BYTECODE_PATH)

				).when(
						contractCreate("simpleStorageContract")
								.payingWith("payer")
								.gas(300_000L)
								.bytecode("simpleStorageByteCode")
								.via("simpleStorageContractTxn"),
						contractCreate("inlineTestContract")
								.payingWith("payer")
								.gas(300_000L)
								.bytecode("inlineTestByteCode")
								.via("inlineTestContractTxn")

				).then(
						assertionsHold((spec, ctxLog) -> {

							var subop1 = getContractInfo("simpleStorageContract")
									.nodePayment(10L)
									.saveToRegistry("simpleStorageKey");

							var subop2 = getAccountInfo("payer")
									.savingSnapshot("payerAccountInfo");
							CustomSpecAssert.allRunFor(spec, subop1, subop2);

							ContractGetInfoResponse.ContractInfo simpleStorageContractInfo = spec.registry().getContractInfo(
									"simpleStorageKey");
							String contractAddress = simpleStorageContractInfo.getContractAccountID();

							var subop3 = contractCallLocal("inlineTestContract", ContractResources.GET_CODE_SIZE_ABI,
									contractAddress)
									.saveResultTo("simpleStorageContractCodeSizeBytes")
									.gas(300_000L);

							CustomSpecAssert.allRunFor(spec, subop3);

							byte[] result = spec.registry().getBytes("simpleStorageContractCodeSizeBytes");

							String funcJson = ContractResources.GET_CODE_SIZE_ABI.replaceAll("'", "\"");
							CallTransaction.Function function = CallTransaction.Function.fromJsonInterface(funcJson);

							int codeSize = 0;
							if (result != null && result.length > 0) {
								Object[] retResults = function.decodeResult(result);
								if (retResults != null && retResults.length > 0) {
									BigInteger retBi = (BigInteger) retResults[0];
									codeSize = retBi.intValue();
								}
							}

							ctxLog.info("Contract code size {}", codeSize);
							Assertions.assertNotEquals(
									0, codeSize,
									"Real smart contract code size should be greater than 0");


							CryptoGetInfoResponse.AccountInfo payerAccountInfo = spec.registry().getAccountInfo("payerAccountInfo");
							String acctAddress = payerAccountInfo.getContractAccountID();

							var subop4 = contractCallLocal("inlineTestContract", ContractResources.GET_CODE_SIZE_ABI,
									acctAddress)
									.saveResultTo("fakeCodeSizeBytes")
									.gas(300_000L);

							CustomSpecAssert.allRunFor(spec, subop4);
							result = spec.registry().getBytes("fakeCodeSizeBytes");

							codeSize = 0;
							if (result != null && result.length > 0) {
								Object[] retResults = function.decodeResult(result);
								if (retResults != null && retResults.length > 0) {
									BigInteger retBi = (BigInteger) retResults[0];
									codeSize = retBi.intValue();
								}
							}

							ctxLog.info("Fake contract code size {}", codeSize);
							Assertions.assertEquals(
									0, codeSize,
									"Fake contract code size should be 0");
						})
				);
	}

	private HapiApiSpec multipleSelfDestructsAreSafe() {
		return defaultHapiSpec("MultipleSelfDestructsAreSafe")
				.given(
						fileCreate("bytecode").path(ContractResources.FUSE_BYTECODE_PATH),
						contractCreate("fuse").bytecode("bytecode")
				).when(
						contractCall("fuse", ContractResources.LIGHT_ABI).via("lightTxn")
				).then(
						getTxnRecord("lightTxn").logged()
				);
	}

	HapiApiSpec depositSuccess() {
		return defaultHapiSpec("DepositSuccess")
				.given(
						fileCreate("payableBytecode").path(ContractResources.PAYABLE_CONTRACT_BYTECODE_PATH),
						contractCreate("payableContract").bytecode("payableBytecode").adminKey(THRESHOLD)
				).when(
						contractCall("payableContract", ContractResources.DEPOSIT_ABI, depositAmount)
								.via("payTxn").sending(depositAmount)
				).then(
						getTxnRecord("payTxn")
								.hasPriority(recordWith().contractCallResult(
										resultWith().logs(inOrder()))));
	}

	HapiApiSpec multipleDepositSuccess() {
		return defaultHapiSpec("MultipleDepositSuccess")
				.given(
						fileCreate("payableBytecode").path(ContractResources.PAYABLE_CONTRACT_BYTECODE_PATH),
						contractCreate("payableContract").bytecode("payableBytecode").adminKey(THRESHOLD)
				)
				.when()
				.then(
						withOpContext((spec, opLog) -> {
							for (int i = 0; i < 10; i++) {
								var subOp1 = balanceSnapshot("payerBefore", "payableContract");
								var subOp2 = contractCall("payableContract", ContractResources.DEPOSIT_ABI,
										depositAmount)
										.via("payTxn").sending(depositAmount);
								var subOp3 = getAccountBalance("payableContract")
										.hasTinyBars(changeFromSnapshot("payerBefore", +depositAmount));
								CustomSpecAssert.allRunFor(spec, subOp1, subOp2, subOp3);
							}
						})
				);
	}

	HapiApiSpec depositDeleteSuccess() {
		long initBalance = 7890;
		return defaultHapiSpec("DepositDeleteSuccess")
				.given(
						cryptoCreate("beneficiary").balance(initBalance),
						fileCreate("payableBytecode").path(ContractResources.PAYABLE_CONTRACT_BYTECODE_PATH),
						contractCreate("payableContract").bytecode("payableBytecode").adminKey(THRESHOLD)
				).when(
						contractCall("payableContract", ContractResources.DEPOSIT_ABI, depositAmount)
								.via("payTxn").sending(depositAmount)

				).then(
						contractDelete("payableContract").transferAccount("beneficiary"),
						getAccountBalance("beneficiary")
								.hasTinyBars(initBalance + depositAmount)
				);
	}

	HapiApiSpec payableSuccess() {
		return defaultHapiSpec("PayableSuccess")
				.given(
						UtilVerbs.overriding("contracts.maxGas", "1000000"),
						fileCreate("payableBytecode").path(ContractResources.PAYABLE_CONTRACT_BYTECODE_PATH),
						contractCreate("payableContract").bytecode("payableBytecode").adminKey(THRESHOLD).gas(1_000_000)
				).when(
						contractCall("payableContract").via("payTxn").sending(depositAmount)
				).then(
						getTxnRecord("payTxn")
								.hasPriority(recordWith().contractCallResult(
										resultWith().logs(
												inOrder(
														logWith().longAtBytes(depositAmount, 24))))),
						UtilVerbs.resetAppPropertiesTo("src/main/resource/bootstrap.properties")
				);
	}

	HapiApiSpec callingDestructedContractReturnsStatusDeleted() {
		return defaultHapiSpec("CallingDestructedContractReturnsStatusDeleted")
				.given(
						UtilVerbs.overriding("contracts.maxGas", "1000000"),
						fileCreate("simpleUpdateBytecode").path(ContractResources.SIMPLE_UPDATE)
				).when(
						contractCreate("simpleUpdateContract").bytecode("simpleUpdateBytecode").gas(300_000L),
						contractCall("simpleUpdateContract",
								ContractResources.SIMPLE_UPDATE_ABI, 5, 42).gas(300_000L),
						contractCall("simpleUpdateContract",
								ContractResources.SIMPLE_SELFDESTRUCT_UPDATE_ABI,
								"0x0000000000000000000000000000000000000002")
								.gas(1_000_000L)
				).then(
						contractCall("simpleUpdateContract",
								ContractResources.SIMPLE_UPDATE_ABI, 15, 434).gas(350_000L)
								.hasKnownStatus(CONTRACT_DELETED),
						UtilVerbs.resetAppPropertiesTo("src/main/resource/bootstrap.properties")
				);
	}

	HapiApiSpec vanillaSuccess() {
		return defaultHapiSpec("VanillaSuccess")
				.given(
						fileCreate("parentDelegateBytecode").path(ContractResources.DELEGATING_CONTRACT_BYTECODE_PATH),
						contractCreate("parentDelegate").bytecode("parentDelegateBytecode").adminKey(THRESHOLD),
						getContractInfo("parentDelegate").logged().saveToRegistry("parentInfo")
				).when(
						contractCall("parentDelegate", ContractResources.CREATE_CHILD_ABI).via("createChildTxn"),
						contractCall("parentDelegate", ContractResources.GET_CHILD_RESULT_ABI).via("getChildResultTxn"),
						contractCall("parentDelegate", ContractResources.GET_CHILD_ADDRESS_ABI).via(
								"getChildAddressTxn")
				).then(
						getTxnRecord("createChildTxn")
								.saveCreatedContractListToRegistry("createChild")
								.logged(),
						getTxnRecord("getChildResultTxn")
								.hasPriority(recordWith().contractCallResult(
										resultWith().resultThruAbi(
												ContractResources.GET_CHILD_RESULT_ABI,
												isLiteralResult(new Object[]{BigInteger.valueOf(7L)})))),
						getTxnRecord("getChildAddressTxn")
								.hasPriority(recordWith().contractCallResult(
										resultWith()
												.resultThruAbi(
														ContractResources.GET_CHILD_ADDRESS_ABI,
														isContractWith(contractWith()
																.nonNullContractId()
																.propertiesInheritedFrom("parentInfo")))
												.logs(inOrder()))),
						contractListWithPropertiesInheritedFrom("createChildCallResult", 1, "parentInfo")
				);
	}

	HapiApiSpec insufficientGas() {
		return defaultHapiSpec("InsufficientGas")
				.given(
						fileCreate("simpleStorageBytecode")
								.path(ContractResources.SIMPLE_STORAGE_BYTECODE_PATH),
						contractCreate("simpleStorage").bytecode("simpleStorageBytecode").adminKey(THRESHOLD),
						getContractInfo("simpleStorage").saveToRegistry("simpleStorageInfo")
				).when().then(
						contractCall("simpleStorage", ContractResources.CREATE_CHILD_ABI).via("simpleStorageTxn")
								.gas(0L).hasKnownStatus(INSUFFICIENT_GAS),
						getTxnRecord("simpleStorageTxn").logged()
				);
	}

	HapiApiSpec insufficientFee() {
		return defaultHapiSpec("InsufficientFee")
				.given(
						cryptoCreate("accountToPay"),
						fileCreate("parentDelegateBytecode")
								.path(ContractResources.DELEGATING_CONTRACT_BYTECODE_PATH),
						contractCreate("parentDelegate").bytecode("parentDelegateBytecode")
				).when().then(
						contractCall("parentDelegate", ContractResources.CREATE_CHILD_ABI).fee(0L)
								.payingWith("accountToPay")
								.hasPrecheck(INSUFFICIENT_TX_FEE));
	}

	HapiApiSpec nonPayable() {
		return defaultHapiSpec("NonPayable")
				.given(
						fileCreate("parentDelegateBytecode")
								.path(ContractResources.DELEGATING_CONTRACT_BYTECODE_PATH),
						contractCreate("parentDelegate").bytecode("parentDelegateBytecode")
				).when(
						contractCall("parentDelegate", ContractResources.CREATE_CHILD_ABI).via("callTxn").sending(
										depositAmount)
								.hasKnownStatus(CONTRACT_REVERT_EXECUTED)
				).then(
						getTxnRecord("callTxn").hasPriority(
								recordWith().contractCallResult(
										resultWith().logs(inOrder())))
				);
	}

	HapiApiSpec invalidContract() {
		String invalidContract = HapiSpecSetup.getDefaultInstance().invalidContractName();

		return defaultHapiSpec("InvalidContract")
				.given().when().then(
						contractCall(invalidContract, ContractResources.CREATE_CHILD_ABI)
								.hasKnownStatus(INVALID_CONTRACT_ID));
	}

	private HapiApiSpec resultSizeAffectsFees() {
		final long TRANSFER_AMOUNT = 1_000L;
		BiConsumer<TransactionRecord, Logger> RESULT_SIZE_FORMATTER = (record, txnLog) -> {
			ContractFunctionResult result = record.getContractCallResult();
			txnLog.info("Contract call result FeeBuilder size = "
					+ FeeBuilder.getContractFunctionSize(result)
					+ ", fee = " + record.getTransactionFee()
					+ ", result is [self-reported size = " + result.getContractCallResult().size()
					+ ", '" + result.getContractCallResult() + "']");
			txnLog.info("  Literally :: " + result);
		};

		return defaultHapiSpec("ResultSizeAffectsFees")
				.given(
						UtilVerbs.overriding("contracts.maxRefundPercentOfGasLimit", "100"),
						UtilVerbs.overriding("contracts.throttle.throttleByGas", "false"),
						TxnVerbs.fileCreate("bytecode").path(ContractResources.VERBOSE_DEPOSIT_BYTECODE_PATH),
						TxnVerbs.contractCreate("testContract").bytecode("bytecode")
				).when(
						TxnVerbs.contractCall(
										"testContract", ContractResources.VERBOSE_DEPOSIT_ABI,
										TRANSFER_AMOUNT, 0, "So we out-danced thought...")
								.via("noLogsCallTxn").sending(TRANSFER_AMOUNT),
						TxnVerbs.contractCall(
										"testContract", ContractResources.VERBOSE_DEPOSIT_ABI,
										TRANSFER_AMOUNT, 5, "So we out-danced thought...")
								.via("loggedCallTxn").sending(TRANSFER_AMOUNT)

				).then(
						assertionsHold((spec, assertLog) -> {
							HapiGetTxnRecord noLogsLookup =
									QueryVerbs.getTxnRecord("noLogsCallTxn").loggedWith(RESULT_SIZE_FORMATTER);
							HapiGetTxnRecord logsLookup =
									QueryVerbs.getTxnRecord("loggedCallTxn").loggedWith(RESULT_SIZE_FORMATTER);
							allRunFor(spec, noLogsLookup, logsLookup);
							TransactionRecord unloggedRecord =
									noLogsLookup.getResponse().getTransactionGetRecord().getTransactionRecord();
							TransactionRecord loggedRecord =
									logsLookup.getResponse().getTransactionGetRecord().getTransactionRecord();
							assertLog.info("Fee for logged record   = " + loggedRecord.getTransactionFee());
							assertLog.info("Fee for unlogged record = " + unloggedRecord.getTransactionFee());
							Assertions.assertNotEquals(
									unloggedRecord.getTransactionFee(),
									loggedRecord.getTransactionFee(),
									"Result size should change the txn fee!");
						}),
						UtilVerbs.resetAppPropertiesTo("src/main/resource/bootstrap.properties")
				);
	}

	HapiApiSpec smartContractFailFirst() {
		return defaultHapiSpec("smartContractFailFirst")
				.given(
						cryptoCreate("payer").balance(1_000_000_000_000L).logged(),
						fileCreate("bytecode")
								.path(ContractResources.SIMPLE_STORAGE_BYTECODE_PATH)
				).when(
						withOpContext((spec, ignore) -> {
							var subop1 = balanceSnapshot("balanceBefore0", "payer");

							var subop2 =
									contractCreate("failInsufficientGas")
											.balance(0)
											.payingWith("payer")
											.gas(1)
											.bytecode("bytecode")
											.hasKnownStatus(INSUFFICIENT_GAS)
											.via("failInsufficientGas");

							var subop3 = getTxnRecord("failInsufficientGas");
							allRunFor(spec, subop1, subop2, subop3);
							long delta = subop3.getResponseRecord().getTransactionFee();

							var subop4 = getAccountBalance("payer").hasTinyBars(
									changeFromSnapshot("balanceBefore0", -delta));
							allRunFor(spec, subop4);

						}),

						withOpContext((spec, ignore) -> {

							var subop1 = balanceSnapshot("balanceBefore1", "payer");

							var subop2 = contractCreate("failInvalidInitialBalance")
									.balance(100_000_000_000L)
									.payingWith("payer")
									.gas(250_000L)
									.bytecode("bytecode")
									.via("failInvalidInitialBalance")
									.hasKnownStatus(CONTRACT_REVERT_EXECUTED);

							var subop3 = getTxnRecord("failInvalidInitialBalance");
							allRunFor(spec, subop1, subop2, subop3);
							long delta = subop3.getResponseRecord().getTransactionFee();

							var subop4 = getAccountBalance("payer").hasTinyBars(
									changeFromSnapshot("balanceBefore1", -delta));
							allRunFor(spec, subop4);

						}),

						withOpContext((spec, ignore) -> {

							var subop1 = balanceSnapshot("balanceBefore2", "payer");

							var subop2 = contractCreate("successWithZeroInitialBalance")
									.balance(0L)
									.payingWith("payer")
									.gas(250_000L)
									.bytecode("bytecode")
									.hasKnownStatus(SUCCESS)
									.via("successWithZeroInitialBalance");

							var subop3 = getTxnRecord("successWithZeroInitialBalance");
							allRunFor(spec, subop1, subop2, subop3);
							long delta = subop3.getResponseRecord().getTransactionFee();

							var subop4 = getAccountBalance("payer").hasTinyBars(
									changeFromSnapshot("balanceBefore2", -delta));
							allRunFor(spec, subop4);

						}),

						withOpContext((spec, ignore) -> {

							var subop1 = balanceSnapshot("balanceBefore3", "payer");

							var subop2 = contractCall("successWithZeroInitialBalance",
									ContractResources.SIMPLE_STORAGE_SETTER_ABI, 999_999L)
									.payingWith("payer")
									.gas(300_000L)
									.hasKnownStatus(SUCCESS)
									.via("setValue");

							var subop3 = getTxnRecord("setValue");
							allRunFor(spec, subop1, subop2, subop3);
							long delta = subop3.getResponseRecord().getTransactionFee();

							var subop4 = getAccountBalance("payer").hasTinyBars(
									changeFromSnapshot("balanceBefore3", -delta));
							allRunFor(spec, subop4);

						}),

						withOpContext((spec, ignore) -> {

							var subop1 = balanceSnapshot("balanceBefore4", "payer");

							var subop2 = contractCall("successWithZeroInitialBalance",
									ContractResources.SIMPLE_STORAGE_GETTER_ABI)
									.payingWith("payer")
									.gas(300_000L)
									.hasKnownStatus(SUCCESS)
									.via("getValue");

							var subop3 = getTxnRecord("getValue");
							allRunFor(spec, subop1, subop2, subop3);
							long delta = subop3.getResponseRecord().getTransactionFee();

							var subop4 = getAccountBalance("payer").hasTinyBars(
									changeFromSnapshot("balanceBefore4", -delta));
							allRunFor(spec, subop4);

						})
				).then(
						getTxnRecord("failInsufficientGas"),
						getTxnRecord("successWithZeroInitialBalance"),
						getTxnRecord("failInvalidInitialBalance")
				);
	}

	HapiApiSpec payTestSelfDestructCall() {
		return defaultHapiSpec("payTestSelfDestructCall")
				.given(
						cryptoCreate("payer").balance(1_000_000_000_000L).logged(),
						cryptoCreate("receiver").balance(1_000L),
						fileCreate("bytecode")
								.path(ContractResources.PAY_TEST_SELF_DESTRUCT_BYTECODE_PATH),
						contractCreate("payTestSelfDestruct")
								.bytecode("bytecode")
				).when(
						withOpContext((spec, opLog) -> {
							var subop1 = contractCall("payTestSelfDestruct", ContractResources.DEPOSIT_ABI, 1_000L)
									.payingWith("payer")
									.gas(300_000L)
									.via("deposit")
									.sending(1_000L);

							var subop2 = contractCall("payTestSelfDestruct", ContractResources.GET_BALANCE_ABI)
									.payingWith("payer")
									.gas(300_000L)
									.via("getBalance");

							AccountID contractAccountId = asId("payTestSelfDestruct", spec);
							var subop3 = contractCall("payTestSelfDestruct", ContractResources.KILL_ME_ABI,
									contractAccountId.getAccountNum())
									.payingWith("payer")
									.gas(300_000L)
									.hasKnownStatus(OBTAINER_SAME_CONTRACT_ID);

							var subop4 = contractCall("payTestSelfDestruct", ContractResources.KILL_ME_ABI, 999_999L)
									.payingWith("payer")
									.gas(300_000L)
									.hasKnownStatus(INVALID_SOLIDITY_ADDRESS);

							AccountID receiverAccountId = asId("receiver", spec);
							var subop5 = contractCall("payTestSelfDestruct", ContractResources.KILL_ME_ABI,
									receiverAccountId.getAccountNum())
									.payingWith("payer")
									.gas(300_000L)
									.via("selfDestruct")
									.hasKnownStatus(SUCCESS);

							CustomSpecAssert.allRunFor(spec, subop1, subop2, subop3, subop4, subop5);
						})
				).then(
						getTxnRecord("deposit"),
						getTxnRecord("getBalance")
								.hasPriority(recordWith().contractCallResult(
										resultWith().resultThruAbi(
												ContractResources.GET_BALANCE_ABI,
												isLiteralResult(new Object[]{BigInteger.valueOf(1_000L)})))),
						getAccountBalance("receiver")
								.hasTinyBars(2_000L)
				);
	}

	private HapiApiSpec contractTransferToSigReqAccountWithKeySucceeds() {
		return defaultHapiSpec("ContractTransferToSigReqAccountWithKeySucceeds")
				.given(
						cryptoCreate("contractCaller").balance(1_000_000_000_000L),
						cryptoCreate("receivableSigReqAccount")
								.balance(1_000_000_000_000L).receiverSigRequired(true),
						getAccountInfo("contractCaller").savingSnapshot("contractCallerInfo"),
						getAccountInfo("receivableSigReqAccount").savingSnapshot("receivableSigReqAccountInfo"),
						fileCreate("transferringContractBytecode").path(ContractResources.TRANSFERRING_CONTRACT)
				).when(
						contractCreate("transferringContract").bytecode("transferringContractBytecode")
								.gas(300_000L).balance(5000L)
				).then(
						withOpContext((spec, opLog) -> {
							String accountAddress = spec.registry()
									.getAccountInfo("receivableSigReqAccountInfo").getContractAccountID();
							Key receivableAccountKey = spec.registry()
									.getAccountInfo("receivableSigReqAccountInfo").getKey();
							Key contractCallerKey = spec.registry()
									.getAccountInfo("contractCallerInfo").getKey();
							spec.registry().saveKey("receivableKey", receivableAccountKey);
							spec.registry().saveKey("contractCallerKey", contractCallerKey);
							/* if any of the keys are missing, INVALID_SIGNATURE is returned */
							var call = contractCall("transferringContract",
									ContractResources.TRANSFERRING_CONTRACT_TRANSFERTOADDRESS,
									accountAddress, 1).payingWith("contractCaller").gas(300_000)
									.signedBy("receivableKey", "contractCallerKey").hasKnownStatus(SUCCESS);
							/* calling with the receivableSigReqAccount should pass without adding keys */
							var callWithReceivable = contractCall("transferringContract",
									ContractResources.TRANSFERRING_CONTRACT_TRANSFERTOADDRESS,
									accountAddress, 1).payingWith("receivableSigReqAccount")
									.gas(300_000).hasKnownStatus(SUCCESS);
							CustomSpecAssert.allRunFor(spec, call, callWithReceivable);
						})
				);
	}

	private HapiApiSpec contractTransferToSigReqAccountWithoutKeyFails() {
		return defaultHapiSpec("ContractTransferToSigReqAccountWithoutKeyFails")
				.given(
						cryptoCreate("receivableSigReqAccount")
								.balance(1_000_000_000_000L).receiverSigRequired(true),
						getAccountInfo("receivableSigReqAccount").savingSnapshot("receivableSigReqAccountInfo"),
						fileCreate("transferringContractBytecode").path(ContractResources.TRANSFERRING_CONTRACT)
				).when(
						contractCreate("transferringContract").bytecode("transferringContractBytecode")
								.gas(300_000L).balance(5000L)
				).then(
						withOpContext((spec, opLog) -> {
							String accountAddress = spec.registry()
									.getAccountInfo("receivableSigReqAccountInfo").getContractAccountID();
							var call = contractCall("transferringContract",
									ContractResources.TRANSFERRING_CONTRACT_TRANSFERTOADDRESS,
									accountAddress, 1).gas(300_000).hasKnownStatus(INVALID_SIGNATURE);
							CustomSpecAssert.allRunFor(spec, call);
						})
				);
	}

<<<<<<< HEAD
	private HapiApiSpec maxRefundIsMaxGasRefundConfiguredWhenTXGasPriceIsSmaller() {
		return defaultHapiSpec("MaxRefundIsMaxGasRefundConfiguredWhenTXGasPriceIsSmaller")
				.given(
						UtilVerbs.overriding("contracts.maxRefundPercentOfGasLimit", "5"),
						fileCreate("simpleUpdateBytecode").path(ContractResources.SIMPLE_UPDATE)
				).when(
						contractCreate("simpleUpdateContract").bytecode("simpleUpdateBytecode").gas(300_000L),
						contractCall("simpleUpdateContract",
								ContractResources.SIMPLE_UPDATE_ABI, 5, 42).gas(300_000L).via("callTX")
				).then(
						withOpContext((spec, ignore) -> {
							final var subop01 = getTxnRecord("callTX").saveTxnRecordToRegistry("callTXRec");
							CustomSpecAssert.allRunFor(spec, subop01);

							final var gasUsed = spec.registry().getTransactionRecord("callTXRec")
									.getContractCallResult().getGasUsed();
							Assertions.assertEquals(285000, gasUsed);
						}),
						UtilVerbs.resetAppPropertiesTo("src/main/resource/bootstrap.properties")
				);
	}

	private HapiApiSpec minChargeIsTXGasUsed() {
		return defaultHapiSpec("MinChargeIsTXGasUsed")
				.given(
						UtilVerbs.overriding("contracts.maxRefundPercentOfGasLimit", "100"),
						fileCreate("simpleUpdateBytecode").path(ContractResources.SIMPLE_UPDATE)
				).when(
						contractCreate("simpleUpdateContract").bytecode("simpleUpdateBytecode").gas(300_000L),
						contractCall("simpleUpdateContract",
								ContractResources.SIMPLE_UPDATE_ABI, 5, 42).gas(300_000L).via("callTX")
				).then(
						withOpContext((spec, ignore) -> {
							final var subop01 = getTxnRecord("callTX").saveTxnRecordToRegistry("callTXRec");
							CustomSpecAssert.allRunFor(spec, subop01);

							final var gasUsed = spec.registry().getTransactionRecord("callTXRec")
									.getContractCallResult().getGasUsed();
							Assertions.assertTrue(gasUsed > 0L);
						}),
						UtilVerbs.resetAppPropertiesTo("src/main/resource/bootstrap.properties")
				);
	}

	private HapiApiSpec gasLimitOverMaxGasLimitFailsPrecheck() {
		return defaultHapiSpec("GasLimitOverMaxGasLimitFailsPrecheck")
				.given(
						fileCreate("simpleUpdateBytecode").path(ContractResources.SIMPLE_UPDATE),
						contractCreate("simpleUpdateContract").bytecode("simpleUpdateBytecode").gas(300_000L),
						UtilVerbs.overriding("contracts.maxGas", "100")
						).when().then(
						contractCall("simpleUpdateContract",
								ContractResources.SIMPLE_UPDATE_ABI, 5, 42).gas(101L).hasPrecheck(MAX_GAS_LIMIT_EXCEEDED),
						UtilVerbs.resetAppPropertiesTo("src/main/resource/bootstrap.properties")
=======
	private HapiApiSpec HSCS_EVM_006_ContractHBarTransferToAccount() {
		final var ACCOUNT = "account";
		final var CONTRACT_FROM = "contract1";
		return defaultHapiSpec("HSCS_EVM_006_ContractHBarTransferToAccount")
				.given(
						cryptoCreate(ACCOUNT).balance(ONE_HUNDRED_HBARS),
						cryptoCreate("receiver").balance(10_000L),

						fileCreate("contract1Bytecode").path(ContractResources.TRANSFERRING_CONTRACT).payingWith(ACCOUNT),
						contractCreate(CONTRACT_FROM).bytecode("contract1Bytecode").balance(10_000L).payingWith(ACCOUNT),

						getContractInfo(CONTRACT_FROM).saveToRegistry("contract_from"),
						getAccountInfo(ACCOUNT).savingSnapshot("accountInfo"),
						getAccountInfo("receiver").savingSnapshot("receiverInfo")
				)
				.when(
						withOpContext((spec, log) -> {
							var receiverAddr = spec.registry().getAccountInfo("receiverInfo").getContractAccountID();
							var transferCall = contractCall(
									CONTRACT_FROM,
									ContractResources.TRANSFERRING_CONTRACT_TRANSFERTOADDRESS,
									receiverAddr, 10)
									.payingWith(ACCOUNT).logged();
							allRunFor(spec, transferCall);
						})
				)
				.then(
						getAccountBalance("receiver").hasTinyBars(10_000 + 10)
				);
	}

	private HapiApiSpec HSCS_EVM_005_TransfersWithSubLevelCallsBetweenContracts() {
		final var ACCOUNT = "account";
		final var TOP_LEVEL_CONTRACT = "tlc";
		final var SUB_LEVEL_CONTRACT = "slc";
		final var INITIAL_CONTRACT_BALANCE = 100;

		return defaultHapiSpec("HSCS_EVM_005_TransfersWithSubLevelCallsBetweenContracts")
				.given(
						cryptoCreate(ACCOUNT).balance(ONE_HUNDRED_HBARS),
						fileCreate(TOP_LEVEL_CONTRACT + "bytecode").path(ContractResources.TOP_LEVEL_TRANSFERRING_CONTRACT),
						fileCreate(SUB_LEVEL_CONTRACT + "bytecode").path(ContractResources.SUB_LEVEL_TRANSFERRING_CONTRACT)
				)
				.when(
						contractCreate(TOP_LEVEL_CONTRACT).bytecode(TOP_LEVEL_CONTRACT + "bytecode").payingWith(ACCOUNT).balance(INITIAL_CONTRACT_BALANCE),
						contractCreate(SUB_LEVEL_CONTRACT).bytecode(SUB_LEVEL_CONTRACT + "bytecode").payingWith(ACCOUNT).balance(INITIAL_CONTRACT_BALANCE)
				)
				.then(
						contractCall(TOP_LEVEL_CONTRACT).sending(10).payingWith(ACCOUNT),
						getAccountBalance(TOP_LEVEL_CONTRACT).hasTinyBars(INITIAL_CONTRACT_BALANCE + 10),

						contractCall(TOP_LEVEL_CONTRACT, ContractResources.TOP_LEVEL_TRANSFERRING_CONTRACT_TRANSFER_CALL_PAYABLE_ABI)
								.sending(10)
								.payingWith(ACCOUNT),
						getAccountBalance(TOP_LEVEL_CONTRACT).hasTinyBars(INITIAL_CONTRACT_BALANCE + 20),

						contractCall(TOP_LEVEL_CONTRACT, ContractResources.TOP_LEVEL_TRANSFERRING_CONTRACT_NON_PAYABLE_ABI)
								.sending(10)
								.payingWith(ACCOUNT)
								.hasKnownStatus(ResponseCodeEnum.CONTRACT_REVERT_EXECUTED),
						getAccountBalance(TOP_LEVEL_CONTRACT).hasTinyBars(INITIAL_CONTRACT_BALANCE + 20),

						getContractInfo(TOP_LEVEL_CONTRACT).saveToRegistry("tcinfo"),
						getContractInfo(SUB_LEVEL_CONTRACT).saveToRegistry("scinfo"),

						/* sub-level non-payable contract call */
						assertionsHold((spec, log) -> {
							final var subLevelSolidityAddr = spec.registry().getContractInfo("scinfo").getContractAccountID();
							final var cc = contractCall(
									SUB_LEVEL_CONTRACT,
									ContractResources.SUB_LEVEL_NON_PAYABLE_ABI,
									subLevelSolidityAddr, 20L)
									.hasKnownStatus(ResponseCodeEnum.CONTRACT_REVERT_EXECUTED);
							allRunFor(spec, cc);
						}),
						getAccountBalance(TOP_LEVEL_CONTRACT).hasTinyBars(20 + INITIAL_CONTRACT_BALANCE),
						getAccountBalance(SUB_LEVEL_CONTRACT).hasTinyBars(INITIAL_CONTRACT_BALANCE),

						/* sub-level payable contract call */
						assertionsHold((spec, log) -> {
							final var subLevelSolidityAddr = spec.registry().getContractInfo("scinfo").getContractAccountID();
							final var cc = contractCall(
									TOP_LEVEL_CONTRACT,
									ContractResources.SUB_LEVEL_PAYABLE_ABI,
									subLevelSolidityAddr, 20);
							allRunFor(spec, cc);
						}),
						getAccountBalance(TOP_LEVEL_CONTRACT).hasTinyBars(INITIAL_CONTRACT_BALANCE),
						getAccountBalance(SUB_LEVEL_CONTRACT).hasTinyBars(20 + INITIAL_CONTRACT_BALANCE)

				);
	}

	private HapiApiSpec HSCS_EVM_005_TransferOfHBarsWorksBetweenContracts() {
		final var ACCOUNT = "account";
		final var CONTRACT_FROM = "contract1";
		final var CONTRACT_TO = "contract2";
		return defaultHapiSpec("HSCS_EVM_005_TransferOfHBarsWorksBetweenContracts")
				.given(
						cryptoCreate(ACCOUNT).balance(ONE_HUNDRED_HBARS),

						fileCreate("contract1Bytecode").path(ContractResources.TRANSFERRING_CONTRACT).payingWith(ACCOUNT),
						contractCreate(CONTRACT_FROM).bytecode("contract1Bytecode").balance(10_000L).payingWith(ACCOUNT),

						contractCreate(CONTRACT_TO).bytecode("contract1Bytecode").balance(10_000L).payingWith(ACCOUNT),

						getContractInfo(CONTRACT_FROM).saveToRegistry("contract_from"),
						getContractInfo(CONTRACT_TO).saveToRegistry("contract_to"),
						getAccountInfo(ACCOUNT).savingSnapshot("accountInfo")
				)
				.when(
						withOpContext((spec, log) -> {
							var cto = spec.registry().getContractInfo("contract_to").getContractAccountID();

							var transferCall = contractCall(
									CONTRACT_FROM,
									ContractResources.TRANSFERRING_CONTRACT_TRANSFERTOADDRESS,
									cto, 10)
									.payingWith(ACCOUNT).logged();
							allRunFor(spec, transferCall);
						})
				)
				.then(
						getAccountBalance(CONTRACT_FROM).hasTinyBars(10_000 - 10),
						getAccountBalance(CONTRACT_TO).hasTinyBars(10_000 + 10)
				);
	}

	private HapiApiSpec HSCS_EVM_010_ReceiverMustSignContractTx() {
		final var ACCOUNT = "acc";
		final var RECEIVER_KEY = "receiverKey";
		return defaultHapiSpec("HSCS_EVM_010_ReceiverMustSignContractTx")
				.given(
						newKeyNamed(RECEIVER_KEY),
						cryptoCreate(ACCOUNT)
								.balance(5*ONE_HUNDRED_HBARS)
								.receiverSigRequired(true)
								.key(RECEIVER_KEY)
				)
				.when(
						getAccountInfo(ACCOUNT).savingSnapshot("accInfo"),
						fileCreate("bytecode")
								.path(ContractResources.TRANSFERRING_CONTRACT),
						contractCreate("contract")
								.bytecode("bytecode")
								.payingWith(ACCOUNT)
								.balance(ONE_HUNDRED_HBARS)
				)
				.then(
						withOpContext((spec, log) -> {
							var acc = spec.registry().getAccountInfo("accInfo").getContractAccountID();
							var withoutReceiverSignature = contractCall(
									"contract",
									ContractResources.TRANSFERRING_CONTRACT_TRANSFERTOADDRESS,
									acc, ONE_HUNDRED_HBARS/2)
									.hasKnownStatus(INVALID_SIGNATURE);
							allRunFor(spec, withoutReceiverSignature);

							var withSignature = contractCall(
									"contract",
									ContractResources.TRANSFERRING_CONTRACT_TRANSFERTOADDRESS,
									acc, ONE_HUNDRED_HBARS/2)
									.payingWith(ACCOUNT)
									.signedBy(RECEIVER_KEY)
									.hasKnownStatus(SUCCESS);
							allRunFor(spec, withSignature);
						})
				);
	}

	private HapiApiSpec HSCS_EVM_010_MultiSignatureAccounts() {
		final var ACCOUNT = "acc";
		final var PAYER_KEY = "pkey";
		final var OTHER_KEY = "okey";
		final var KEY_LIST = "klist";
		return defaultHapiSpec("HSCS_EVM_010_MultiSignatureAccounts")
				.given(
						newKeyNamed(PAYER_KEY),
						newKeyNamed(OTHER_KEY),
						newKeyListNamed(KEY_LIST, List.of(PAYER_KEY, OTHER_KEY)),
						cryptoCreate(ACCOUNT)
								.balance(ONE_HUNDRED_HBARS)
								.key(KEY_LIST)
								.keyType(THRESHOLD)
				)
				.when(
						fileCreate("bytecode")
								.path(ContractResources.TRANSFERRING_CONTRACT),
						getAccountInfo(ACCOUNT).savingSnapshot("accInfo"),

						contractCreate("contract").bytecode("bytecode")
								.payingWith(ACCOUNT)
								.signedBy(PAYER_KEY)
								.adminKey(KEY_LIST).hasPrecheck(INVALID_SIGNATURE),

						contractCreate("contract").bytecode("bytecode")
								.payingWith(ACCOUNT)
								.signedBy(PAYER_KEY, OTHER_KEY)
								.balance(10)
								.adminKey(KEY_LIST)
				)
				.then(
						withOpContext((spec, log) -> {
							var acc = spec.registry().getAccountInfo("accInfo").getContractAccountID();
							var assertionWithOnlyOneKey = contractCall(
									"contract",
									ContractResources.TRANSFERRING_CONTRACT_TRANSFERTOADDRESS,
									acc, 10)
									.payingWith(ACCOUNT)
									.signedBy(PAYER_KEY)
									.hasPrecheck(INVALID_SIGNATURE);
							allRunFor(spec, assertionWithOnlyOneKey);

							var assertionWithBothKeys = contractCall(
									"contract",
									ContractResources.TRANSFERRING_CONTRACT_TRANSFERTOADDRESS,
									acc, 10)
									.payingWith(ACCOUNT)
									.signedBy(PAYER_KEY, OTHER_KEY)
									.hasKnownStatus(SUCCESS);
							allRunFor(spec, assertionWithBothKeys);
						})
>>>>>>> 24a7d0bd
				);
	}

	@Override
	protected Logger getResultsLogger() {
		return log;
	}
}<|MERGE_RESOLUTION|>--- conflicted
+++ resolved
@@ -143,16 +143,13 @@
 				smartContractInlineAssemblyCheck(),
 				ocToken(),
 				contractTransferToSigReqAccountWithKeySucceeds(),
-<<<<<<< HEAD
 				maxRefundIsMaxGasRefundConfiguredWhenTXGasPriceIsSmaller(),
-				minChargeIsTXGasUsed()
-=======
+				minChargeIsTXGasUsed(),
 				HSCS_EVM_005_TransferOfHBarsWorksBetweenContracts(),
 				HSCS_EVM_006_ContractHBarTransferToAccount(),
 				HSCS_EVM_005_TransfersWithSubLevelCallsBetweenContracts(),
 				HSCS_EVM_010_MultiSignatureAccounts(),
 				HSCS_EVM_010_ReceiverMustSignContractTx()
->>>>>>> 24a7d0bd
 		);
 	}
 
@@ -960,7 +957,6 @@
 				);
 	}
 
-<<<<<<< HEAD
 	private HapiApiSpec maxRefundIsMaxGasRefundConfiguredWhenTXGasPriceIsSmaller() {
 		return defaultHapiSpec("MaxRefundIsMaxGasRefundConfiguredWhenTXGasPriceIsSmaller")
 				.given(
@@ -1015,7 +1011,9 @@
 						contractCall("simpleUpdateContract",
 								ContractResources.SIMPLE_UPDATE_ABI, 5, 42).gas(101L).hasPrecheck(MAX_GAS_LIMIT_EXCEEDED),
 						UtilVerbs.resetAppPropertiesTo("src/main/resource/bootstrap.properties")
-=======
+				);
+	}
+
 	private HapiApiSpec HSCS_EVM_006_ContractHBarTransferToAccount() {
 		final var ACCOUNT = "account";
 		final var CONTRACT_FROM = "contract1";
@@ -1238,7 +1236,6 @@
 									.hasKnownStatus(SUCCESS);
 							allRunFor(spec, assertionWithBothKeys);
 						})
->>>>>>> 24a7d0bd
 				);
 	}
 
