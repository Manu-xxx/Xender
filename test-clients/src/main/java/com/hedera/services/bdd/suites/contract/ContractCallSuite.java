package com.hedera.services.bdd.suites.contract;

/*-
 * ‌
 * Hedera Services Test Clients
 * ​
 * Copyright (C) 2018 - 2021 Hedera Hashgraph, LLC
 * ​
 * Licensed under the Apache License, Version 2.0 (the "License");
 * you may not use this file except in compliance with the License.
 * You may obtain a copy of the License at
 *
 *      http://www.apache.org/licenses/LICENSE-2.0
 *
 * Unless required by applicable law or agreed to in writing, software
 * distributed under the License is distributed on an "AS IS" BASIS,
 * WITHOUT WARRANTIES OR CONDITIONS OF ANY KIND, either express or implied.
 * See the License for the specific language governing permissions and
 * limitations under the License.
 * ‍
 */

import com.google.protobuf.ByteString;
import com.hedera.services.bdd.spec.HapiApiSpec;
import com.hedera.services.bdd.spec.HapiSpecSetup;
import com.hedera.services.bdd.spec.infrastructure.meta.ContractResources;
import com.hedera.services.bdd.spec.keys.KeyShape;
import com.hedera.services.bdd.spec.queries.QueryVerbs;
import com.hedera.services.bdd.spec.queries.meta.HapiGetTxnRecord;
import com.hedera.services.bdd.spec.transactions.TxnVerbs;
import com.hedera.services.bdd.spec.transactions.token.TokenMovement;
import com.hedera.services.bdd.spec.utilops.UtilVerbs;
import com.hedera.services.bdd.suites.HapiApiSuite;
import com.hederahashgraph.api.proto.java.AccountID;
import com.hederahashgraph.api.proto.java.ContractFunctionResult;
import com.hederahashgraph.api.proto.java.ContractGetInfoResponse;
import com.hederahashgraph.api.proto.java.CryptoGetInfoResponse;
import com.hederahashgraph.api.proto.java.Key;
import com.hederahashgraph.api.proto.java.ResponseCodeEnum;
import com.hederahashgraph.api.proto.java.TokenSupplyType;
import com.hederahashgraph.api.proto.java.TokenType;
import com.hederahashgraph.api.proto.java.TransactionRecord;
import com.hederahashgraph.fee.FeeBuilder;
import com.swirlds.common.CommonUtils;
import org.apache.logging.log4j.LogManager;
import org.apache.logging.log4j.Logger;
import org.apache.tuweni.bytes.Bytes;
import org.ethereum.core.CallTransaction;
import org.junit.jupiter.api.Assertions;

import java.math.BigInteger;
import java.util.List;
import java.util.concurrent.atomic.AtomicLong;
import java.util.concurrent.atomic.AtomicReference;
import java.util.function.BiConsumer;

import static com.hedera.services.bdd.spec.HapiApiSpec.defaultHapiSpec;
import static com.hedera.services.bdd.spec.HapiPropertySource.asHexedSolidityAddress;
import static com.hedera.services.bdd.spec.HapiPropertySource.asSolidityAddress;
import static com.hedera.services.bdd.spec.assertions.AccountInfoAsserts.changeFromSnapshot;
import static com.hedera.services.bdd.spec.assertions.AssertUtils.inOrder;
import static com.hedera.services.bdd.spec.assertions.ContractFnResultAsserts.isLiteralResult;
import static com.hedera.services.bdd.spec.assertions.ContractFnResultAsserts.resultWith;
import static com.hedera.services.bdd.spec.assertions.ContractLogAsserts.logWith;
import static com.hedera.services.bdd.spec.assertions.TransactionRecordAsserts.recordWith;
import static com.hedera.services.bdd.spec.infrastructure.meta.ContractResources.APPROVE_ABI;
import static com.hedera.services.bdd.spec.infrastructure.meta.ContractResources.BALANCE_OF_ABI;
import static com.hedera.services.bdd.spec.infrastructure.meta.ContractResources.DECIMALS_ABI;
import static com.hedera.services.bdd.spec.infrastructure.meta.ContractResources.IMAP_USER_BYTECODE_PATH;
import static com.hedera.services.bdd.spec.infrastructure.meta.ContractResources.IMAP_USER_INSERT;
import static com.hedera.services.bdd.spec.infrastructure.meta.ContractResources.IMAP_USER_REMOVE;
import static com.hedera.services.bdd.spec.infrastructure.meta.ContractResources.JURISDICTION_ABI;
import static com.hedera.services.bdd.spec.infrastructure.meta.ContractResources.JURISDICTION_ISVALID_ABI;
import static com.hedera.services.bdd.spec.infrastructure.meta.ContractResources.MINT_ADD_ABI;
import static com.hedera.services.bdd.spec.infrastructure.meta.ContractResources.MINT_OWNER_ABI;
import static com.hedera.services.bdd.spec.infrastructure.meta.ContractResources.MINT_SEVEN_ABI;
import static com.hedera.services.bdd.spec.infrastructure.meta.ContractResources.OC_TOKEN_BYTECODE_PATH;
import static com.hedera.services.bdd.spec.infrastructure.meta.ContractResources.SYMBOL_ABI;
import static com.hedera.services.bdd.spec.infrastructure.meta.ContractResources.TOKEN_ERC20_CONSTRUCTOR_ABI;
import static com.hedera.services.bdd.spec.infrastructure.meta.ContractResources.TRANSFER_ABI;
import static com.hedera.services.bdd.spec.infrastructure.meta.ContractResources.TRANSFER_FROM_ABI;
import static com.hedera.services.bdd.spec.infrastructure.meta.ContractResources.WORKING_HOURS_CONS;
import static com.hedera.services.bdd.spec.infrastructure.meta.ContractResources.WORKING_HOURS_TAKE_TICKET;
import static com.hedera.services.bdd.spec.infrastructure.meta.ContractResources.WORKING_HOURS_USER_BYTECODE_PATH;
import static com.hedera.services.bdd.spec.infrastructure.meta.ContractResources.WORKING_HOURS_WORK_TICKET;
import static com.hedera.services.bdd.spec.infrastructure.meta.ContractResources.literalInitcodeFor;
import static com.hedera.services.bdd.spec.keys.KeyFactory.KeyType.THRESHOLD;
import static com.hedera.services.bdd.spec.queries.QueryVerbs.contractCallLocal;
import static com.hedera.services.bdd.spec.queries.QueryVerbs.getAccountBalance;
import static com.hedera.services.bdd.spec.queries.QueryVerbs.getAccountInfo;
import static com.hedera.services.bdd.spec.queries.QueryVerbs.getContractInfo;
import static com.hedera.services.bdd.spec.queries.QueryVerbs.getContractRecords;
import static com.hedera.services.bdd.spec.queries.QueryVerbs.getTokenInfo;
import static com.hedera.services.bdd.spec.queries.QueryVerbs.getTxnRecord;
import static com.hedera.services.bdd.spec.transactions.TxnUtils.asId;
import static com.hedera.services.bdd.spec.transactions.TxnVerbs.burnToken;
import static com.hedera.services.bdd.spec.transactions.TxnVerbs.contractCall;
import static com.hedera.services.bdd.spec.transactions.TxnVerbs.contractCreate;
import static com.hedera.services.bdd.spec.transactions.TxnVerbs.contractDelete;
import static com.hedera.services.bdd.spec.transactions.TxnVerbs.contractUpdate;
import static com.hedera.services.bdd.spec.transactions.TxnVerbs.cryptoCreate;
import static com.hedera.services.bdd.spec.transactions.TxnVerbs.cryptoTransfer;
import static com.hedera.services.bdd.spec.transactions.TxnVerbs.fileCreate;
import static com.hedera.services.bdd.spec.transactions.TxnVerbs.mintToken;
import static com.hedera.services.bdd.spec.transactions.TxnVerbs.tokenCreate;
import static com.hedera.services.bdd.spec.transactions.TxnVerbs.tokenUpdate;
import static com.hedera.services.bdd.spec.utilops.CustomSpecAssert.allRunFor;
import static com.hedera.services.bdd.spec.utilops.UtilVerbs.assertionsHold;
import static com.hedera.services.bdd.spec.utilops.UtilVerbs.balanceSnapshot;
import static com.hedera.services.bdd.spec.utilops.UtilVerbs.createLargeFile;
import static com.hedera.services.bdd.spec.utilops.UtilVerbs.logIt;
import static com.hedera.services.bdd.spec.utilops.UtilVerbs.newKeyListNamed;
import static com.hedera.services.bdd.spec.utilops.UtilVerbs.newKeyNamed;
import static com.hedera.services.bdd.spec.utilops.UtilVerbs.sourcing;
import static com.hedera.services.bdd.spec.utilops.UtilVerbs.updateLargeFile;
import static com.hedera.services.bdd.spec.utilops.UtilVerbs.withOpContext;
import static com.hedera.services.bdd.suites.contract.Utils.extractByteCode;
import static com.hederahashgraph.api.proto.java.ResponseCodeEnum.CONTRACT_DELETED;
import static com.hederahashgraph.api.proto.java.ResponseCodeEnum.CONTRACT_REVERT_EXECUTED;
import static com.hederahashgraph.api.proto.java.ResponseCodeEnum.INSUFFICIENT_GAS;
import static com.hederahashgraph.api.proto.java.ResponseCodeEnum.INSUFFICIENT_TX_FEE;
import static com.hederahashgraph.api.proto.java.ResponseCodeEnum.INVALID_CONTRACT_ID;
import static com.hederahashgraph.api.proto.java.ResponseCodeEnum.INVALID_SIGNATURE;
import static com.hederahashgraph.api.proto.java.ResponseCodeEnum.INVALID_SOLIDITY_ADDRESS;
import static com.hederahashgraph.api.proto.java.ResponseCodeEnum.MAX_GAS_LIMIT_EXCEEDED;
import static com.hederahashgraph.api.proto.java.ResponseCodeEnum.NOT_SUPPORTED;
import static com.hederahashgraph.api.proto.java.ResponseCodeEnum.OBTAINER_SAME_CONTRACT_ID;
import static com.hederahashgraph.api.proto.java.ResponseCodeEnum.OK;
import static com.hederahashgraph.api.proto.java.ResponseCodeEnum.SUCCESS;

public class ContractCallSuite extends HapiApiSuite {
	private static final Logger log = LogManager.getLogger(ContractCallSuite.class);
	private static final long depositAmount = 1000;

	public static void main(String... args) {
		new ContractCallSuite().runSuiteSync();
	}

	@Override
	public boolean canRunAsync() {
		return false;
	}

	@Override
	protected List<HapiApiSpec> getSpecsInSuite() {
		return List.of(new HapiApiSpec[] {
				resultSizeAffectsFees(),
				payableSuccess(),
				depositSuccess(),
				depositDeleteSuccess(),
				multipleDepositSuccess(),
				payTestSelfDestructCall(),
				multipleSelfDestructsAreSafe(),
				smartContractInlineAssemblyCheck(),
				ocToken(),
				contractTransferToSigReqAccountWithKeySucceeds(),
				maxRefundIsMaxGasRefundConfiguredWhenTXGasPriceIsSmaller(),
				minChargeIsTXGasUsedByContractCall(),
				HSCS_EVM_005_TransferOfHBarsWorksBetweenContracts(),
				HSCS_EVM_006_ContractHBarTransferToAccount(),
				HSCS_EVM_005_TransfersWithSubLevelCallsBetweenContracts(),
				HSCS_EVM_010_MultiSignatureAccounts(),
				HSCS_EVM_010_ReceiverMustSignContractTx(),
				insufficientGas(),
				insufficientFee(),
				nonPayable(),
				invalidContract(),
				smartContractFailFirst(),
				contractTransferToSigReqAccountWithoutKeyFails(),
				callingDestructedContractReturnsStatusDeleted(),
				gasLimitOverMaxGasLimitFailsPrecheck(),
				imapUserExercise(),
				workingHoursDemo(),
<<<<<<< HEAD
				deletedContractsCannotBeUpdated()
				}
		);
=======
				deletedContractsCannotBeUpdated(),
				bitcarbonTestStillPasses()
		});
>>>>>>> e5579f27
	}

	private HapiApiSpec bitcarbonTestStillPasses() {
		final var addressInitcode = "addressInitcode";
		final var addressContract = "addressContract";
		final var jurisdictionInitcode = "jurisdictionInitcode";
		final var jurisdictionContract = "jurisdictionContract";
		final var mintersInitcode = "mintersInitcode";
		final var mintersContract = "mintersContract";
		final var historicalAddress = "1234567890123456789012345678901234567890";

		final AtomicReference<byte[]> nyJurisCode = new AtomicReference<>();
		final AtomicReference<byte[]> defaultPayerMirror = new AtomicReference<>();
		final AtomicReference<String> addressBookMirror = new AtomicReference<>();
		final AtomicReference<String> jurisdictionMirror = new AtomicReference<>();
		final var addJurisTxn = "addJurisTxn";

		return defaultHapiSpec("BitcarbonTestStillPasses")
				.given(
						withOpContext((spec, opLog) -> defaultPayerMirror.set(
								asSolidityAddress(spec.registry().getAccountID(DEFAULT_PAYER)))),
						sourcing(() -> createLargeFile(
								DEFAULT_PAYER, addressInitcode, literalInitcodeFor("AddressBook"))),
						contractCreate(addressContract)
								.bytecode(addressInitcode)
								.exposingNumTo(num -> addressBookMirror.set(
										asHexedSolidityAddress(0, 0, num))),
						sourcing(() -> createLargeFile(
								DEFAULT_PAYER, jurisdictionInitcode, literalInitcodeFor("Jurisdictions"))),
						contractCreate(jurisdictionContract)
								.bytecode(jurisdictionInitcode)
								.exposingNumTo(num -> jurisdictionMirror.set(
										asHexedSolidityAddress(0, 0, num)))
								.withExplicitParams(() -> explicitJurisdictionConsParams),
						sourcing(() -> createLargeFile(
								DEFAULT_PAYER, mintersInitcode,
								bookInterpolated(
										literalInitcodeFor("Minters").toByteArray(),
										addressBookMirror.get()))),
						contractCreate(mintersContract)
								.bytecode(mintersInitcode)
								.withExplicitParams(() -> String.format(
										explicitMinterConsParamsTpl, jurisdictionMirror.get()))
				).when(
						contractCall(mintersContract)
								.withExplicitParams(() -> String.format(
										explicitMinterConfigParamsTpl, jurisdictionMirror.get())),
						contractCall(jurisdictionContract)
								.withExplicitParams(() -> explicitJurisdictionsAddParams)
								.via(addJurisTxn)
								.gas(1_000_000),
						getTxnRecord(addJurisTxn).exposingFilteredCallResultVia(
								JURISDICTION_ABI,
								event -> event.name.equals("JurisdictionAdded"),
								data -> nyJurisCode.set((byte[]) data.get(0))),
						sourcing(() -> logIt("NY juris code is " + CommonUtils.hex(nyJurisCode.get())))
				).then(
						sourcing(() -> contractCallLocal(
								jurisdictionContract, JURISDICTION_ISVALID_ABI, nyJurisCode.get()
						).has(resultWith()
								.resultThruAbi(
										JURISDICTION_ISVALID_ABI, isLiteralResult(new Object[] { Boolean.TRUE })))),
						contractCallLocal(
								mintersContract, MINT_SEVEN_ABI
						).has(resultWith()
								.resultThruAbi(
										MINT_SEVEN_ABI, isLiteralResult(new Object[] { BigInteger.valueOf(7L) }))),
						sourcing(() -> contractCallLocal(
								mintersContract, MINT_OWNER_ABI
						).has(resultWith()
								.resultThruAbi(
										MINT_OWNER_ABI, isLiteralResult(new Object[] {
												defaultPayerMirror.get()
										})))),
						sourcing(() -> contractCallLocal(
								jurisdictionContract, MINT_OWNER_ABI
						).has(resultWith()
								.resultThruAbi(
										MINT_OWNER_ABI, isLiteralResult(new Object[] {
												defaultPayerMirror.get()
										})))),
						sourcing(() -> contractCall(
								mintersContract, MINT_ADD_ABI, historicalAddress, "Peter", nyJurisCode.get())
								.gas(1_000_000))
				);
	}

	private HapiApiSpec deletedContractsCannotBeUpdated() {
		final var adminKey = "admin";
		final var contract = "contract";

		return defaultHapiSpec("DeletedContractsCannotBeUpdated")
				.given(
						newKeyNamed(adminKey),
						fileCreate("bytecode").path(ContractResources.SELF_DESTRUCT_CALLABLE),
						contractCreate(contract)
								.bytecode("bytecode")
								.adminKey(adminKey)
								.gas(300_000)
				).when(
						contractCall(contract, ContractResources.SELF_DESTRUCT_CALL_ABI)
								.deferStatusResolution()
				).then(
						contractUpdate(contract).newMemo("Hi there!").hasKnownStatus(INVALID_CONTRACT_ID)
				);
	}

	private HapiApiSpec workingHoursDemo() {
		final var initcode = "initcode";
		final var gasToOffer = 4_000_000;
		final var workingHours = "workingHours";

		final var ticketToken = "ticketToken";
		final var adminKey = "admin";
		final var treasury = "treasury";
		final var user = "user";
		final var newSupplyKey = "newSupplyKey";

		final var ticketTaking = "ticketTaking";
		final var ticketWorking = "ticketWorking";
		final var mint = "minting";
		final var burn = "burning";
		final var preMints = List.of(
				ByteString.copyFromUtf8("HELLO"),
				ByteString.copyFromUtf8("GOODBYE"));

		final AtomicLong ticketSerialNo = new AtomicLong();

		return defaultHapiSpec("WorkingHoursDemo")
				.given(
						newKeyNamed(adminKey),
						cryptoCreate(treasury),
						// we need a new user, expiry to 1 Jan 2100 costs 11M gas for token associate
						cryptoCreate(user),
						cryptoTransfer(TokenMovement.movingHbar(ONE_HUNDRED_HBARS).between(GENESIS, user)),
						tokenCreate(ticketToken)
								.treasury(treasury)
								.tokenType(TokenType.NON_FUNGIBLE_UNIQUE)
								.initialSupply(0L)
								.supplyType(TokenSupplyType.INFINITE)
								.adminKey(adminKey)
								.supplyKey(adminKey),
						mintToken(ticketToken, preMints).via(mint),
						burnToken(ticketToken, List.of(1L)).via(burn),
						fileCreate(initcode),
						updateLargeFile(
								GENESIS,
								initcode,
								extractByteCode(WORKING_HOURS_USER_BYTECODE_PATH))
				).when(
						withOpContext((spec, opLog) -> {
							final var registry = spec.registry();
							final var tokenId = registry.getTokenID(ticketToken);
							final var treasuryId = registry.getAccountID(treasury);
							final var creation = contractCreate(
									workingHours,
									WORKING_HOURS_CONS,
									tokenId.getTokenNum(), treasuryId.getAccountNum()
							)
									.bytecode(initcode)
									.gas(gasToOffer);
							allRunFor(spec, creation);
						}),
						newKeyNamed(newSupplyKey)
								.shape(KeyShape.CONTRACT.signedWith(workingHours)),
						tokenUpdate(ticketToken).supplyKey(newSupplyKey)
				).then(
						/* Take a ticket */
						contractCall(workingHours, WORKING_HOURS_TAKE_TICKET)
								.payingWith(user)
								.gas(4_000_000)
								.via(ticketTaking)
								.alsoSigningWithFullPrefix(treasury)
								.exposingResultTo(result -> {
									log.info("Explicit mint result is {}", result);
									ticketSerialNo.set(((BigInteger) result[0]).longValueExact());
								}),
						getTxnRecord(ticketTaking),
						getAccountBalance(user).hasTokenBalance(ticketToken, 1L),
						/* Our ticket number is 3 (b/c of the two pre-mints), so we must call
						 * work twice before the contract will actually accept our ticket. */
						sourcing(() ->
								contractCall(workingHours, WORKING_HOURS_WORK_TICKET, ticketSerialNo.get())
										.gas(2_000_000)
										.payingWith(user)),
						getAccountBalance(user).hasTokenBalance(ticketToken, 1L),
						sourcing(() ->
								contractCall(workingHours, WORKING_HOURS_WORK_TICKET, ticketSerialNo.get())
										.gas(2_000_000)
										.payingWith(user)
										.via(ticketWorking)),
						getAccountBalance(user).hasTokenBalance(ticketToken, 0L),
						getTokenInfo(ticketToken).hasTotalSupply(1L),
						/* Review the history */
						getTxnRecord(ticketTaking).andAllChildRecords().logged(),
						getTxnRecord(ticketWorking).andAllChildRecords().logged()
				);
	}

	private HapiApiSpec imapUserExercise() {
		final var initcode = "initcode";
		final var contract = "imapUser";
		final var insert1To4 = "insert1To10";
		final var insert2To8 = "insert2To8";
		final var insert3To16 = "insert3To16";
		final var remove2 = "remove2";
		final var gasToOffer = 400_000;

		return defaultHapiSpec("ImapUserExercise")
				.given(
						fileCreate(initcode).path(IMAP_USER_BYTECODE_PATH),
						contractCreate(contract)
								.bytecode(initcode)
				).when().then(
						contractCall(contract, IMAP_USER_INSERT, 1, 4)
								.gas(gasToOffer)
								.via(insert1To4),
						contractCall(contract, IMAP_USER_INSERT, 2, 8)
								.gas(gasToOffer)
								.via(insert2To8),
						contractCall(contract, IMAP_USER_INSERT, 3, 16)
								.gas(gasToOffer)
								.via(insert3To16),
						contractCall(contract, IMAP_USER_REMOVE, 2)
								.gas(gasToOffer)
								.via(remove2)
				);
	}

	HapiApiSpec ocToken() {
		return defaultHapiSpec("ocToken")
				.given(
						cryptoCreate("tokenIssuer").balance(1_000_000_000_000L),
						cryptoCreate("Alice").balance(10_000_000_000L).payingWith("tokenIssuer"),
						cryptoCreate("Bob").balance(10_000_000_000L).payingWith("tokenIssuer"),
						cryptoCreate("Carol").balance(10_000_000_000L).payingWith("tokenIssuer"),
						cryptoCreate("Dave").balance(10_000_000_000L).payingWith("tokenIssuer"),

						getAccountInfo("tokenIssuer").savingSnapshot("tokenIssuerAcctInfo"),
						getAccountInfo("Alice").savingSnapshot("AliceAcctInfo"),
						getAccountInfo("Bob").savingSnapshot("BobAcctInfo"),
						getAccountInfo("Carol").savingSnapshot("CarolAcctInfo"),
						getAccountInfo("Dave").savingSnapshot("DaveAcctInfo"),

						fileCreate("bytecode")
								.path(OC_TOKEN_BYTECODE_PATH),

						contractCreate("tokenContract", TOKEN_ERC20_CONSTRUCTOR_ABI,
								1_000_000L, "OpenCrowd Token", "OCT")
								.gas(250_000L)
								.payingWith("tokenIssuer")
								.bytecode("bytecode")
								.via("tokenCreateTxn").logged()
				).when(
						assertionsHold((spec, ctxLog) -> {
							String issuerEthAddress = spec.registry().getAccountInfo("tokenIssuerAcctInfo")
									.getContractAccountID();
							String aliceEthAddress = spec.registry().getAccountInfo("AliceAcctInfo")
									.getContractAccountID();
							String bobEthAddress = spec.registry().getAccountInfo("BobAcctInfo")
									.getContractAccountID();
							String carolEthAddress = spec.registry().getAccountInfo("CarolAcctInfo")
									.getContractAccountID();
							String daveEthAddress = spec.registry().getAccountInfo("DaveAcctInfo")
									.getContractAccountID();

							var subop1 = getContractInfo("tokenContract")
									.nodePayment(10L)
									.saveToRegistry("tokenContract");

							var subop3 = contractCallLocal("tokenContract", DECIMALS_ABI)
									.saveResultTo("decimals")
									.payingWith("tokenIssuer");

							// Note: This contract call will cause a INSUFFICIENT_TX_FEE error, not sure why.
							var subop4 = contractCallLocal("tokenContract", SYMBOL_ABI)
									.saveResultTo("token_symbol")
									.payingWith("tokenIssuer")
									.hasAnswerOnlyPrecheckFrom(OK, INSUFFICIENT_TX_FEE);

							var subop5 = contractCallLocal("tokenContract", BALANCE_OF_ABI, issuerEthAddress)
									.gas(250_000L)
									.saveResultTo("issuerTokenBalance");

							allRunFor(spec, subop1, subop3, subop4, subop5);

							CallTransaction.Function funcSymbol =
									CallTransaction.Function.fromJsonInterface(SYMBOL_ABI);

							String symbol = getValueFromRegistry(spec, "token_symbol", funcSymbol);

							ctxLog.info("symbol: [{}]", symbol);
							Assertions.assertEquals(
									"", symbol,
									"TokenIssuer's symbol should be fixed value"); // should be "OCT" as expected

							CallTransaction.Function funcDecimals = CallTransaction.Function.fromJsonInterface(
									DECIMALS_ABI);

							//long decimals = getLongValueFromRegistry(spec, "decimals", function);
							BigInteger val = getValueFromRegistry(spec, "decimals", funcDecimals);
							long decimals = val.longValue();

							ctxLog.info("decimals {}", decimals);
							Assertions.assertEquals(
									3, decimals,
									"TokenIssuer's decimals should be fixed value");

							long tokenMultiplier = (long) Math.pow(10, decimals);

							CallTransaction.Function function = CallTransaction.Function.fromJsonInterface(
									BALANCE_OF_ABI);

							long issuerBalance = ((BigInteger) getValueFromRegistry(spec, "issuerTokenBalance",
									function)).longValue();

							ctxLog.info("initial balance of Issuer {}", issuerBalance / tokenMultiplier);
							Assertions.assertEquals(
									1_000_000, issuerBalance / tokenMultiplier,
									"TokenIssuer's initial token balance should be 1_000_000");

							//  Do token transfers
							var subop6 = contractCall("tokenContract", TRANSFER_ABI,
									aliceEthAddress, 1000 * tokenMultiplier)
									.gas(250_000L)
									.payingWith("tokenIssuer");

							var subop7 = contractCall("tokenContract", TRANSFER_ABI,
									bobEthAddress, 2000 * tokenMultiplier)
									.gas(250_000L)
									.payingWith("tokenIssuer");

							var subop8 = contractCall("tokenContract", TRANSFER_ABI,
									carolEthAddress, 500 * tokenMultiplier)
									.gas(250_000L)
									.payingWith("Bob");

							var subop9 = contractCallLocal("tokenContract", BALANCE_OF_ABI, aliceEthAddress)
									.gas(250_000L)
									.saveResultTo("aliceTokenBalance");

							var subop10 = contractCallLocal("tokenContract", BALANCE_OF_ABI, carolEthAddress)
									.gas(250_000L)
									.saveResultTo("carolTokenBalance");

							var subop11 = contractCallLocal("tokenContract", BALANCE_OF_ABI, bobEthAddress)
									.gas(250_000L)
									.saveResultTo("bobTokenBalance");

							allRunFor(spec, subop6, subop7, subop8, subop9, subop10, subop11);

							long aliceBalance = ((BigInteger) getValueFromRegistry(spec, "aliceTokenBalance",
									function)).longValue();
							long bobBalance = ((BigInteger) getValueFromRegistry(spec, "bobTokenBalance",
									function)).longValue();
							long carolBalance = ((BigInteger) getValueFromRegistry(spec, "carolTokenBalance",
									function)).longValue();

							ctxLog.info("aliceBalance  {}", aliceBalance / tokenMultiplier);
							ctxLog.info("bobBalance  {}", bobBalance / tokenMultiplier);
							ctxLog.info("carolBalance  {}", carolBalance / tokenMultiplier);

							Assertions.assertEquals(
									1000, aliceBalance / tokenMultiplier,
									"Alice's token balance should be 1_000");

							var subop12 = contractCall("tokenContract", APPROVE_ABI,
									daveEthAddress, 200 * tokenMultiplier)
									.gas(250_000L)
									.payingWith("Alice");

							var subop13 = contractCall("tokenContract", TRANSFER_FROM_ABI,
									aliceEthAddress, bobEthAddress, 100 * tokenMultiplier)
									.gas(250_000L)
									.payingWith("Dave");

							var subop14 = contractCallLocal("tokenContract", BALANCE_OF_ABI, aliceEthAddress)
									.gas(250_000L)
									.saveResultTo("aliceTokenBalance");

							var subop15 = contractCallLocal("tokenContract", BALANCE_OF_ABI, bobEthAddress)
									.gas(250_000L)
									.saveResultTo("bobTokenBalance");

							var subop16 = contractCallLocal("tokenContract", BALANCE_OF_ABI, carolEthAddress)
									.gas(250_000L)
									.saveResultTo("carolTokenBalance");

							var subop17 = contractCallLocal("tokenContract", BALANCE_OF_ABI, daveEthAddress)
									.gas(250_000L)
									.saveResultTo("daveTokenBalance");

							var subop18 = contractCallLocal("tokenContract", BALANCE_OF_ABI, issuerEthAddress)
									.gas(250_000L)
									.saveResultTo("issuerTokenBalance");

							allRunFor(spec, subop12, subop13, subop14, subop15, subop16, subop17,
									subop18);

							long daveBalance = ((BigInteger) getValueFromRegistry(spec, "daveTokenBalance",
									function)).longValue();
							aliceBalance = ((BigInteger) getValueFromRegistry(spec, "aliceTokenBalance",
									function)).longValue();
							bobBalance = ((BigInteger) getValueFromRegistry(spec, "bobTokenBalance",
									function)).longValue();
							carolBalance = ((BigInteger) getValueFromRegistry(spec, "carolTokenBalance",
									function)).longValue();
							issuerBalance = ((BigInteger) getValueFromRegistry(spec, "issuerTokenBalance",
									function)).longValue();

							ctxLog.info("aliceBalance at end {}", aliceBalance / tokenMultiplier);
							ctxLog.info("bobBalance at end {}", bobBalance / tokenMultiplier);
							ctxLog.info("carolBalance at end {}", carolBalance / tokenMultiplier);
							ctxLog.info("daveBalance at end {}", daveBalance / tokenMultiplier);
							ctxLog.info("issuerBalance at end {}", issuerBalance / tokenMultiplier);

							Assertions.assertEquals(
									997000, issuerBalance / tokenMultiplier,
									"TokenIssuer's final balance should be 997000");

							Assertions.assertEquals(
									900, aliceBalance / tokenMultiplier,
									"Alice's final balance should be 900");
							Assertions.assertEquals(
									1600, bobBalance / tokenMultiplier,
									"Bob's final balance should be 1600");
							Assertions.assertEquals(
									500, carolBalance / tokenMultiplier,
									"Carol's final balance should be 500");
							Assertions.assertEquals(
									0, daveBalance / tokenMultiplier,
									"Dave's final balance should be 0");
						})
				).then(
						getContractRecords("tokenContract").hasCostAnswerPrecheck(NOT_SUPPORTED),
						getContractRecords("tokenContract").nodePayment(100L).hasAnswerOnlyPrecheck(NOT_SUPPORTED)
				);
	}

	private <T> T getValueFromRegistry(HapiApiSpec spec, String from, CallTransaction.Function function) {
		byte[] value = spec.registry().getBytes(from);

		T decodedReturnedValue = null;
		Object[] retResults = function.decodeResult(value);
		if (retResults != null && retResults.length > 0) {
			decodedReturnedValue = (T) retResults[0];
		}
		return decodedReturnedValue;
	}


	HapiApiSpec smartContractInlineAssemblyCheck() {
		return defaultHapiSpec("smartContractInlineAssemblyCheck")
				.given(
						cryptoCreate("payer")
								.balance(10_000_000_000_000L),
						fileCreate("simpleStorageByteCode")
								.path(ContractResources.SIMPLE_STORAGE_BYTECODE_PATH),
						fileCreate("inlineTestByteCode")
								.path(ContractResources.INLINE_TEST_BYTECODE_PATH)

				).when(
						contractCreate("simpleStorageContract")
								.payingWith("payer")
								.gas(300_000L)
								.bytecode("simpleStorageByteCode")
								.via("simpleStorageContractTxn"),
						contractCreate("inlineTestContract")
								.payingWith("payer")
								.gas(300_000L)
								.bytecode("inlineTestByteCode")
								.via("inlineTestContractTxn")

				).then(
						assertionsHold((spec, ctxLog) -> {

							var subop1 = getContractInfo("simpleStorageContract")
									.nodePayment(10L)
									.saveToRegistry("simpleStorageKey");

							var subop2 = getAccountInfo("payer")
									.savingSnapshot("payerAccountInfo");
							allRunFor(spec, subop1, subop2);

							ContractGetInfoResponse.ContractInfo simpleStorageContractInfo =
									spec.registry().getContractInfo(
											"simpleStorageKey");
							String contractAddress = simpleStorageContractInfo.getContractAccountID();

							var subop3 = contractCallLocal("inlineTestContract", ContractResources.GET_CODE_SIZE_ABI,
									contractAddress)
									.saveResultTo("simpleStorageContractCodeSizeBytes")
									.gas(300_000L);

							allRunFor(spec, subop3);

							byte[] result = spec.registry().getBytes("simpleStorageContractCodeSizeBytes");

							String funcJson = ContractResources.GET_CODE_SIZE_ABI.replaceAll("'", "\"");
							CallTransaction.Function function = CallTransaction.Function.fromJsonInterface(funcJson);

							int codeSize = 0;
							if (result != null && result.length > 0) {
								Object[] retResults = function.decodeResult(result);
								if (retResults != null && retResults.length > 0) {
									BigInteger retBi = (BigInteger) retResults[0];
									codeSize = retBi.intValue();
								}
							}

							ctxLog.info("Contract code size {}", codeSize);
							Assertions.assertNotEquals(
									0, codeSize,
									"Real smart contract code size should be greater than 0");


							CryptoGetInfoResponse.AccountInfo payerAccountInfo = spec.registry().getAccountInfo(
									"payerAccountInfo");
							String acctAddress = payerAccountInfo.getContractAccountID();

							var subop4 = contractCallLocal("inlineTestContract", ContractResources.GET_CODE_SIZE_ABI,
									acctAddress)
									.saveResultTo("fakeCodeSizeBytes")
									.gas(300_000L);

							allRunFor(spec, subop4);
							result = spec.registry().getBytes("fakeCodeSizeBytes");

							codeSize = 0;
							if (result != null && result.length > 0) {
								Object[] retResults = function.decodeResult(result);
								if (retResults != null && retResults.length > 0) {
									BigInteger retBi = (BigInteger) retResults[0];
									codeSize = retBi.intValue();
								}
							}

							ctxLog.info("Fake contract code size {}", codeSize);
							Assertions.assertEquals(
									0, codeSize,
									"Fake contract code size should be 0");
						})
				);
	}

	private HapiApiSpec multipleSelfDestructsAreSafe() {
		return defaultHapiSpec("MultipleSelfDestructsAreSafe")
				.given(
						fileCreate("bytecode").path(ContractResources.FUSE_BYTECODE_PATH),
						contractCreate("fuse").bytecode("bytecode").gas(300_000)
				).when(
						contractCall("fuse", ContractResources.LIGHT_ABI).via("lightTxn")
								.scrambleTxnBody(
										tx -> {
											System.out.println(" tx - " + Bytes.wrap(tx.toByteArray()));
											return tx;
										})
				).then(
						getTxnRecord("lightTxn").logged().exposingTo(tr -> System.out.println(Bytes.of(tr.toByteArray())))
				);
	}

	HapiApiSpec depositSuccess() {
		return defaultHapiSpec("DepositSuccess")
				.given(
						fileCreate("payableBytecode").path(ContractResources.PAYABLE_CONTRACT_BYTECODE_PATH),
						contractCreate("payableContract").bytecode("payableBytecode").adminKey(THRESHOLD)
				).when(
						contractCall("payableContract", ContractResources.DEPOSIT_ABI, depositAmount)
								.via("payTxn").sending(depositAmount)
				).then(
						getTxnRecord("payTxn")
								.hasPriority(recordWith().contractCallResult(
										resultWith().logs(inOrder()))));
	}

	HapiApiSpec multipleDepositSuccess() {
		return defaultHapiSpec("MultipleDepositSuccess")
				.given(
						fileCreate("payableBytecode").path(ContractResources.PAYABLE_CONTRACT_BYTECODE_PATH),
						contractCreate("payableContract").bytecode("payableBytecode").adminKey(THRESHOLD)
				)
				.when()
				.then(
						withOpContext((spec, opLog) -> {
							for (int i = 0; i < 10; i++) {
								var subOp1 = balanceSnapshot("payerBefore", "payableContract");
								var subOp2 = contractCall("payableContract", ContractResources.DEPOSIT_ABI,
										depositAmount)
										.via("payTxn").sending(depositAmount);
								var subOp3 = getAccountBalance("payableContract")
										.hasTinyBars(changeFromSnapshot("payerBefore", +depositAmount));
								allRunFor(spec, subOp1, subOp2, subOp3);
							}
						})
				);
	}

	HapiApiSpec depositDeleteSuccess() {
		long initBalance = 7890;
		return defaultHapiSpec("DepositDeleteSuccess")
				.given(
						cryptoCreate("beneficiary").balance(initBalance),
						fileCreate("payableBytecode").path(ContractResources.PAYABLE_CONTRACT_BYTECODE_PATH),
						contractCreate("payableContract").bytecode("payableBytecode").adminKey(THRESHOLD)
				).when(
						contractCall("payableContract", ContractResources.DEPOSIT_ABI, depositAmount)
								.via("payTxn").sending(depositAmount)

				).then(
						contractDelete("payableContract").transferAccount("beneficiary"),
						getAccountBalance("beneficiary")
								.hasTinyBars(initBalance + depositAmount)
				);
	}

	HapiApiSpec payableSuccess() {
		return defaultHapiSpec("PayableSuccess")
				.given(
						UtilVerbs.overriding("contracts.maxGas", "1000000"),
						fileCreate("payableBytecode").path(ContractResources.PAYABLE_CONTRACT_BYTECODE_PATH),
						contractCreate("payableContract").bytecode("payableBytecode").adminKey(THRESHOLD).gas(1_000_000)
				).when(
						contractCall("payableContract").via("payTxn").sending(depositAmount)
				).then(
						getTxnRecord("payTxn")
								.hasPriority(recordWith().contractCallResult(
										resultWith().logs(
												inOrder(
														logWith().longAtBytes(depositAmount, 24))))),
						UtilVerbs.resetAppPropertiesTo("src/main/resource/bootstrap.properties")
				);
	}

	HapiApiSpec callingDestructedContractReturnsStatusDeleted() {
		return defaultHapiSpec("CallingDestructedContractReturnsStatusDeleted")
				.given(
						UtilVerbs.overriding("contracts.maxGas", "1000000"),
						fileCreate("simpleUpdateBytecode").path(ContractResources.SIMPLE_UPDATE)
				).when(
						contractCreate("simpleUpdateContract").bytecode("simpleUpdateBytecode").gas(300_000L),
						contractCall("simpleUpdateContract",
								ContractResources.SIMPLE_UPDATE_ABI, 5, 42).gas(300_000L),
						contractCall("simpleUpdateContract",
								ContractResources.SIMPLE_SELFDESTRUCT_UPDATE_ABI,
								"0x0000000000000000000000000000000000000002")
								.gas(1_000_000L)
				).then(
						contractCall("simpleUpdateContract",
								ContractResources.SIMPLE_UPDATE_ABI, 15, 434).gas(350_000L)
								.hasKnownStatus(CONTRACT_DELETED),
						UtilVerbs.resetAppPropertiesTo("src/main/resource/bootstrap.properties")
				);
	}

	HapiApiSpec insufficientGas() {
		return defaultHapiSpec("InsufficientGas")
				.given(
						fileCreate("simpleStorageBytecode")
								.path(ContractResources.SIMPLE_STORAGE_BYTECODE_PATH),
						contractCreate("simpleStorage").bytecode("simpleStorageBytecode").adminKey(THRESHOLD),
						getContractInfo("simpleStorage").saveToRegistry("simpleStorageInfo")
				).when().then(
						contractCall("simpleStorage", ContractResources.CREATE_CHILD_ABI).via("simpleStorageTxn")
								.gas(0L).hasKnownStatus(INSUFFICIENT_GAS),
						getTxnRecord("simpleStorageTxn").logged()
				);
	}

	HapiApiSpec insufficientFee() {
		return defaultHapiSpec("InsufficientFee")
				.given(
						cryptoCreate("accountToPay"),
						fileCreate("parentDelegateBytecode")
								.path(ContractResources.DELEGATING_CONTRACT_BYTECODE_PATH),
						contractCreate("parentDelegate").bytecode("parentDelegateBytecode")
				).when().then(
						contractCall("parentDelegate", ContractResources.CREATE_CHILD_ABI).fee(0L)
								.payingWith("accountToPay")
								.hasPrecheck(INSUFFICIENT_TX_FEE));
	}

	HapiApiSpec nonPayable() {
		return defaultHapiSpec("NonPayable")
				.given(
						fileCreate("parentDelegateBytecode")
								.path(ContractResources.DELEGATING_CONTRACT_BYTECODE_PATH),
						contractCreate("parentDelegate").bytecode("parentDelegateBytecode")
				).when(
						contractCall("parentDelegate", ContractResources.CREATE_CHILD_ABI).via("callTxn").sending(
								depositAmount)
								.hasKnownStatus(CONTRACT_REVERT_EXECUTED)
				).then(
						getTxnRecord("callTxn").hasPriority(
								recordWith().contractCallResult(
										resultWith().logs(inOrder())))
				);
	}

	HapiApiSpec invalidContract() {
		String invalidContract = HapiSpecSetup.getDefaultInstance().invalidContractName();

		return defaultHapiSpec("InvalidContract")
				.given().when().then(
						contractCall(invalidContract, ContractResources.CREATE_CHILD_ABI)
								.hasKnownStatus(INVALID_CONTRACT_ID));
	}

	private HapiApiSpec resultSizeAffectsFees() {
		final long TRANSFER_AMOUNT = 1_000L;
		BiConsumer<TransactionRecord, Logger> RESULT_SIZE_FORMATTER = (record, txnLog) -> {
			ContractFunctionResult result = record.getContractCallResult();
			txnLog.info("Contract call result FeeBuilder size = "
					+ FeeBuilder.getContractFunctionSize(result)
					+ ", fee = " + record.getTransactionFee()
					+ ", result is [self-reported size = " + result.getContractCallResult().size()
					+ ", '" + result.getContractCallResult() + "']");
			txnLog.info("  Literally :: " + result);
		};

		return defaultHapiSpec("ResultSizeAffectsFees")
				.given(
						UtilVerbs.overriding("contracts.maxRefundPercentOfGasLimit", "100"),
						UtilVerbs.overriding("contracts.throttle.throttleByGas", "false"),
						TxnVerbs.fileCreate("bytecode").path(ContractResources.VERBOSE_DEPOSIT_BYTECODE_PATH),
						TxnVerbs.contractCreate("testContract").bytecode("bytecode")
				).when(
						TxnVerbs.contractCall(
								"testContract", ContractResources.VERBOSE_DEPOSIT_ABI,
								TRANSFER_AMOUNT, 0, "So we out-danced thought...")
								.via("noLogsCallTxn").sending(TRANSFER_AMOUNT),
						TxnVerbs.contractCall(
								"testContract", ContractResources.VERBOSE_DEPOSIT_ABI,
								TRANSFER_AMOUNT, 5, "So we out-danced thought...")
								.via("loggedCallTxn").sending(TRANSFER_AMOUNT)

				).then(
						assertionsHold((spec, assertLog) -> {
							HapiGetTxnRecord noLogsLookup =
									QueryVerbs.getTxnRecord("noLogsCallTxn").loggedWith(RESULT_SIZE_FORMATTER);
							HapiGetTxnRecord logsLookup =
									QueryVerbs.getTxnRecord("loggedCallTxn").loggedWith(RESULT_SIZE_FORMATTER);
							allRunFor(spec, noLogsLookup, logsLookup);
							TransactionRecord unloggedRecord =
									noLogsLookup.getResponse().getTransactionGetRecord().getTransactionRecord();
							TransactionRecord loggedRecord =
									logsLookup.getResponse().getTransactionGetRecord().getTransactionRecord();
							assertLog.info("Fee for logged record   = " + loggedRecord.getTransactionFee());
							assertLog.info("Fee for unlogged record = " + unloggedRecord.getTransactionFee());
							Assertions.assertNotEquals(
									unloggedRecord.getTransactionFee(),
									loggedRecord.getTransactionFee(),
									"Result size should change the txn fee!");
						}),
						UtilVerbs.resetAppPropertiesTo("src/main/resource/bootstrap.properties")
				);
	}

	HapiApiSpec smartContractFailFirst() {
		return defaultHapiSpec("smartContractFailFirst")
				.given(
						cryptoCreate("payer").balance(1_000_000_000_000L).logged(),
						fileCreate("bytecode")
								.path(ContractResources.SIMPLE_STORAGE_BYTECODE_PATH)
				).when(
						withOpContext((spec, ignore) -> {
							var subop1 = balanceSnapshot("balanceBefore0", "payer");

							var subop2 =
									contractCreate("failInsufficientGas")
											.balance(0)
											.payingWith("payer")
											.gas(1)
											.bytecode("bytecode")
											.hasKnownStatus(INSUFFICIENT_GAS)
											.via("failInsufficientGas");

							var subop3 = getTxnRecord("failInsufficientGas");
							allRunFor(spec, subop1, subop2, subop3);
							long delta = subop3.getResponseRecord().getTransactionFee();

							var subop4 = getAccountBalance("payer").hasTinyBars(
									changeFromSnapshot("balanceBefore0", -delta));
							allRunFor(spec, subop4);

						}),

						withOpContext((spec, ignore) -> {

							var subop1 = balanceSnapshot("balanceBefore1", "payer");

							var subop2 = contractCreate("failInvalidInitialBalance")
									.balance(100_000_000_000L)
									.payingWith("payer")
									.gas(250_000L)
									.bytecode("bytecode")
									.via("failInvalidInitialBalance")
									.hasKnownStatus(CONTRACT_REVERT_EXECUTED);

							var subop3 = getTxnRecord("failInvalidInitialBalance");
							allRunFor(spec, subop1, subop2, subop3);
							long delta = subop3.getResponseRecord().getTransactionFee();

							var subop4 = getAccountBalance("payer").hasTinyBars(
									changeFromSnapshot("balanceBefore1", -delta));
							allRunFor(spec, subop4);

						}),

						withOpContext((spec, ignore) -> {

							var subop1 = balanceSnapshot("balanceBefore2", "payer");

							var subop2 = contractCreate("successWithZeroInitialBalance")
									.balance(0L)
									.payingWith("payer")
									.gas(250_000L)
									.bytecode("bytecode")
									.hasKnownStatus(SUCCESS)
									.via("successWithZeroInitialBalance");

							var subop3 = getTxnRecord("successWithZeroInitialBalance");
							allRunFor(spec, subop1, subop2, subop3);
							long delta = subop3.getResponseRecord().getTransactionFee();

							var subop4 = getAccountBalance("payer").hasTinyBars(
									changeFromSnapshot("balanceBefore2", -delta));
							allRunFor(spec, subop4);

						}),

						withOpContext((spec, ignore) -> {

							var subop1 = balanceSnapshot("balanceBefore3", "payer");

							var subop2 = contractCall("successWithZeroInitialBalance",
									ContractResources.SIMPLE_STORAGE_SETTER_ABI, 999_999L)
									.payingWith("payer")
									.gas(300_000L)
									.hasKnownStatus(SUCCESS)
									.via("setValue");

							var subop3 = getTxnRecord("setValue");
							allRunFor(spec, subop1, subop2, subop3);
							long delta = subop3.getResponseRecord().getTransactionFee();

							var subop4 = getAccountBalance("payer").hasTinyBars(
									changeFromSnapshot("balanceBefore3", -delta));
							allRunFor(spec, subop4);

						}),

						withOpContext((spec, ignore) -> {

							var subop1 = balanceSnapshot("balanceBefore4", "payer");

							var subop2 = contractCall("successWithZeroInitialBalance",
									ContractResources.SIMPLE_STORAGE_GETTER_ABI)
									.payingWith("payer")
									.gas(300_000L)
									.hasKnownStatus(SUCCESS)
									.via("getValue");

							var subop3 = getTxnRecord("getValue");
							allRunFor(spec, subop1, subop2, subop3);
							long delta = subop3.getResponseRecord().getTransactionFee();

							var subop4 = getAccountBalance("payer").hasTinyBars(
									changeFromSnapshot("balanceBefore4", -delta));
							allRunFor(spec, subop4);

						})
				).then(
						getTxnRecord("failInsufficientGas"),
						getTxnRecord("successWithZeroInitialBalance"),
						getTxnRecord("failInvalidInitialBalance")
				);
	}

	HapiApiSpec payTestSelfDestructCall() {
		return defaultHapiSpec("payTestSelfDestructCall")
				.given(
						cryptoCreate("payer").balance(1_000_000_000_000L).logged(),
						cryptoCreate("receiver").balance(1_000L),
						fileCreate("bytecode")
								.path(ContractResources.PAY_TEST_SELF_DESTRUCT_BYTECODE_PATH),
						contractCreate("payTestSelfDestruct")
								.bytecode("bytecode")
				).when(
						withOpContext((spec, opLog) -> {
							var subop1 = contractCall(
									"payTestSelfDestruct", ContractResources.DEPOSIT_ABI, 1_000L)
									.payingWith("payer")
									.gas(300_000L)
									.via("deposit")
									.sending(1_000L);

							var subop2 = contractCall(
									"payTestSelfDestruct", ContractResources.GET_BALANCE_ABI)
									.payingWith("payer")
									.gas(300_000L)
									.via("getBalance");

							AccountID contractAccountId = asId("payTestSelfDestruct", spec);
							var subop3 = contractCall(
									"payTestSelfDestruct", ContractResources.KILL_ME_ABI,
									contractAccountId.getAccountNum())
									.payingWith("payer")
									.gas(300_000L)
									.hasKnownStatus(OBTAINER_SAME_CONTRACT_ID);

							var subop4 = contractCall(
									"payTestSelfDestruct", ContractResources.KILL_ME_ABI, 999_999L)
									.payingWith("payer")
									.gas(300_000L)
									.hasKnownStatus(INVALID_SOLIDITY_ADDRESS);

							AccountID receiverAccountId = asId("receiver", spec);
							var subop5 = contractCall(
									"payTestSelfDestruct", ContractResources.KILL_ME_ABI,
									receiverAccountId.getAccountNum())
									.payingWith("payer")
									.gas(300_000L)
									.via("selfDestruct")
									.hasKnownStatus(SUCCESS);

							allRunFor(spec, subop1, subop2, subop3, subop4, subop5);
						})
				).then(
						getTxnRecord("deposit"),
						getTxnRecord("getBalance")
								.hasPriority(recordWith().contractCallResult(
										resultWith().resultThruAbi(
												ContractResources.GET_BALANCE_ABI,
												isLiteralResult(new Object[] { BigInteger.valueOf(1_000L) })))),
						getAccountBalance("receiver")
								.hasTinyBars(2_000L)
				);
	}

	private HapiApiSpec contractTransferToSigReqAccountWithKeySucceeds() {
		return defaultHapiSpec("ContractTransferToSigReqAccountWithKeySucceeds")
				.given(
						cryptoCreate("contractCaller").balance(1_000_000_000_000L),
						cryptoCreate("receivableSigReqAccount")
								.balance(1_000_000_000_000L).receiverSigRequired(true),
						getAccountInfo("contractCaller").savingSnapshot("contractCallerInfo"),
						getAccountInfo("receivableSigReqAccount").savingSnapshot("receivableSigReqAccountInfo"),
						fileCreate("transferringContractBytecode").path(ContractResources.TRANSFERRING_CONTRACT)
				).when(
						contractCreate("transferringContract").bytecode("transferringContractBytecode")
								.gas(300_000L).balance(5000L)
				).then(
						withOpContext((spec, opLog) -> {
							String accountAddress = spec.registry()
									.getAccountInfo("receivableSigReqAccountInfo").getContractAccountID();
							Key receivableAccountKey = spec.registry()
									.getAccountInfo("receivableSigReqAccountInfo").getKey();
							Key contractCallerKey = spec.registry()
									.getAccountInfo("contractCallerInfo").getKey();
							spec.registry().saveKey("receivableKey", receivableAccountKey);
							spec.registry().saveKey("contractCallerKey", contractCallerKey);
							/* if any of the keys are missing, INVALID_SIGNATURE is returned */
							var call = contractCall(
									"transferringContract",
									ContractResources.TRANSFERRING_CONTRACT_TRANSFERTOADDRESS,
									accountAddress,
									1
							)
									.payingWith("contractCaller")
									.gas(300_000)
									.alsoSigningWithFullPrefix("receivableKey");
							/* calling with the receivableSigReqAccount should pass without adding keys */
							var callWithReceivable = contractCall("transferringContract",
									ContractResources.TRANSFERRING_CONTRACT_TRANSFERTOADDRESS,
									accountAddress, 1).payingWith("receivableSigReqAccount")
									.gas(300_000).hasKnownStatus(SUCCESS);
							allRunFor(spec, call, callWithReceivable);
						})
				);
	}

	private HapiApiSpec contractTransferToSigReqAccountWithoutKeyFails() {
		return defaultHapiSpec("ContractTransferToSigReqAccountWithoutKeyFails")
				.given(
						cryptoCreate("receivableSigReqAccount")
								.balance(1_000_000_000_000L).receiverSigRequired(true),
						getAccountInfo("receivableSigReqAccount").savingSnapshot("receivableSigReqAccountInfo"),
						fileCreate("transferringContractBytecode").path(ContractResources.TRANSFERRING_CONTRACT)
				).when(
						contractCreate("transferringContract").bytecode("transferringContractBytecode")
								.gas(300_000L).balance(5000L)
				).then(
						withOpContext((spec, opLog) -> {
							String accountAddress = spec.registry()
									.getAccountInfo("receivableSigReqAccountInfo").getContractAccountID();
							var call = contractCall("transferringContract",
									ContractResources.TRANSFERRING_CONTRACT_TRANSFERTOADDRESS,
									accountAddress, 1).gas(300_000).hasKnownStatus(INVALID_SIGNATURE);
							allRunFor(spec, call);
						})
				);
	}

	private HapiApiSpec maxRefundIsMaxGasRefundConfiguredWhenTXGasPriceIsSmaller() {
		return defaultHapiSpec("MaxRefundIsMaxGasRefundConfiguredWhenTXGasPriceIsSmaller")
				.given(
						UtilVerbs.overriding("contracts.maxRefundPercentOfGasLimit", "5"),
						fileCreate("simpleUpdateBytecode").path(ContractResources.SIMPLE_UPDATE)
				).when(
						contractCreate("simpleUpdateContract").bytecode("simpleUpdateBytecode").gas(300_000L),
						contractCall("simpleUpdateContract",
								ContractResources.SIMPLE_UPDATE_ABI, 5, 42).gas(300_000L).via("callTX")
				).then(
						withOpContext((spec, ignore) -> {
							final var subop01 = getTxnRecord("callTX").saveTxnRecordToRegistry("callTXRec");
							allRunFor(spec, subop01);

							final var gasUsed = spec.registry().getTransactionRecord("callTXRec")
									.getContractCallResult().getGasUsed();
							Assertions.assertEquals(285000, gasUsed);
						}),
						UtilVerbs.resetAppPropertiesTo("src/main/resource/bootstrap.properties")
				);
	}

	private HapiApiSpec minChargeIsTXGasUsedByContractCall() {
		return defaultHapiSpec("MinChargeIsTXGasUsedByContractCall")
				.given(
						UtilVerbs.overriding("contracts.maxRefundPercentOfGasLimit", "100"),
						fileCreate("simpleUpdateBytecode").path(ContractResources.SIMPLE_UPDATE)
				).when(
						contractCreate("simpleUpdateContract").bytecode("simpleUpdateBytecode").gas(300_000L),
						contractCall("simpleUpdateContract",
								ContractResources.SIMPLE_UPDATE_ABI, 5, 42).gas(300_000L).via("callTX")
				).then(
						withOpContext((spec, ignore) -> {
							final var subop01 = getTxnRecord("callTX").saveTxnRecordToRegistry("callTXRec");
							allRunFor(spec, subop01);

							final var gasUsed = spec.registry().getTransactionRecord("callTXRec")
									.getContractCallResult().getGasUsed();
							Assertions.assertTrue(gasUsed > 0L);
						}),
						UtilVerbs.resetAppPropertiesTo("src/main/resource/bootstrap.properties")
				);
	}

	private HapiApiSpec gasLimitOverMaxGasLimitFailsPrecheck() {
		return defaultHapiSpec("GasLimitOverMaxGasLimitFailsPrecheck")
				.given(
						fileCreate("simpleUpdateBytecode").path(ContractResources.SIMPLE_UPDATE),
						contractCreate("simpleUpdateContract").bytecode("simpleUpdateBytecode").gas(300_000L),
						UtilVerbs.overriding("contracts.maxGas", "100")
				).when().then(
						contractCall("simpleUpdateContract",
								ContractResources.SIMPLE_UPDATE_ABI, 5, 42).gas(101L).hasPrecheck(
								MAX_GAS_LIMIT_EXCEEDED),
						UtilVerbs.resetAppPropertiesTo("src/main/resource/bootstrap.properties")
				);
	}

	private HapiApiSpec HSCS_EVM_006_ContractHBarTransferToAccount() {
		final var ACCOUNT = "account";
		final var CONTRACT_FROM = "contract1";
		return defaultHapiSpec("HSCS_EVM_006_ContractHBarTransferToAccount")
				.given(
						cryptoCreate(ACCOUNT).balance(ONE_HUNDRED_HBARS),
						cryptoCreate("receiver").balance(10_000L),

						fileCreate("contract1Bytecode").path(ContractResources.TRANSFERRING_CONTRACT).payingWith(
								ACCOUNT),
						contractCreate(CONTRACT_FROM).bytecode("contract1Bytecode").balance(10_000L).payingWith(ACCOUNT),

						getContractInfo(CONTRACT_FROM).saveToRegistry("contract_from"),
						getAccountInfo(ACCOUNT).savingSnapshot("accountInfo"),
						getAccountInfo("receiver").savingSnapshot("receiverInfo")
				)
				.when(
						withOpContext((spec, log) -> {
							var receiverAddr = spec.registry().getAccountInfo("receiverInfo").getContractAccountID();
							var transferCall = contractCall(
									CONTRACT_FROM,
									ContractResources.TRANSFERRING_CONTRACT_TRANSFERTOADDRESS,
									receiverAddr, 10)
									.payingWith(ACCOUNT).logged();
							allRunFor(spec, transferCall);
						})
				)
				.then(
						getAccountBalance("receiver").hasTinyBars(10_000 + 10)
				);
	}

	private HapiApiSpec HSCS_EVM_005_TransfersWithSubLevelCallsBetweenContracts() {
		final var ACCOUNT = "account";
		final var TOP_LEVEL_CONTRACT = "tlc";
		final var SUB_LEVEL_CONTRACT = "slc";
		final var INITIAL_CONTRACT_BALANCE = 100;

		return defaultHapiSpec("HSCS_EVM_005_TransfersWithSubLevelCallsBetweenContracts")
				.given(
						cryptoCreate(ACCOUNT).balance(ONE_HUNDRED_HBARS),
						fileCreate(TOP_LEVEL_CONTRACT + "bytecode").path(
								ContractResources.TOP_LEVEL_TRANSFERRING_CONTRACT),
						fileCreate(SUB_LEVEL_CONTRACT + "bytecode").path(
								ContractResources.SUB_LEVEL_TRANSFERRING_CONTRACT)
				)
				.when(
						contractCreate(TOP_LEVEL_CONTRACT).bytecode(TOP_LEVEL_CONTRACT + "bytecode").payingWith(
								ACCOUNT).balance(INITIAL_CONTRACT_BALANCE),
						contractCreate(SUB_LEVEL_CONTRACT).bytecode(SUB_LEVEL_CONTRACT + "bytecode").payingWith(
								ACCOUNT).balance(INITIAL_CONTRACT_BALANCE)
				)
				.then(
						contractCall(TOP_LEVEL_CONTRACT).sending(10).payingWith(ACCOUNT),
						getAccountBalance(TOP_LEVEL_CONTRACT).hasTinyBars(INITIAL_CONTRACT_BALANCE + 10),

						contractCall(TOP_LEVEL_CONTRACT,
								ContractResources.TOP_LEVEL_TRANSFERRING_CONTRACT_TRANSFER_CALL_PAYABLE_ABI)
								.sending(10)
								.payingWith(ACCOUNT),
						getAccountBalance(TOP_LEVEL_CONTRACT).hasTinyBars(INITIAL_CONTRACT_BALANCE + 20),

						contractCall(TOP_LEVEL_CONTRACT,
								ContractResources.TOP_LEVEL_TRANSFERRING_CONTRACT_NON_PAYABLE_ABI)
								.sending(10)
								.payingWith(ACCOUNT)
								.hasKnownStatus(ResponseCodeEnum.CONTRACT_REVERT_EXECUTED),
						getAccountBalance(TOP_LEVEL_CONTRACT).hasTinyBars(INITIAL_CONTRACT_BALANCE + 20),

						getContractInfo(TOP_LEVEL_CONTRACT).saveToRegistry("tcinfo"),
						getContractInfo(SUB_LEVEL_CONTRACT).saveToRegistry("scinfo"),

						/* sub-level non-payable contract call */
						assertionsHold((spec, log) -> {
							final var subLevelSolidityAddr = spec.registry().getContractInfo(
									"scinfo").getContractAccountID();
							final var cc = contractCall(
									SUB_LEVEL_CONTRACT,
									ContractResources.SUB_LEVEL_NON_PAYABLE_ABI,
									subLevelSolidityAddr, 20L)
									.hasKnownStatus(ResponseCodeEnum.CONTRACT_REVERT_EXECUTED);
							allRunFor(spec, cc);
						}),
						getAccountBalance(TOP_LEVEL_CONTRACT).hasTinyBars(20 + INITIAL_CONTRACT_BALANCE),
						getAccountBalance(SUB_LEVEL_CONTRACT).hasTinyBars(INITIAL_CONTRACT_BALANCE),

						/* sub-level payable contract call */
						assertionsHold((spec, log) -> {
							final var subLevelSolidityAddr = spec.registry().getContractInfo(
									"scinfo").getContractAccountID();
							final var cc = contractCall(
									TOP_LEVEL_CONTRACT,
									ContractResources.SUB_LEVEL_PAYABLE_ABI,
									subLevelSolidityAddr, 20);
							allRunFor(spec, cc);
						}),
						getAccountBalance(TOP_LEVEL_CONTRACT).hasTinyBars(INITIAL_CONTRACT_BALANCE),
						getAccountBalance(SUB_LEVEL_CONTRACT).hasTinyBars(20 + INITIAL_CONTRACT_BALANCE)

				);
	}

	private HapiApiSpec HSCS_EVM_005_TransferOfHBarsWorksBetweenContracts() {
		final var ACCOUNT = "account";
		final var CONTRACT_FROM = "contract1";
		final var CONTRACT_TO = "contract2";
		return defaultHapiSpec("HSCS_EVM_005_TransferOfHBarsWorksBetweenContracts")
				.given(
						cryptoCreate(ACCOUNT).balance(ONE_HUNDRED_HBARS),

						fileCreate("contract1Bytecode").path(ContractResources.TRANSFERRING_CONTRACT).payingWith(
								ACCOUNT),
						contractCreate(CONTRACT_FROM).bytecode("contract1Bytecode").balance(10_000L).payingWith(ACCOUNT),

						contractCreate(CONTRACT_TO).bytecode("contract1Bytecode").balance(10_000L).payingWith(ACCOUNT),

						getContractInfo(CONTRACT_FROM).saveToRegistry("contract_from"),
						getContractInfo(CONTRACT_TO).saveToRegistry("contract_to"),
						getAccountInfo(ACCOUNT).savingSnapshot("accountInfo")
				)
				.when(
						withOpContext((spec, log) -> {
							var cto = spec.registry().getContractInfo("contract_to").getContractAccountID();

							var transferCall = contractCall(
									CONTRACT_FROM,
									ContractResources.TRANSFERRING_CONTRACT_TRANSFERTOADDRESS,
									cto, 10)
									.payingWith(ACCOUNT).logged();
							allRunFor(spec, transferCall);
						})
				)
				.then(
						getAccountBalance(CONTRACT_FROM).hasTinyBars(10_000 - 10),
						getAccountBalance(CONTRACT_TO).hasTinyBars(10_000 + 10)
				);
	}

	private HapiApiSpec HSCS_EVM_010_ReceiverMustSignContractTx() {
		final var ACCOUNT = "acc";
		final var RECEIVER_KEY = "receiverKey";
		return defaultHapiSpec("HSCS_EVM_010_ReceiverMustSignContractTx")
				.given(
						newKeyNamed(RECEIVER_KEY),
						cryptoCreate(ACCOUNT)
								.balance(5 * ONE_HUNDRED_HBARS)
								.receiverSigRequired(true)
								.key(RECEIVER_KEY)
				)
				.when(
						getAccountInfo(ACCOUNT).savingSnapshot("accInfo"),
						fileCreate("bytecode")
								.path(ContractResources.TRANSFERRING_CONTRACT),
						contractCreate("contract")
								.bytecode("bytecode")
								.payingWith(ACCOUNT)
								.balance(ONE_HUNDRED_HBARS)
				)
				.then(
						withOpContext((spec, log) -> {
							var acc = spec.registry().getAccountInfo("accInfo").getContractAccountID();
							var withoutReceiverSignature = contractCall(
									"contract",
									ContractResources.TRANSFERRING_CONTRACT_TRANSFERTOADDRESS,
									acc, ONE_HUNDRED_HBARS / 2)
									.hasKnownStatus(INVALID_SIGNATURE);
							allRunFor(spec, withoutReceiverSignature);

							var withSignature = contractCall(
									"contract",
									ContractResources.TRANSFERRING_CONTRACT_TRANSFERTOADDRESS,
									acc, ONE_HUNDRED_HBARS / 2)
									.payingWith(ACCOUNT)
									.signedBy(RECEIVER_KEY)
									.hasKnownStatus(SUCCESS);
							allRunFor(spec, withSignature);
						})
				);
	}

	private HapiApiSpec HSCS_EVM_010_MultiSignatureAccounts() {
		final var ACCOUNT = "acc";
		final var PAYER_KEY = "pkey";
		final var OTHER_KEY = "okey";
		final var KEY_LIST = "klist";
		return defaultHapiSpec("HSCS_EVM_010_MultiSignatureAccounts")
				.given(
						newKeyNamed(PAYER_KEY),
						newKeyNamed(OTHER_KEY),
						newKeyListNamed(KEY_LIST, List.of(PAYER_KEY, OTHER_KEY)),
						cryptoCreate(ACCOUNT)
								.balance(ONE_HUNDRED_HBARS)
								.key(KEY_LIST)
								.keyType(THRESHOLD)
				)
				.when(
						fileCreate("bytecode")
								.path(ContractResources.TRANSFERRING_CONTRACT),
						getAccountInfo(ACCOUNT).savingSnapshot("accInfo"),

						contractCreate("contract").bytecode("bytecode")
								.payingWith(ACCOUNT)
								.signedBy(PAYER_KEY)
								.adminKey(KEY_LIST).hasPrecheck(INVALID_SIGNATURE),

						contractCreate("contract").bytecode("bytecode")
								.payingWith(ACCOUNT)
								.signedBy(PAYER_KEY, OTHER_KEY)
								.balance(10)
								.adminKey(KEY_LIST)
				)
				.then(
						withOpContext((spec, log) -> {
							var acc = spec.registry().getAccountInfo("accInfo").getContractAccountID();
							var assertionWithOnlyOneKey = contractCall(
									"contract",
									ContractResources.TRANSFERRING_CONTRACT_TRANSFERTOADDRESS,
									acc, 10)
									.payingWith(ACCOUNT)
									.signedBy(PAYER_KEY)
									.hasPrecheck(INVALID_SIGNATURE);
							allRunFor(spec, assertionWithOnlyOneKey);

							var assertionWithBothKeys = contractCall(
									"contract",
									ContractResources.TRANSFERRING_CONTRACT_TRANSFERTOADDRESS,
									acc, 10)
									.payingWith(ACCOUNT)
									.signedBy(PAYER_KEY, OTHER_KEY)
									.hasKnownStatus(SUCCESS);
							allRunFor(spec, assertionWithBothKeys);
						})
				);
	}

	@Override
	protected Logger getResultsLogger() {
		return log;
	}

	private ByteString bookInterpolated(final byte[] jurisdictionInitcode, final String addressBookMirror) {
		return ByteString.copyFrom(
				new String(jurisdictionInitcode)
						.replaceAll("_+AddressBook.sol:AddressBook_+", addressBookMirror)
						.getBytes());
	}

	private static final String explicitJurisdictionConsParams =
			"45fd06740000000000000000000000001234567890123456789012345678901234567890";
	private static final String explicitMinterConsParamsTpl =
			"1c26cc85%s0000000000000000000000001234567890123456789012345678901234567890";
	private static final String explicitMinterConfigParamsTpl =
			"da71addf000000000000000000000000%s";
	private static final String explicitJurisdictionsAddParams =
			"218c66ea0000000000000000000000000000000000000000000000000000000000000080000000000000000000000000" +
					"0000000000000000000000000000000000000339000000000000000000000000123456789012345678901234" +
					"5678901234567890000000000000000000000000123456789012345678901234567890123456789000000000" +
					"000000000000000000000000000000000000000000000000000000026e790000000000000000000000000000" +
					"00000000000000000000000000000000";
}<|MERGE_RESOLUTION|>--- conflicted
+++ resolved
@@ -171,15 +171,9 @@
 				gasLimitOverMaxGasLimitFailsPrecheck(),
 				imapUserExercise(),
 				workingHoursDemo(),
-<<<<<<< HEAD
-				deletedContractsCannotBeUpdated()
-				}
-		);
-=======
 				deletedContractsCannotBeUpdated(),
 				bitcarbonTestStillPasses()
 		});
->>>>>>> e5579f27
 	}
 
 	private HapiApiSpec bitcarbonTestStillPasses() {
