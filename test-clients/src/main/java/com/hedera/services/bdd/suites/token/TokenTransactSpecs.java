package com.hedera.services.bdd.suites.token;

/*-
 * ‌
 * Hedera Services Test Clients
 * ​
 * Copyright (C) 2018 - 2021 Hedera Hashgraph, LLC
 * ​
 * Licensed under the Apache License, Version 2.0 (the "License");
 * you may not use this file except in compliance with the License.
 * You may obtain a copy of the License at
 *
 *      http://www.apache.org/licenses/LICENSE-2.0
 *
 * Unless required by applicable law or agreed to in writing, software
 * distributed under the License is distributed on an "AS IS" BASIS,
 * WITHOUT WARRANTIES OR CONDITIONS OF ANY KIND, either express or implied.
 * See the License for the specific language governing permissions and
 * limitations under the License.
 * ‍
 */

import com.google.protobuf.ByteString;
import com.hedera.services.bdd.spec.HapiApiSpec;
import com.hedera.services.bdd.suites.HapiApiSuite;
import com.hederahashgraph.api.proto.java.TokenType;
import org.apache.logging.log4j.LogManager;
import org.apache.logging.log4j.Logger;

import java.util.List;
import java.util.Map;

import static com.hedera.services.bdd.spec.HapiApiSpec.defaultHapiSpec;
import static com.hedera.services.bdd.spec.assertions.AccountInfoAsserts.changeFromSnapshot;
import static com.hedera.services.bdd.spec.queries.QueryVerbs.getAccountBalance;
import static com.hedera.services.bdd.spec.queries.QueryVerbs.getAccountInfo;
import static com.hedera.services.bdd.spec.queries.QueryVerbs.getAccountNftInfos;
import static com.hedera.services.bdd.spec.queries.QueryVerbs.getContractInfo;
import static com.hedera.services.bdd.spec.queries.QueryVerbs.getTokenNftInfo;
import static com.hedera.services.bdd.spec.queries.QueryVerbs.getTxnRecord;
import static com.hedera.services.bdd.spec.queries.crypto.ExpectedTokenRel.relationshipWith;
import static com.hedera.services.bdd.spec.queries.token.HapiTokenNftInfo.newTokenNftInfo;
import static com.hedera.services.bdd.spec.transactions.TxnVerbs.contractCreate;
import static com.hedera.services.bdd.spec.transactions.TxnVerbs.cryptoCreate;
import static com.hedera.services.bdd.spec.transactions.TxnVerbs.cryptoDelete;
import static com.hedera.services.bdd.spec.transactions.TxnVerbs.cryptoTransfer;
import static com.hedera.services.bdd.spec.transactions.TxnVerbs.fileUpdate;
import static com.hedera.services.bdd.spec.transactions.TxnVerbs.mintToken;
import static com.hedera.services.bdd.spec.transactions.TxnVerbs.tokenAssociate;
import static com.hedera.services.bdd.spec.transactions.TxnVerbs.tokenCreate;
import static com.hedera.services.bdd.spec.transactions.TxnVerbs.tokenDelete;
<<<<<<< HEAD
import static com.hedera.services.bdd.spec.transactions.TxnVerbs.tokenDissociate;
=======
import static com.hedera.services.bdd.spec.transactions.token.CustomFeeSpecs.fixedHbarFee;
import static com.hedera.services.bdd.spec.transactions.token.CustomFeeSpecs.fixedHtsFee;
>>>>>>> a66011e8
import static com.hedera.services.bdd.spec.transactions.token.TokenMovement.moving;
import static com.hedera.services.bdd.spec.transactions.token.TokenMovement.movingHbar;
import static com.hedera.services.bdd.spec.transactions.token.TokenMovement.movingUnique;
import static com.hedera.services.bdd.spec.utilops.UtilVerbs.balanceSnapshot;
import static com.hedera.services.bdd.spec.utilops.UtilVerbs.newKeyNamed;
import static com.hederahashgraph.api.proto.java.ResponseCodeEnum.ACCOUNT_AMOUNT_TRANSFERS_ONLY_ALLOWED_FOR_FUNGIBLE_COMMON;
import static com.hederahashgraph.api.proto.java.ResponseCodeEnum.ACCOUNT_DELETED;
import static com.hederahashgraph.api.proto.java.ResponseCodeEnum.ACCOUNT_FROZEN_FOR_TOKEN;
import static com.hederahashgraph.api.proto.java.ResponseCodeEnum.ACCOUNT_REPEATED_IN_ACCOUNT_AMOUNTS;
import static com.hederahashgraph.api.proto.java.ResponseCodeEnum.EMPTY_TOKEN_TRANSFER_ACCOUNT_AMOUNTS;
import static com.hederahashgraph.api.proto.java.ResponseCodeEnum.INSUFFICIENT_ACCOUNT_BALANCE;
import static com.hederahashgraph.api.proto.java.ResponseCodeEnum.INSUFFICIENT_TOKEN_BALANCE;
import static com.hederahashgraph.api.proto.java.ResponseCodeEnum.INVALID_ACCOUNT_AMOUNTS;
import static com.hederahashgraph.api.proto.java.ResponseCodeEnum.INVALID_ACCOUNT_ID;
import static com.hederahashgraph.api.proto.java.ResponseCodeEnum.INVALID_NFT_ID;
import static com.hederahashgraph.api.proto.java.ResponseCodeEnum.INVALID_SIGNATURE;
import static com.hederahashgraph.api.proto.java.ResponseCodeEnum.INVALID_TOKEN_ID;
import static com.hederahashgraph.api.proto.java.ResponseCodeEnum.TOKEN_NOT_ASSOCIATED_TO_ACCOUNT;
import static com.hederahashgraph.api.proto.java.ResponseCodeEnum.TOKEN_TRANSFER_LIST_SIZE_LIMIT_EXCEEDED;
import static com.hederahashgraph.api.proto.java.ResponseCodeEnum.TOKEN_WAS_DELETED;
import static com.hederahashgraph.api.proto.java.ResponseCodeEnum.TRANSFERS_NOT_ZERO_SUM_FOR_TOKEN;
import static com.hederahashgraph.api.proto.java.ResponseCodeEnum.INSUFFICIENT_PAYER_BALANCE_FOR_CUSTOM_FEE;

public class TokenTransactSpecs extends HapiApiSuite {
	private static final Logger log = LogManager.getLogger(TokenTransactSpecs.class);

	private static final long TOTAL_SUPPLY = 1_000;
	private static final String A_TOKEN = "TokenA";
	private static final String B_TOKEN = "TokenB";
	private static final String FIRST_USER = "Client1";
	private static final String SECOND_USER = "Client2";
	private static final String TOKEN_TREASURY = "treasury";

	public static void main(String... args) {
		new TokenTransactSpecs().runSuiteSync();
	}

	@Override
	protected List<HapiApiSpec> getSpecsInSuite() {
		return List.of(new HapiApiSpec[] {
						balancesChangeOnTokenTransfer(),
						accountsMustBeExplicitlyUnfrozenOnlyIfDefaultFreezeIsTrue(),
						senderSigsAreValid(),
						balancesAreChecked(),
						duplicateAccountsInTokenTransferRejected(),
						tokenOnlyTxnsAreAtomic(),
						tokenPlusHbarTxnsAreAtomic(),
						nonZeroTransfersRejected(),
						prechecksWork(),
						missingEntitiesRejected(),
						allRequiredSigsAreChecked(),
						uniqueTokenTxnAccountBalance(),
						uniqueTokenTxnWithNoAssociation(),
						uniqueTokenTxnWithFrozenAccount(),
						uniqueTokenTxnWithSenderNotSigned(),
						uniqueTokenTxnWithReceiverNotSigned(),
						uniqueTokenTxnsAreAtomic(),
						uniqueTokenDeletedTxn(),
<<<<<<< HEAD
						cannotSendFungibleToDissociatedContractsOrAccounts(),
						cannotGiveNftsToDissociatedContractsOrAccounts(),
						recordsIncludeBothFungibleTokenChangesAndOwnershipChange(),
						transferListsEnforceTokenTypeRestrictions(),
=======
						balancesChangeOnTokenTransferWithFixedHbarCustomFees(),
						transferFailsWithInsufficientBalanceForFixedCustomFees(),
						balancesChangeOnTokenTransferWithFixedHtsCustomFees(),
						transferFailsWithInsufficientBalanceForFixedHtsCustomFees(),
>>>>>>> a66011e8
				}
		);
	}

	public HapiApiSpec transferListsEnforceTokenTypeRestrictions() {
		final var theAccount = "anybody";
		final var B_TOKEN = "non-fungible";
		final var theKey = "multipurpose";
		return defaultHapiSpec("TransferListsEnforceTokenTypeRestrictions")
				.given(
						newKeyNamed(theKey),
						cryptoCreate(theAccount),
						cryptoCreate(TOKEN_TREASURY),
						tokenCreate(A_TOKEN)
								.tokenType(TokenType.FUNGIBLE_COMMON)
								.initialSupply(1000L)
								.treasury(TOKEN_TREASURY),
						tokenCreate(B_TOKEN)
								.supplyKey(theKey)
								.tokenType(TokenType.NON_FUNGIBLE_UNIQUE)
								.initialSupply(0L)
								.treasury(TOKEN_TREASURY)
				).when(
						mintToken(B_TOKEN, List.of(ByteString.copyFromUtf8("dark"))),
						tokenAssociate(theAccount, List.of(A_TOKEN, B_TOKEN))
				).then(
						cryptoTransfer(
								movingUnique(1, A_TOKEN).between(TOKEN_TREASURY, theAccount)
						).hasKnownStatus(INVALID_NFT_ID),
						cryptoTransfer(
								moving(1, B_TOKEN).between(TOKEN_TREASURY, theAccount)
						).hasKnownStatus(ACCOUNT_AMOUNT_TRANSFERS_ONLY_ALLOWED_FOR_FUNGIBLE_COMMON)
				);
	}

	public HapiApiSpec recordsIncludeBothFungibleTokenChangesAndOwnershipChange() {
		final var theUniqueToken = "special";
		final var theCommonToken = "quotidian";
		final var theAccount = "lucky";
		final var theKey = "multipurpose";
		final var theTxn = "diverseXfer";

		return defaultHapiSpec("recordsIncludeBothFungibleTokenChangesAndOwnershipChange")
				.given(
						newKeyNamed(theKey),
						cryptoCreate(theAccount),
						cryptoCreate(TOKEN_TREASURY),
						tokenCreate(theCommonToken)
								.tokenType(TokenType.FUNGIBLE_COMMON)
								.initialSupply(1_234_567L)
								.treasury(TOKEN_TREASURY),
						tokenCreate(theUniqueToken)
								.supplyKey(theKey)
								.tokenType(TokenType.NON_FUNGIBLE_UNIQUE)
								.initialSupply(0L)
								.treasury(TOKEN_TREASURY),
						mintToken(theUniqueToken, List.of(ByteString.copyFromUtf8("Doesn't matter"))),
						tokenAssociate(theAccount, theUniqueToken),
						tokenAssociate(theAccount, theCommonToken)
				).when(
						cryptoTransfer(
								moving(1, theCommonToken).between(TOKEN_TREASURY, theAccount),
								movingUnique(1, theUniqueToken).between(TOKEN_TREASURY, theAccount)
						).via(theTxn)
				).then(
						getTxnRecord(theTxn).logged()
				);
	}

	public HapiApiSpec cannotGiveNftsToDissociatedContractsOrAccounts() {
		final var theContract = "tbd";
		final var theAccount = "alsoTbd";
		final var theKey = "multipurpose";
		return defaultHapiSpec("CannotGiveNftsToDissociatedContractsOrAccounts")
				.given(
						newKeyNamed(theKey),
						contractCreate(theContract),
						cryptoCreate(theAccount),
						cryptoCreate(TOKEN_TREASURY),
						tokenCreate(A_TOKEN)
								.supplyKey(theKey)
								.tokenType(TokenType.NON_FUNGIBLE_UNIQUE)
								.initialSupply(0L)
								.treasury(TOKEN_TREASURY),
						tokenAssociate(theContract, A_TOKEN),
						tokenAssociate(theAccount, A_TOKEN),
						mintToken(A_TOKEN, List.of(ByteString.copyFromUtf8("dark"), ByteString.copyFromUtf8("matter")))
				).when(
						getContractInfo(theContract).hasToken(relationshipWith(A_TOKEN)),
						getAccountInfo(theAccount).hasToken(relationshipWith(A_TOKEN)),
						tokenDissociate(theContract, A_TOKEN),
						tokenDissociate(theAccount, A_TOKEN),
						getContractInfo(theContract).hasNoTokenRelationship(A_TOKEN),
						getAccountInfo(theAccount).hasNoTokenRelationship(A_TOKEN)
				).then(
						cryptoTransfer(
								movingUnique(1, A_TOKEN).between(TOKEN_TREASURY, theContract)
						).hasKnownStatus(TOKEN_NOT_ASSOCIATED_TO_ACCOUNT),
						cryptoTransfer(
								movingUnique(1, A_TOKEN).between(TOKEN_TREASURY, theAccount)
						).hasKnownStatus(TOKEN_NOT_ASSOCIATED_TO_ACCOUNT),
						tokenAssociate(theContract, A_TOKEN),
						tokenAssociate(theAccount, A_TOKEN),
						cryptoTransfer(movingUnique(1, A_TOKEN).between(TOKEN_TREASURY, theContract)),
						cryptoTransfer(movingUnique(2, A_TOKEN).between(TOKEN_TREASURY, theAccount)),
						getAccountBalance(theAccount).hasTokenBalance(A_TOKEN, 1),
						getAccountBalance(theContract).hasTokenBalance(A_TOKEN, 1),
						getAccountNftInfos(theAccount, 0, 1)
								.hasNfts(
										newTokenNftInfo(A_TOKEN,
												2, theAccount, ByteString.copyFromUtf8("matter"))),
						getAccountNftInfos(theContract, 0, 1)
								.hasNfts(
										newTokenNftInfo(A_TOKEN,
												1, theContract, ByteString.copyFromUtf8("dark")))
				);
	}

	public HapiApiSpec cannotSendFungibleToDissociatedContractsOrAccounts() {
		final var theContract = "tbd";
		final var theAccount = "alsoTbd";
		return defaultHapiSpec("CannotSendFungibleToDissociatedContract")
				.given(
						contractCreate(theContract),
						cryptoCreate(theAccount),
						cryptoCreate(TOKEN_TREASURY),
						tokenCreate(A_TOKEN)
								.tokenType(TokenType.FUNGIBLE_COMMON)
								.initialSupply(1_234_567L)
								.treasury(TOKEN_TREASURY),
						tokenAssociate(theContract, A_TOKEN),
						tokenAssociate(theAccount, A_TOKEN)
				).when(
						getContractInfo(theContract).hasToken(relationshipWith(A_TOKEN)),
						getAccountInfo(theAccount).hasToken(relationshipWith(A_TOKEN)),
						tokenDissociate(theContract, A_TOKEN),
						tokenDissociate(theAccount, A_TOKEN),
						getContractInfo(theContract).hasNoTokenRelationship(A_TOKEN),
						getAccountInfo(theAccount).hasNoTokenRelationship(A_TOKEN)
				).then(
						cryptoTransfer(
								moving(1, A_TOKEN).between(TOKEN_TREASURY, theContract)
						).hasKnownStatus(TOKEN_NOT_ASSOCIATED_TO_ACCOUNT),
						cryptoTransfer(
								moving(1, A_TOKEN).between(TOKEN_TREASURY, theAccount)
						).hasKnownStatus(TOKEN_NOT_ASSOCIATED_TO_ACCOUNT),
						tokenAssociate(theContract, A_TOKEN),
						tokenAssociate(theAccount, A_TOKEN),
						cryptoTransfer(moving(1, A_TOKEN).between(TOKEN_TREASURY, theContract)),
						cryptoTransfer(moving(1, A_TOKEN).between(TOKEN_TREASURY, theAccount)),
						getAccountBalance(theAccount).hasTokenBalance(A_TOKEN, 1L),
						getAccountBalance(theContract).hasTokenBalance(A_TOKEN, 1L)
				);
	}

	private HapiApiSpec prechecksWork() {
		return defaultHapiSpec("PrechecksWork")
				.given(
						cryptoCreate(TOKEN_TREASURY).balance(0L),
						cryptoCreate(FIRST_USER).balance(0L)
				).when(
						tokenCreate(A_TOKEN)
								.initialSupply(100)
								.treasury(TOKEN_TREASURY),
						tokenCreate(B_TOKEN)
								.initialSupply(100)
								.treasury(TOKEN_TREASURY)
				).then(
						cryptoTransfer(
								moving(1, A_TOKEN)
										.between(TOKEN_TREASURY, FIRST_USER),
								moving(1, A_TOKEN)
										.between(TOKEN_TREASURY, FIRST_USER)
						).hasPrecheck(ACCOUNT_REPEATED_IN_ACCOUNT_AMOUNTS),
						fileUpdate(APP_PROPERTIES).overridingProps(Map.of(
								"ledger.tokenTransfers.maxLen", "" + 2
						)).payingWith(ADDRESS_BOOK_CONTROL),
						cryptoTransfer(
								moving(1, A_TOKEN)
										.between(TOKEN_TREASURY, FIRST_USER),
								moving(1, B_TOKEN)
										.between(TOKEN_TREASURY, FIRST_USER)
						).hasPrecheck(TOKEN_TRANSFER_LIST_SIZE_LIMIT_EXCEEDED),
						fileUpdate(APP_PROPERTIES).overridingProps(Map.of(
								"ledger.tokenTransfers.maxLen", "" + 10
						)).payingWith(ADDRESS_BOOK_CONTROL),
						cryptoTransfer(
								movingHbar(1)
										.between(TOKEN_TREASURY, FIRST_USER),
								movingHbar(1)
										.between(TOKEN_TREASURY, FIRST_USER)
						).hasPrecheck(ACCOUNT_REPEATED_IN_ACCOUNT_AMOUNTS),
						cryptoTransfer(
								moving(1, A_TOKEN)
										.between(TOKEN_TREASURY, FIRST_USER),
								moving(1, A_TOKEN)
										.between(TOKEN_TREASURY, FIRST_USER)
						).hasPrecheck(ACCOUNT_REPEATED_IN_ACCOUNT_AMOUNTS),
						cryptoTransfer(
								moving(0, A_TOKEN)
										.between(TOKEN_TREASURY, FIRST_USER)
						).hasPrecheck(INVALID_ACCOUNT_AMOUNTS),
						cryptoTransfer(
								moving(10, A_TOKEN)
										.from(TOKEN_TREASURY)
						).hasPrecheck(TRANSFERS_NOT_ZERO_SUM_FOR_TOKEN),
						cryptoTransfer(
								moving(10, A_TOKEN)
										.empty()
						).hasPrecheck(EMPTY_TOKEN_TRANSFER_ACCOUNT_AMOUNTS)
				);
	}

	public HapiApiSpec missingEntitiesRejected() {
		return defaultHapiSpec("MissingTokensRejected")
				.given(
						tokenCreate("some").treasury(DEFAULT_PAYER)
				).when().then(
						cryptoTransfer(
								moving(1L, "some")
										.between(DEFAULT_PAYER, "0.0.0")
						).signedBy(DEFAULT_PAYER).hasKnownStatus(INVALID_ACCOUNT_ID),
						cryptoTransfer(
								moving(100_000_000_000_000L, "0.0.0")
										.between(DEFAULT_PAYER, FUNDING)
						).signedBy(DEFAULT_PAYER).hasKnownStatus(INVALID_TOKEN_ID)
				);
	}

	public HapiApiSpec balancesAreChecked() {
		return defaultHapiSpec("BalancesAreChecked")
				.given(
						cryptoCreate("payer"),
						cryptoCreate("firstTreasury"),
						cryptoCreate("secondTreasury"),
						cryptoCreate("beneficiary")
				).when(
						tokenCreate(A_TOKEN)
								.initialSupply(100)
								.treasury("firstTreasury"),
						tokenAssociate("beneficiary", A_TOKEN)
				).then(
						cryptoTransfer(
								moving(100_000_000_000_000L, A_TOKEN)
										.between("firstTreasury", "beneficiary")
						).payingWith("payer")
								.signedBy("payer", "firstTreasury")
								.fee(ONE_HUNDRED_HBARS)
								.hasKnownStatus(INSUFFICIENT_TOKEN_BALANCE),
						cryptoTransfer(
								moving(1, A_TOKEN).between("firstTreasury", "beneficiary"),
								movingHbar(ONE_HUNDRED_HBARS).between("firstTreasury", "beneficiary")
						).payingWith("payer")
								.signedBy("payer", "firstTreasury")
								.fee(ONE_HUNDRED_HBARS)
								.hasKnownStatus(INSUFFICIENT_ACCOUNT_BALANCE)
				);
	}

	public HapiApiSpec accountsMustBeExplicitlyUnfrozenOnlyIfDefaultFreezeIsTrue() {
		return defaultHapiSpec("AccountsMustBeExplicitlyUnfrozenOnlyIfDefaultFreezeIsTrue")
				.given(
						cryptoCreate("randomBeneficiary").balance(0L),
						cryptoCreate("treasury").balance(0L),
						cryptoCreate("payer"),
						newKeyNamed("freezeKey")
				).when(
						tokenCreate(A_TOKEN)
								.treasury("treasury")
								.freezeKey("freezeKey")
								.freezeDefault(true),
						tokenAssociate("randomBeneficiary", A_TOKEN),
						cryptoTransfer(
								moving(100, A_TOKEN)
										.between("treasury", "randomBeneficiary")
						).hasKnownStatus(ACCOUNT_FROZEN_FOR_TOKEN),
						/* and */
						tokenCreate(B_TOKEN)
								.treasury("treasury")
								.freezeDefault(false),
						tokenAssociate("randomBeneficiary", B_TOKEN),
						cryptoTransfer(
								moving(100, B_TOKEN)
										.between("treasury", "randomBeneficiary")
						).payingWith("payer").via("successfulTransfer")
				).then(
						getAccountBalance("randomBeneficiary")
								.logged()
								.hasTokenBalance(B_TOKEN, 100),
						getTxnRecord("successfulTransfer").logged()
				);
	}

	public HapiApiSpec allRequiredSigsAreChecked() {
		return defaultHapiSpec("AllRequiredSigsAreChecked")
				.given(
						cryptoCreate("payer"),
						cryptoCreate("firstTreasury").balance(0L),
						cryptoCreate("secondTreasury").balance(0L),
						cryptoCreate("sponsor"),
						cryptoCreate("beneficiary").receiverSigRequired(true)
				).when(
						tokenCreate(A_TOKEN)
								.initialSupply(123)
								.treasury("firstTreasury"),
						tokenCreate(B_TOKEN)
								.initialSupply(234)
								.treasury("secondTreasury"),
						tokenAssociate("beneficiary", A_TOKEN, B_TOKEN)
				).then(
						cryptoTransfer(
								moving(100, A_TOKEN).between("firstTreasury", "beneficiary"),
								moving(100, B_TOKEN).between("secondTreasury", "beneficiary"),
								movingHbar(1_000).between("sponsor", "firstTreasury")
						).payingWith("payer")
								.signedBy("payer", "firstTreasury", "beneficiary", "sponsor")
								.fee(ONE_HUNDRED_HBARS)
								.hasKnownStatus(INVALID_SIGNATURE),
						cryptoTransfer(
								moving(100, A_TOKEN).between("firstTreasury", "beneficiary"),
								moving(100, B_TOKEN).between("secondTreasury", "beneficiary"),
								movingHbar(1_000).between("sponsor", "firstTreasury")
						).payingWith("payer")
								.signedBy("payer", "firstTreasury", "secondTreasury", "sponsor")
								.fee(ONE_HUNDRED_HBARS)
								.hasKnownStatus(INVALID_SIGNATURE),
						cryptoTransfer(
								moving(100, A_TOKEN).between("firstTreasury", "beneficiary"),
								moving(100, B_TOKEN).between("secondTreasury", "beneficiary"),
								movingHbar(1_000).between("sponsor", "firstTreasury")
						).payingWith("payer")
								.fee(ONE_HUNDRED_HBARS)
								.signedBy("payer", "firstTreasury", "secondTreasury", "beneficiary")
								.hasKnownStatus(INVALID_SIGNATURE),
						cryptoTransfer(
								moving(100, A_TOKEN).between("firstTreasury", "beneficiary"),
								moving(100, B_TOKEN).between("secondTreasury", "beneficiary"),
								movingHbar(1_000).between("sponsor", "firstTreasury"))

								.fee(ONE_HUNDRED_HBARS)
								.payingWith("payer")

				);
	}

	public HapiApiSpec senderSigsAreValid() {
		return defaultHapiSpec("SenderSigsAreValid")
				.given(
						cryptoCreate("payer"),
						cryptoCreate("firstTreasury").balance(0L),
						cryptoCreate("secondTreasury").balance(0L),
						cryptoCreate("beneficiary")
				).when(
						tokenCreate(A_TOKEN)
								.initialSupply(123)
								.treasury("firstTreasury"),
						tokenCreate(B_TOKEN)
								.initialSupply(234)
								.treasury("secondTreasury"),
						tokenAssociate("beneficiary", A_TOKEN, B_TOKEN),
						balanceSnapshot("treasuryBefore", "firstTreasury"),
						balanceSnapshot("beneBefore", "beneficiary")
				).then(
						cryptoTransfer(
								moving(100, A_TOKEN).between("firstTreasury", "beneficiary"),
								movingHbar(ONE_HBAR).between("beneficiary", "firstTreasury")
						).payingWith("payer")
								.signedBy("firstTreasury", "payer", "beneficiary")
								.fee(ONE_HUNDRED_HBARS)
								.via("transactTxn"),
						getAccountBalance("firstTreasury")
								.hasTinyBars(changeFromSnapshot("treasuryBefore", +1 * ONE_HBAR))
								.hasTokenBalance(A_TOKEN, 23),
						getAccountBalance("beneficiary")
								.hasTinyBars(changeFromSnapshot("beneBefore", -1 * ONE_HBAR))
								.hasTokenBalance(A_TOKEN, 100),
						getTxnRecord("transactTxn").logged()
				);
	}

	public HapiApiSpec tokenPlusHbarTxnsAreAtomic() {
		return defaultHapiSpec("TokenPlusHbarTxnsAreAtomic")
				.given(
						cryptoCreate("payer"),
						cryptoCreate("firstTreasury").balance(0L),
						cryptoCreate("secondTreasury").balance(0L),
						cryptoCreate("beneficiary"),
						cryptoCreate("tbd").balance(0L)
				).when(
						cryptoDelete("tbd"),
						tokenCreate(A_TOKEN)
								.initialSupply(123)
								.treasury("firstTreasury"),
						tokenCreate(B_TOKEN)
								.initialSupply(50)
								.treasury("secondTreasury"),
						tokenAssociate("beneficiary", A_TOKEN, B_TOKEN),
						balanceSnapshot("before", "beneficiary"),
						cryptoTransfer(
								moving(100, A_TOKEN).between("firstTreasury", "beneficiary"),
								moving(10, B_TOKEN).between("secondTreasury", "beneficiary"),
								movingHbar(1).between("beneficiary", "tbd"))
								.fee(ONE_HUNDRED_HBARS)
								.hasKnownStatus(ACCOUNT_DELETED)

				).then(
						getAccountBalance("firstTreasury")
								.logged()
								.hasTokenBalance(A_TOKEN, 123),
						getAccountBalance("secondTreasury")
								.logged()
								.hasTokenBalance(B_TOKEN, 50),
						getAccountBalance("beneficiary")
								.logged()
								.hasTinyBars(changeFromSnapshot("before", 0L))
				);
	}

	public HapiApiSpec tokenOnlyTxnsAreAtomic() {
		return defaultHapiSpec("TokenOnlyTxnsAreAtomic")
				.given(
						cryptoCreate("payer"),
						cryptoCreate("firstTreasury").balance(0L),
						cryptoCreate("secondTreasury").balance(0L),
						cryptoCreate("beneficiary")
				).when(
						tokenCreate(A_TOKEN)
								.initialSupply(123)
								.treasury("firstTreasury"),
						tokenCreate(B_TOKEN)
								.initialSupply(50)
								.treasury("secondTreasury"),
						tokenAssociate("beneficiary", A_TOKEN, B_TOKEN),
						cryptoTransfer(
								moving(100, A_TOKEN).between("firstTreasury", "beneficiary"),
								moving(100, B_TOKEN).between("secondTreasury", "beneficiary")
						).hasKnownStatus(INSUFFICIENT_TOKEN_BALANCE)
				).then(
						getAccountBalance("firstTreasury")
								.logged()
								.hasTokenBalance(A_TOKEN, 123),
						getAccountBalance("secondTreasury")
								.logged()
								.hasTokenBalance(B_TOKEN, 50),
						getAccountBalance("beneficiary").logged()
				);
	}

	public HapiApiSpec duplicateAccountsInTokenTransferRejected() {
		return defaultHapiSpec("DuplicateAccountsInTokenTransferRejected")
				.given(
						cryptoCreate("firstTreasury").balance(0L),
						cryptoCreate("beneficiary").balance(0L)
				).when(
						tokenCreate(A_TOKEN)
				).then(
						cryptoTransfer(
								moving(1, A_TOKEN).between("firstTreasury", "beneficiary"),
								moving(1, A_TOKEN).from("firstTreasury")
						).hasPrecheck(ACCOUNT_REPEATED_IN_ACCOUNT_AMOUNTS)
				);
	}

	public HapiApiSpec nonZeroTransfersRejected() {
		return defaultHapiSpec("NonZeroTransfersRejected")
				.given(
						cryptoCreate("firstTreasury").balance(0L)
				).when(
						tokenCreate(A_TOKEN)
				).then(
						cryptoTransfer(
								moving(1, A_TOKEN).from("firstTreasury")
						).hasPrecheck(TRANSFERS_NOT_ZERO_SUM_FOR_TOKEN),
						cryptoTransfer(
								movingHbar(1).from("firstTreasury")
						).hasPrecheck(INVALID_ACCOUNT_AMOUNTS)
				);
	}

	public HapiApiSpec balancesChangeOnTokenTransfer() {
		return defaultHapiSpec("BalancesChangeOnTokenTransfer")
				.given(
						cryptoCreate(FIRST_USER).balance(0L),
						cryptoCreate(SECOND_USER).balance(0L),
						cryptoCreate(TOKEN_TREASURY).balance(0L),
						tokenCreate(A_TOKEN)
								.initialSupply(TOTAL_SUPPLY)
								.treasury(TOKEN_TREASURY),
						tokenCreate(B_TOKEN)
								.initialSupply(TOTAL_SUPPLY)
								.treasury(TOKEN_TREASURY),
						tokenAssociate(FIRST_USER, A_TOKEN),
						tokenAssociate(SECOND_USER, B_TOKEN)
				).when(
						cryptoTransfer(
								moving(100, A_TOKEN).between(TOKEN_TREASURY, FIRST_USER),
								moving(100, B_TOKEN).between(TOKEN_TREASURY, SECOND_USER)
						)
				).then(
						getAccountBalance(TOKEN_TREASURY)
								.hasTokenBalance(A_TOKEN, TOTAL_SUPPLY - 100)
								.hasTokenBalance(B_TOKEN, TOTAL_SUPPLY - 100),
						getAccountBalance(FIRST_USER)
								.hasTokenBalance(A_TOKEN, 100),
						getAccountBalance(SECOND_USER)
								.hasTokenBalance(B_TOKEN, 100)
				);
	}

	public HapiApiSpec uniqueTokenTxnAccountBalance() {
		return defaultHapiSpec("UniqueTokenTxnAccountBalance")
				.given(
						newKeyNamed("supplyKey"),
						newKeyNamed("signingKeyTreasury"),
						newKeyNamed("signingKeyFirstUser"),
						cryptoCreate(FIRST_USER).key("signingKeyFirstUser"),
						cryptoCreate(TOKEN_TREASURY).key("signingKeyTreasury"),
						tokenCreate(A_TOKEN)
								.tokenType(TokenType.NON_FUNGIBLE_UNIQUE)
								.initialSupply(0)
								.supplyKey("supplyKey")
								.treasury(TOKEN_TREASURY),
						mintToken(A_TOKEN, List.of(ByteString.copyFromUtf8("memo"))),
						tokenAssociate(FIRST_USER, A_TOKEN)
				).when(
						cryptoTransfer(
								movingUnique(1, A_TOKEN).between(TOKEN_TREASURY, FIRST_USER)
						).signedBy("signingKeyTreasury", "signingKeyFirstUser", DEFAULT_PAYER).via("cryptoTransferTxn")
				).then(
						getAccountBalance(TOKEN_TREASURY)
								.hasTokenBalance(A_TOKEN, 0),
						getAccountBalance(FIRST_USER)
								.hasTokenBalance(A_TOKEN, 1),
						getTokenNftInfo(A_TOKEN, 1)
								.hasSerialNum(1)
								.hasMetadata(ByteString.copyFromUtf8("memo"))
								.hasTokenID(A_TOKEN)
								.hasAccountID(FIRST_USER),
						getAccountNftInfos(FIRST_USER, 0, 1)
								.hasNfts(
										newTokenNftInfo(A_TOKEN, 1, FIRST_USER, ByteString.copyFromUtf8("memo"))),
						getTxnRecord("cryptoTransferTxn").logged()
				);
	}

	public HapiApiSpec uniqueTokenTxnWithNoAssociation() {
		return defaultHapiSpec("UniqueTokenTxnWithNoAssociation")
				.given(
						cryptoCreate(TOKEN_TREASURY),
						cryptoCreate(FIRST_USER),
						newKeyNamed("supplyKey"),
						tokenCreate(A_TOKEN)
								.tokenType(TokenType.NON_FUNGIBLE_UNIQUE)
								.initialSupply(0)
								.supplyKey("supplyKey")
								.treasury(TOKEN_TREASURY)
				)
				.when(
						mintToken(A_TOKEN, List.of(ByteString.copyFromUtf8("memo")))
				)
				.then(
						cryptoTransfer(
								movingUnique(1, A_TOKEN).between(TOKEN_TREASURY, FIRST_USER)

						).hasKnownStatus(TOKEN_NOT_ASSOCIATED_TO_ACCOUNT),
						getAccountNftInfos(TOKEN_TREASURY, 0, 1)
								.hasNfts(
										newTokenNftInfo(A_TOKEN, 1, TOKEN_TREASURY,
												ByteString.copyFromUtf8("memo"))
								)
				);
	}

	public HapiApiSpec uniqueTokenTxnWithFrozenAccount() {
		return defaultHapiSpec("UniqueTokenTxnWithFrozenAccount")
				.given(
						cryptoCreate(TOKEN_TREASURY).balance(0L),
						cryptoCreate(FIRST_USER).balance(0L),
						newKeyNamed("freezeKey"),
						newKeyNamed("supplyKey"),
						tokenCreate(A_TOKEN)
								.tokenType(TokenType.NON_FUNGIBLE_UNIQUE)
								.initialSupply(0)
								.freezeKey("freezeKey")
								.freezeDefault(true)
								.supplyKey("supplyKey")
								.treasury(TOKEN_TREASURY),
						tokenAssociate(FIRST_USER, A_TOKEN)
				)
				.when(
						mintToken(A_TOKEN, List.of(ByteString.copyFromUtf8("memo")))
				)
				.then(
						cryptoTransfer(
								movingUnique(1, A_TOKEN).between(TOKEN_TREASURY, FIRST_USER)
						)
								.hasKnownStatus(ACCOUNT_FROZEN_FOR_TOKEN)
				);
	}

	public HapiApiSpec uniqueTokenTxnWithSenderNotSigned() {
		return defaultHapiSpec("UniqueTokenTxnWithOwnerNotSigned")
				.given(
						newKeyNamed("supplyKey"),
						newKeyNamed("signingKeyTreasury"),
						cryptoCreate(TOKEN_TREASURY).key("signingKeyTreasury"),
						cryptoCreate(FIRST_USER),
						tokenCreate(A_TOKEN)
								.tokenType(TokenType.NON_FUNGIBLE_UNIQUE)
								.initialSupply(0)
								.supplyKey("supplyKey")
								.treasury(TOKEN_TREASURY),
						tokenAssociate(FIRST_USER, A_TOKEN)
				)
				.when(
						mintToken(A_TOKEN, List.of(ByteString.copyFromUtf8("memo")))
				)
				.then(
						cryptoTransfer(
								movingUnique(1, A_TOKEN).between(TOKEN_TREASURY, FIRST_USER)
						)
								.signedBy(DEFAULT_PAYER)
								.hasKnownStatus(INVALID_SIGNATURE)
				);
	}

	public HapiApiSpec uniqueTokenTxnWithReceiverNotSigned() {
		return defaultHapiSpec("UniqueTokenTxnWithOwnerNotSigned")
				.given(
						newKeyNamed("supplyKey"),
						newKeyNamed("signingKeyTreasury"),
						newKeyNamed("signingKeyFirstUser"),
						cryptoCreate(TOKEN_TREASURY).key("signingKeyTreasury"),
						cryptoCreate(FIRST_USER).key("signingKeyFirstUser").receiverSigRequired(true),
						tokenCreate(A_TOKEN)
								.tokenType(TokenType.NON_FUNGIBLE_UNIQUE)
								.initialSupply(0)
								.supplyKey("supplyKey")
								.treasury(TOKEN_TREASURY),
						tokenAssociate(FIRST_USER, A_TOKEN)
				)
				.when(
						mintToken(A_TOKEN, List.of(ByteString.copyFromUtf8("memo")))
				)
				.then(
						cryptoTransfer(
								movingUnique(1, A_TOKEN).between(TOKEN_TREASURY, FIRST_USER)
						)
								.signedBy("signingKeyTreasury", DEFAULT_PAYER)
								.hasKnownStatus(INVALID_SIGNATURE)
				);
	}

	public HapiApiSpec uniqueTokenTxnsAreAtomic() {
		return defaultHapiSpec("UniqueTokenTxnsAreAtomic")
				.given(
						newKeyNamed("supplyKey"),
						newKeyNamed("signingKeyTreasury"),
						newKeyNamed("signingKeyFirstUser"),
						cryptoCreate(FIRST_USER).key("signingKeyFirstUser"),
						cryptoCreate(SECOND_USER),
						cryptoCreate(TOKEN_TREASURY).key("signingKeyTreasury"),
						tokenCreate(A_TOKEN)
								.tokenType(TokenType.NON_FUNGIBLE_UNIQUE)
								.initialSupply(0)
								.supplyKey("supplyKey")
								.treasury(TOKEN_TREASURY),
						tokenCreate(B_TOKEN)
								.initialSupply(100)
								.treasury(TOKEN_TREASURY),
						mintToken(A_TOKEN, List.of(ByteString.copyFromUtf8("memo"))),
						tokenAssociate(FIRST_USER, A_TOKEN),
						tokenAssociate(FIRST_USER, B_TOKEN),
						tokenAssociate(SECOND_USER, A_TOKEN)
				)
				.when(
						cryptoTransfer(
								movingUnique(1, A_TOKEN).between(TOKEN_TREASURY, SECOND_USER),
								moving(101, B_TOKEN).between(TOKEN_TREASURY, FIRST_USER)
						)
								.hasKnownStatus(INSUFFICIENT_TOKEN_BALANCE)
				)
				.then(
						getAccountBalance(TOKEN_TREASURY)
								.hasTokenBalance(A_TOKEN, 1),
						getAccountBalance(TOKEN_TREASURY)
								.hasTokenBalance(B_TOKEN, 100),
						getAccountBalance(FIRST_USER)
								.hasTokenBalance(A_TOKEN, 0),
						getAccountBalance(SECOND_USER)
								.hasTokenBalance(A_TOKEN, 0)
				);
	}

	public HapiApiSpec uniqueTokenDeletedTxn() {
		return defaultHapiSpec("UniqueTokenDeletedTxn")
				.given(
						newKeyNamed("supplyKey"),
						newKeyNamed("nftAdmin"),
						newKeyNamed("signingKeyTreasury"),
						newKeyNamed("signingKeyFirstUser"),
						cryptoCreate(FIRST_USER).key("signingKeyFirstUser"),
						cryptoCreate(TOKEN_TREASURY).key("signingKeyTreasury"),
						tokenCreate(A_TOKEN)
								.tokenType(TokenType.NON_FUNGIBLE_UNIQUE)
								.initialSupply(0)
								.supplyKey("supplyKey")
								.adminKey("nftAdmin")
								.treasury(TOKEN_TREASURY),
						mintToken(A_TOKEN, List.of(ByteString.copyFromUtf8("memo"))),
						tokenAssociate(FIRST_USER, A_TOKEN)
				).when(
						tokenDelete(A_TOKEN)
				).then(
						cryptoTransfer(
								movingUnique(1, A_TOKEN).between(TOKEN_TREASURY, FIRST_USER)
						)
								.signedBy("signingKeyTreasury", "signingKeyFirstUser", DEFAULT_PAYER)
								.hasKnownStatus(TOKEN_WAS_DELETED)
				);
	}

	public HapiApiSpec balancesChangeOnTokenTransferWithFixedHbarCustomFees() {
		return defaultHapiSpec("BalancesChangeOnTokenTransferWithFixedHbarCustomFees")
				.given(
						cryptoCreate(FIRST_USER).balance(ONE_HUNDRED_HBARS),
						cryptoCreate(SECOND_USER).balance(ONE_HUNDRED_HBARS),
						cryptoCreate(TOKEN_TREASURY).balance(0L),
						tokenCreate(A_TOKEN)
								.initialSupply(TOTAL_SUPPLY)
								.treasury(TOKEN_TREASURY)
								.withCustom(fixedHbarFee(ONE_HBAR, TOKEN_TREASURY)),
						tokenAssociate(FIRST_USER, A_TOKEN),
						tokenAssociate(SECOND_USER, A_TOKEN)
				).when(
						cryptoTransfer(
								moving(100, A_TOKEN).between(TOKEN_TREASURY, FIRST_USER)
						),
						cryptoTransfer(
								moving(100, A_TOKEN).between(TOKEN_TREASURY, SECOND_USER)
						),
						cryptoTransfer(
								moving(10, A_TOKEN).between(FIRST_USER, SECOND_USER)
						).payingWith(FIRST_USER)
								.signedBy(FIRST_USER)
								.fee(ONE_HBAR)
				).then(
						getAccountBalance(TOKEN_TREASURY)
								.logged()
								.hasTokenBalance(A_TOKEN, TOTAL_SUPPLY - 200)
								.hasTinyBars(3 * ONE_HBAR),
						getAccountBalance(FIRST_USER)
								.logged()
								.hasTokenBalance(A_TOKEN, 90)
								.hasTinyBars(9899205334L),
						getAccountBalance(SECOND_USER)
								.logged()
								.hasTokenBalance(A_TOKEN, 110)
								.hasTinyBars(ONE_HUNDRED_HBARS)
				);
	}

	public HapiApiSpec transferFailsWithInsufficientBalanceForFixedCustomFees() {
		return defaultHapiSpec("TransferFailsWithInsufficientBalanceForFixedCustomFees")
				.given(
						cryptoCreate(FIRST_USER).balance(ONE_HBAR),
						cryptoCreate(SECOND_USER).balance(0L),
						cryptoCreate(TOKEN_TREASURY).balance(0L),
						tokenCreate(A_TOKEN)
								.initialSupply(TOTAL_SUPPLY)
								.treasury(TOKEN_TREASURY)
								.withCustom(fixedHbarFee(5 * ONE_HBAR, TOKEN_TREASURY)),
						tokenAssociate(FIRST_USER, A_TOKEN),
						tokenAssociate(SECOND_USER, A_TOKEN)
				).when(
						cryptoTransfer(
								moving(10, A_TOKEN).between(TOKEN_TREASURY, FIRST_USER)
						),
						cryptoTransfer(
								moving(10, A_TOKEN).between(TOKEN_TREASURY, SECOND_USER)
						),
						cryptoTransfer(
								moving(5, A_TOKEN).between(FIRST_USER, SECOND_USER)
						).payingWith(FIRST_USER)
								.signedBy(FIRST_USER)
								.fee(ONE_HBAR)
						.hasKnownStatus(INSUFFICIENT_PAYER_BALANCE_FOR_CUSTOM_FEE)
				).then(
						getAccountBalance(TOKEN_TREASURY)
								.logged()
								.hasTokenBalance(A_TOKEN, TOTAL_SUPPLY - 20)
								.hasTinyBars(10 * ONE_HBAR),
						getAccountBalance(FIRST_USER)
								.logged()
								.hasTokenBalance(A_TOKEN, 10)
								.hasTinyBars(99205334),
						getAccountBalance(SECOND_USER)
								.logged()
								.hasTokenBalance(A_TOKEN, 10)
								.hasTinyBars(0L)
				);
	}

	public HapiApiSpec balancesChangeOnTokenTransferWithFixedHtsCustomFees() {
		return defaultHapiSpec("BalancesChangeOnTokenTransferWithFixedHtsCustomFees")
				.given(
						cryptoCreate(FIRST_USER).balance(ONE_HUNDRED_HBARS),
						cryptoCreate(SECOND_USER).balance(ONE_HUNDRED_HBARS),
						cryptoCreate(TOKEN_TREASURY).balance(0L),
						tokenCreate(A_TOKEN)
								.initialSupply(TOTAL_SUPPLY)
								.treasury(TOKEN_TREASURY),
						tokenCreate(B_TOKEN)
								.initialSupply(TOTAL_SUPPLY)
								.treasury(TOKEN_TREASURY)
								.withCustom(fixedHtsFee(10L, A_TOKEN, TOKEN_TREASURY)),
						tokenAssociate(FIRST_USER, A_TOKEN, B_TOKEN),
						tokenAssociate(SECOND_USER, A_TOKEN, B_TOKEN)
				).when(
						cryptoTransfer(
								moving(100, A_TOKEN).between(TOKEN_TREASURY, FIRST_USER)
						),
						cryptoTransfer(
								moving(100, B_TOKEN).between(TOKEN_TREASURY, FIRST_USER)
						),
						cryptoTransfer(
								moving(50, B_TOKEN).between(FIRST_USER, SECOND_USER)
						).payingWith(FIRST_USER)
								.fee(ONE_HBAR)
				).then(
						getAccountBalance(TOKEN_TREASURY)
								.logged()
								.hasTokenBalance(A_TOKEN, TOTAL_SUPPLY - 90)
								.hasTokenBalance(B_TOKEN, TOTAL_SUPPLY - 100),
						getAccountBalance(FIRST_USER)
								.logged()
								.hasTokenBalance(A_TOKEN, 90)
								.hasTokenBalance(B_TOKEN, 50)
								.hasTinyBars(9899205334L),
						getAccountBalance(SECOND_USER)
								.logged()
								.hasTokenBalance(B_TOKEN, 50)
								.hasTinyBars(ONE_HUNDRED_HBARS)
				);
	}

	public HapiApiSpec transferFailsWithInsufficientBalanceForFixedHtsCustomFees() {
		return defaultHapiSpec("TransferFailsWithInsufficientBalanceForFixedHtsCustomFees")
				.given(
						cryptoCreate(FIRST_USER).balance(ONE_HUNDRED_HBARS),
						cryptoCreate(SECOND_USER).balance(0L),
						cryptoCreate(TOKEN_TREASURY).balance(0L),
						tokenCreate(A_TOKEN)
								.initialSupply(TOTAL_SUPPLY)
								.treasury(TOKEN_TREASURY),
						tokenCreate(B_TOKEN)
								.initialSupply(TOTAL_SUPPLY)
								.treasury(TOKEN_TREASURY)
								.withCustom(fixedHtsFee(10L, A_TOKEN, TOKEN_TREASURY)),
						tokenAssociate(FIRST_USER, A_TOKEN, B_TOKEN),
						tokenAssociate(SECOND_USER, A_TOKEN, B_TOKEN)
				).when(
						cryptoTransfer(
								moving(5, A_TOKEN).between(TOKEN_TREASURY, FIRST_USER)
						),
						cryptoTransfer(
								moving(100, B_TOKEN).between(TOKEN_TREASURY, FIRST_USER)
						),
						cryptoTransfer(
								moving(5, B_TOKEN).between(FIRST_USER, SECOND_USER)
						).payingWith(FIRST_USER)
								.signedBy(FIRST_USER)
								.fee(ONE_HBAR)
								.hasKnownStatus(INSUFFICIENT_PAYER_BALANCE_FOR_CUSTOM_FEE)
				).then(
						getAccountBalance(TOKEN_TREASURY)
								.logged()
								.hasTokenBalance(A_TOKEN, TOTAL_SUPPLY - 5)
								.hasTinyBars(10 * ONE_HBAR),
						getAccountBalance(FIRST_USER)
								.logged()
								.hasTokenBalance(A_TOKEN, 5)
								.hasTokenBalance(B_TOKEN, 100)
								.hasTinyBars(99205334),
						getAccountBalance(SECOND_USER)
								.logged()
								.hasTinyBars(0L)
				);
	}

	@Override
	protected Logger getResultsLogger() {
		return log;
	}
}<|MERGE_RESOLUTION|>--- conflicted
+++ resolved
@@ -49,12 +49,9 @@
 import static com.hedera.services.bdd.spec.transactions.TxnVerbs.tokenAssociate;
 import static com.hedera.services.bdd.spec.transactions.TxnVerbs.tokenCreate;
 import static com.hedera.services.bdd.spec.transactions.TxnVerbs.tokenDelete;
-<<<<<<< HEAD
 import static com.hedera.services.bdd.spec.transactions.TxnVerbs.tokenDissociate;
-=======
 import static com.hedera.services.bdd.spec.transactions.token.CustomFeeSpecs.fixedHbarFee;
 import static com.hedera.services.bdd.spec.transactions.token.CustomFeeSpecs.fixedHtsFee;
->>>>>>> a66011e8
 import static com.hedera.services.bdd.spec.transactions.token.TokenMovement.moving;
 import static com.hedera.services.bdd.spec.transactions.token.TokenMovement.movingHbar;
 import static com.hedera.services.bdd.spec.transactions.token.TokenMovement.movingUnique;
@@ -113,17 +110,14 @@
 						uniqueTokenTxnWithReceiverNotSigned(),
 						uniqueTokenTxnsAreAtomic(),
 						uniqueTokenDeletedTxn(),
-<<<<<<< HEAD
 						cannotSendFungibleToDissociatedContractsOrAccounts(),
 						cannotGiveNftsToDissociatedContractsOrAccounts(),
 						recordsIncludeBothFungibleTokenChangesAndOwnershipChange(),
 						transferListsEnforceTokenTypeRestrictions(),
-=======
 						balancesChangeOnTokenTransferWithFixedHbarCustomFees(),
 						transferFailsWithInsufficientBalanceForFixedCustomFees(),
 						balancesChangeOnTokenTransferWithFixedHtsCustomFees(),
 						transferFailsWithInsufficientBalanceForFixedHtsCustomFees(),
->>>>>>> a66011e8
 				}
 		);
 	}
@@ -166,7 +160,7 @@
 		final var theKey = "multipurpose";
 		final var theTxn = "diverseXfer";
 
-		return defaultHapiSpec("recordsIncludeBothFungibleTokenChangesAndOwnershipChange")
+		return defaultHapiSpec("RecordsIncludeBothFungibleTokenChangesAndOwnershipChange")
 				.given(
 						newKeyNamed(theKey),
 						cryptoCreate(theAccount),
@@ -932,7 +926,7 @@
 				.given(
 						cryptoCreate(FIRST_USER).balance(ONE_HUNDRED_HBARS),
 						cryptoCreate(SECOND_USER).balance(ONE_HUNDRED_HBARS),
-						cryptoCreate(TOKEN_TREASURY).balance(0L),
+						cryptoCreate(TOKEN_TREASURY),
 						tokenCreate(A_TOKEN)
 								.initialSupply(TOTAL_SUPPLY)
 								.treasury(TOKEN_TREASURY),
@@ -948,25 +942,21 @@
 						),
 						cryptoTransfer(
 								moving(100, B_TOKEN).between(TOKEN_TREASURY, FIRST_USER)
-						),
+						).payingWith(TOKEN_TREASURY).fee(ONE_HBAR).via("hmm"),
+						getTxnRecord("hmm").logged(),
 						cryptoTransfer(
 								moving(50, B_TOKEN).between(FIRST_USER, SECOND_USER)
 						).payingWith(FIRST_USER)
 								.fee(ONE_HBAR)
 				).then(
 						getAccountBalance(TOKEN_TREASURY)
-								.logged()
 								.hasTokenBalance(A_TOKEN, TOTAL_SUPPLY - 90)
 								.hasTokenBalance(B_TOKEN, TOTAL_SUPPLY - 100),
 						getAccountBalance(FIRST_USER)
-								.logged()
 								.hasTokenBalance(A_TOKEN, 90)
+								.hasTokenBalance(B_TOKEN, 50),
+						getAccountBalance(SECOND_USER)
 								.hasTokenBalance(B_TOKEN, 50)
-								.hasTinyBars(9899205334L),
-						getAccountBalance(SECOND_USER)
-								.logged()
-								.hasTokenBalance(B_TOKEN, 50)
-								.hasTinyBars(ONE_HUNDRED_HBARS)
 				);
 	}
 
@@ -975,7 +965,7 @@
 				.given(
 						cryptoCreate(FIRST_USER).balance(ONE_HUNDRED_HBARS),
 						cryptoCreate(SECOND_USER).balance(0L),
-						cryptoCreate(TOKEN_TREASURY).balance(0L),
+						cryptoCreate(TOKEN_TREASURY),
 						tokenCreate(A_TOKEN)
 								.initialSupply(TOTAL_SUPPLY)
 								.treasury(TOKEN_TREASURY),
@@ -991,7 +981,7 @@
 						),
 						cryptoTransfer(
 								moving(100, B_TOKEN).between(TOKEN_TREASURY, FIRST_USER)
-						),
+						).payingWith(TOKEN_TREASURY).fee(ONE_HBAR),
 						cryptoTransfer(
 								moving(5, B_TOKEN).between(FIRST_USER, SECOND_USER)
 						).payingWith(FIRST_USER)
@@ -1000,16 +990,11 @@
 								.hasKnownStatus(INSUFFICIENT_PAYER_BALANCE_FOR_CUSTOM_FEE)
 				).then(
 						getAccountBalance(TOKEN_TREASURY)
-								.logged()
-								.hasTokenBalance(A_TOKEN, TOTAL_SUPPLY - 5)
-								.hasTinyBars(10 * ONE_HBAR),
+								.hasTokenBalance(A_TOKEN, TOTAL_SUPPLY - 5),
 						getAccountBalance(FIRST_USER)
-								.logged()
 								.hasTokenBalance(A_TOKEN, 5)
-								.hasTokenBalance(B_TOKEN, 100)
-								.hasTinyBars(99205334),
+								.hasTokenBalance(B_TOKEN, 100),
 						getAccountBalance(SECOND_USER)
-								.logged()
 								.hasTinyBars(0L)
 				);
 	}
