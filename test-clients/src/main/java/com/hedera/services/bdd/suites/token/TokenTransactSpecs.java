package com.hedera.services.bdd.suites.token;

/*-
 * ‌
 * Hedera Services Test Clients
 * ​
 * Copyright (C) 2018 - 2021 Hedera Hashgraph, LLC
 * ​
 * Licensed under the Apache License, Version 2.0 (the "License");
 * you may not use this file except in compliance with the License.
 * You may obtain a copy of the License at
 *
 *      http://www.apache.org/licenses/LICENSE-2.0
 *
 * Unless required by applicable law or agreed to in writing, software
 * distributed under the License is distributed on an "AS IS" BASIS,
 * WITHOUT WARRANTIES OR CONDITIONS OF ANY KIND, either express or implied.
 * See the License for the specific language governing permissions and
 * limitations under the License.
 * ‍
 */

import com.google.protobuf.ByteString;
import com.hedera.services.bdd.spec.HapiApiSpec;
import com.hedera.services.bdd.spec.queries.token.HapiTokenNftInfo;
import com.hedera.services.bdd.suites.HapiApiSuite;
import com.hederahashgraph.api.proto.java.TokenType;
import org.apache.logging.log4j.LogManager;
import org.apache.logging.log4j.Logger;

import java.util.List;
import java.util.Map;

import static com.hedera.services.bdd.spec.HapiApiSpec.defaultHapiSpec;
import static com.hedera.services.bdd.spec.assertions.AccountInfoAsserts.changeFromSnapshot;
import static com.hedera.services.bdd.spec.queries.QueryVerbs.getAccountBalance;
import static com.hedera.services.bdd.spec.queries.QueryVerbs.getAccountNftInfos;
import static com.hedera.services.bdd.spec.queries.QueryVerbs.getTokenNftInfo;
import static com.hedera.services.bdd.spec.queries.QueryVerbs.getTxnRecord;
import static com.hedera.services.bdd.spec.transactions.TxnVerbs.cryptoCreate;
import static com.hedera.services.bdd.spec.transactions.TxnVerbs.cryptoDelete;
import static com.hedera.services.bdd.spec.transactions.TxnVerbs.cryptoTransfer;
import static com.hedera.services.bdd.spec.transactions.TxnVerbs.fileUpdate;
import static com.hedera.services.bdd.spec.transactions.TxnVerbs.mintToken;
import static com.hedera.services.bdd.spec.transactions.TxnVerbs.tokenAssociate;
import static com.hedera.services.bdd.spec.transactions.TxnVerbs.tokenCreate;
import static com.hedera.services.bdd.spec.transactions.TxnVerbs.tokenDelete;
import static com.hedera.services.bdd.spec.transactions.token.TokenMovement.moving;
import static com.hedera.services.bdd.spec.transactions.token.TokenMovement.movingHbar;
import static com.hedera.services.bdd.spec.transactions.token.TokenMovement.movingUnique;
import static com.hedera.services.bdd.spec.utilops.UtilVerbs.balanceSnapshot;
import static com.hedera.services.bdd.spec.utilops.UtilVerbs.newKeyNamed;
import static com.hederahashgraph.api.proto.java.ResponseCodeEnum.ACCOUNT_DELETED;
import static com.hederahashgraph.api.proto.java.ResponseCodeEnum.ACCOUNT_FROZEN_FOR_TOKEN;
import static com.hederahashgraph.api.proto.java.ResponseCodeEnum.ACCOUNT_REPEATED_IN_ACCOUNT_AMOUNTS;
import static com.hederahashgraph.api.proto.java.ResponseCodeEnum.EMPTY_TOKEN_TRANSFER_ACCOUNT_AMOUNTS;
import static com.hederahashgraph.api.proto.java.ResponseCodeEnum.INSUFFICIENT_ACCOUNT_BALANCE;
import static com.hederahashgraph.api.proto.java.ResponseCodeEnum.INSUFFICIENT_TOKEN_BALANCE;
import static com.hederahashgraph.api.proto.java.ResponseCodeEnum.INVALID_ACCOUNT_AMOUNTS;
import static com.hederahashgraph.api.proto.java.ResponseCodeEnum.INVALID_ACCOUNT_ID;
import static com.hederahashgraph.api.proto.java.ResponseCodeEnum.INVALID_SIGNATURE;
import static com.hederahashgraph.api.proto.java.ResponseCodeEnum.INVALID_TOKEN_ID;
import static com.hederahashgraph.api.proto.java.ResponseCodeEnum.TOKEN_NOT_ASSOCIATED_TO_ACCOUNT;
import static com.hederahashgraph.api.proto.java.ResponseCodeEnum.TOKEN_TRANSFER_LIST_SIZE_LIMIT_EXCEEDED;
import static com.hederahashgraph.api.proto.java.ResponseCodeEnum.TOKEN_WAS_DELETED;
import static com.hederahashgraph.api.proto.java.ResponseCodeEnum.TRANSFERS_NOT_ZERO_SUM_FOR_TOKEN;

public class TokenTransactSpecs extends HapiApiSuite {
	private static final Logger log = LogManager.getLogger(TokenTransactSpecs.class);

	private static final long TOTAL_SUPPLY = 1_000;
	private static final String A_TOKEN = "TokenA";
	private static final String B_TOKEN = "TokenB";
	private static final String FIRST_USER = "Client1";
	private static final String SECOND_USER = "Client2";
	private static final String TOKEN_TREASURY = "treasury";

	public static void main(String... args) {
		new TokenTransactSpecs().runSuiteSync();
	}

	@Override
	protected List<HapiApiSpec> getSpecsInSuite() {
		return List.of(new HapiApiSpec[]{
						balancesChangeOnTokenTransfer(),
						accountsMustBeExplicitlyUnfrozenOnlyIfDefaultFreezeIsTrue(),
						senderSigsAreValid(),
						balancesAreChecked(),
						duplicateAccountsInTokenTransferRejected(),
						tokenOnlyTxnsAreAtomic(),
						tokenPlusHbarTxnsAreAtomic(),
						nonZeroTransfersRejected(),
						prechecksWork(),
						missingEntitiesRejected(),
						allRequiredSigsAreChecked(),
						uniqueTokenTxnAccountBalance(),
						uniqueTokenTxnWithNoAssociation(),
						uniqueTokenTxnWithFrozenAccount(),
						uniqueTokenTxnWithSenderNotSigned(),
						uniqueTokenTxnWithReceiverNotSigned(),
						uniqueTokenTxnsAreAtomic(),
<<<<<<< HEAD
=======
						uniqueTokenDeletedTxn()
>>>>>>> 37147810
				}
		);
	}

	private HapiApiSpec prechecksWork() {
		return defaultHapiSpec("PrechecksWork")
				.given(
						cryptoCreate(TOKEN_TREASURY).balance(0L),
						cryptoCreate(FIRST_USER).balance(0L)
				).when(
						tokenCreate(A_TOKEN)
								.initialSupply(100)
								.treasury(TOKEN_TREASURY),
						tokenCreate(B_TOKEN)
								.initialSupply(100)
								.treasury(TOKEN_TREASURY)
				).then(
						cryptoTransfer(
								moving(1, A_TOKEN)
										.between(TOKEN_TREASURY, FIRST_USER),
								moving(1, A_TOKEN)
										.between(TOKEN_TREASURY, FIRST_USER)
						).hasPrecheck(ACCOUNT_REPEATED_IN_ACCOUNT_AMOUNTS),
						fileUpdate(APP_PROPERTIES).overridingProps(Map.of(
								"ledger.tokenTransfers.maxLen", "" + 2
						)).payingWith(ADDRESS_BOOK_CONTROL),
						cryptoTransfer(
								moving(1, A_TOKEN)
										.between(TOKEN_TREASURY, FIRST_USER),
								moving(1, B_TOKEN)
										.between(TOKEN_TREASURY, FIRST_USER)
						).hasPrecheck(TOKEN_TRANSFER_LIST_SIZE_LIMIT_EXCEEDED),
						fileUpdate(APP_PROPERTIES).overridingProps(Map.of(
								"ledger.tokenTransfers.maxLen", "" + 10
						)).payingWith(ADDRESS_BOOK_CONTROL),
						cryptoTransfer(
								movingHbar(1)
										.between(TOKEN_TREASURY, FIRST_USER),
								movingHbar(1)
										.between(TOKEN_TREASURY, FIRST_USER)
						).hasPrecheck(ACCOUNT_REPEATED_IN_ACCOUNT_AMOUNTS),
						cryptoTransfer(
								moving(1, A_TOKEN)
										.between(TOKEN_TREASURY, FIRST_USER),
								moving(1, A_TOKEN)
										.between(TOKEN_TREASURY, FIRST_USER)
						).hasPrecheck(ACCOUNT_REPEATED_IN_ACCOUNT_AMOUNTS),
						cryptoTransfer(
								moving(0, A_TOKEN)
										.between(TOKEN_TREASURY, FIRST_USER)
						).hasPrecheck(INVALID_ACCOUNT_AMOUNTS),
						cryptoTransfer(
								moving(10, A_TOKEN)
										.from(TOKEN_TREASURY)
						).hasPrecheck(TRANSFERS_NOT_ZERO_SUM_FOR_TOKEN),
						cryptoTransfer(
								moving(10, A_TOKEN)
										.empty()
						).hasPrecheck(EMPTY_TOKEN_TRANSFER_ACCOUNT_AMOUNTS)
				);
	}

	public HapiApiSpec missingEntitiesRejected() {
		return defaultHapiSpec("MissingTokensRejected")
				.given(
						tokenCreate("some").treasury(DEFAULT_PAYER)
				).when().then(
						cryptoTransfer(
								moving(1L, "some")
										.between(DEFAULT_PAYER, "0.0.0")
						).signedBy(DEFAULT_PAYER).hasKnownStatus(INVALID_ACCOUNT_ID),
						cryptoTransfer(
								moving(100_000_000_000_000L, "0.0.0")
										.between(DEFAULT_PAYER, FUNDING)
						).signedBy(DEFAULT_PAYER).hasKnownStatus(INVALID_TOKEN_ID)
				);
	}

	public HapiApiSpec balancesAreChecked() {
		return defaultHapiSpec("BalancesAreChecked")
				.given(
						cryptoCreate("payer"),
						cryptoCreate("firstTreasury"),
						cryptoCreate("secondTreasury"),
						cryptoCreate("beneficiary")
				).when(
						tokenCreate(A_TOKEN)
								.initialSupply(100)
								.treasury("firstTreasury"),
						tokenAssociate("beneficiary", A_TOKEN)
				).then(
						cryptoTransfer(
								moving(100_000_000_000_000L, A_TOKEN)
										.between("firstTreasury", "beneficiary")
						).payingWith("payer")
								.signedBy("payer", "firstTreasury")
								.fee(ONE_HUNDRED_HBARS)
								.hasKnownStatus(INSUFFICIENT_TOKEN_BALANCE),
						cryptoTransfer(
								moving(1, A_TOKEN).between("firstTreasury", "beneficiary"),
								movingHbar(ONE_HUNDRED_HBARS).between("firstTreasury", "beneficiary")
						).payingWith("payer")
								.signedBy("payer", "firstTreasury")
								.fee(ONE_HUNDRED_HBARS)
								.hasKnownStatus(INSUFFICIENT_ACCOUNT_BALANCE)
				);
	}

	public HapiApiSpec accountsMustBeExplicitlyUnfrozenOnlyIfDefaultFreezeIsTrue() {
		return defaultHapiSpec("AccountsMustBeExplicitlyUnfrozenOnlyIfDefaultFreezeIsTrue")
				.given(
						cryptoCreate("randomBeneficiary").balance(0L),
						cryptoCreate("treasury").balance(0L),
						cryptoCreate("payer"),
						newKeyNamed("freezeKey")
				).when(
						tokenCreate(A_TOKEN)
								.treasury("treasury")
								.freezeKey("freezeKey")
								.freezeDefault(true),
						tokenAssociate("randomBeneficiary", A_TOKEN),
						cryptoTransfer(
								moving(100, A_TOKEN)
										.between("treasury", "randomBeneficiary")
						).hasKnownStatus(ACCOUNT_FROZEN_FOR_TOKEN),
						/* and */
						tokenCreate(B_TOKEN)
								.treasury("treasury")
								.freezeDefault(false),
						tokenAssociate("randomBeneficiary", B_TOKEN),
						cryptoTransfer(
								moving(100, B_TOKEN)
										.between("treasury", "randomBeneficiary")
						).payingWith("payer").via("successfulTransfer")
				).then(
						getAccountBalance("randomBeneficiary")
								.logged()
								.hasTokenBalance(B_TOKEN, 100),
						getTxnRecord("successfulTransfer").logged()
				);
	}

	public HapiApiSpec allRequiredSigsAreChecked() {
		return defaultHapiSpec("AllRequiredSigsAreChecked")
				.given(
						cryptoCreate("payer"),
						cryptoCreate("firstTreasury").balance(0L),
						cryptoCreate("secondTreasury").balance(0L),
						cryptoCreate("sponsor"),
						cryptoCreate("beneficiary").receiverSigRequired(true)
				).when(
						tokenCreate(A_TOKEN)
								.initialSupply(123)
								.treasury("firstTreasury"),
						tokenCreate(B_TOKEN)
								.initialSupply(234)
								.treasury("secondTreasury"),
						tokenAssociate("beneficiary", A_TOKEN, B_TOKEN)
				).then(
						cryptoTransfer(
								moving(100, A_TOKEN).between("firstTreasury", "beneficiary"),
								moving(100, B_TOKEN).between("secondTreasury", "beneficiary"),
								movingHbar(1_000).between("sponsor", "firstTreasury")
						).payingWith("payer")
								.signedBy("payer", "firstTreasury", "beneficiary", "sponsor")
								.fee(ONE_HUNDRED_HBARS)
								.hasKnownStatus(INVALID_SIGNATURE),
						cryptoTransfer(
								moving(100, A_TOKEN).between("firstTreasury", "beneficiary"),
								moving(100, B_TOKEN).between("secondTreasury", "beneficiary"),
								movingHbar(1_000).between("sponsor", "firstTreasury")
						).payingWith("payer")
								.signedBy("payer", "firstTreasury", "secondTreasury", "sponsor")
								.fee(ONE_HUNDRED_HBARS)
								.hasKnownStatus(INVALID_SIGNATURE),
						cryptoTransfer(
								moving(100, A_TOKEN).between("firstTreasury", "beneficiary"),
								moving(100, B_TOKEN).between("secondTreasury", "beneficiary"),
								movingHbar(1_000).between("sponsor", "firstTreasury")
						).payingWith("payer")
								.fee(ONE_HUNDRED_HBARS)
								.signedBy("payer", "firstTreasury", "secondTreasury", "beneficiary")
								.hasKnownStatus(INVALID_SIGNATURE),
						cryptoTransfer(
								moving(100, A_TOKEN).between("firstTreasury", "beneficiary"),
								moving(100, B_TOKEN).between("secondTreasury", "beneficiary"),
								movingHbar(1_000).between("sponsor", "firstTreasury"))

								.fee(ONE_HUNDRED_HBARS)
								.payingWith("payer")

				);
	}

	public HapiApiSpec senderSigsAreValid() {
		return defaultHapiSpec("SenderSigsAreValid")
				.given(
						cryptoCreate("payer"),
						cryptoCreate("firstTreasury").balance(0L),
						cryptoCreate("secondTreasury").balance(0L),
						cryptoCreate("beneficiary")
				).when(
						tokenCreate(A_TOKEN)
								.initialSupply(123)
								.treasury("firstTreasury"),
						tokenCreate(B_TOKEN)
								.initialSupply(234)
								.treasury("secondTreasury"),
						tokenAssociate("beneficiary", A_TOKEN, B_TOKEN),
						balanceSnapshot("treasuryBefore", "firstTreasury"),
						balanceSnapshot("beneBefore", "beneficiary")
				).then(
						cryptoTransfer(
								moving(100, A_TOKEN).between("firstTreasury", "beneficiary"),
								movingHbar(ONE_HBAR).between("beneficiary", "firstTreasury")
						).payingWith("payer")
								.signedBy("firstTreasury", "payer", "beneficiary")
								.fee(ONE_HUNDRED_HBARS)
								.via("transactTxn"),
						getAccountBalance("firstTreasury")
								.hasTinyBars(changeFromSnapshot("treasuryBefore", +1 * ONE_HBAR))
								.hasTokenBalance(A_TOKEN, 23),
						getAccountBalance("beneficiary")
								.hasTinyBars(changeFromSnapshot("beneBefore", -1 * ONE_HBAR))
								.hasTokenBalance(A_TOKEN, 100),
						getTxnRecord("transactTxn").logged()
				);
	}

	public HapiApiSpec tokenPlusHbarTxnsAreAtomic() {
		return defaultHapiSpec("TokenPlusHbarTxnsAreAtomic")
				.given(
						cryptoCreate("payer"),
						cryptoCreate("firstTreasury").balance(0L),
						cryptoCreate("secondTreasury").balance(0L),
						cryptoCreate("beneficiary"),
						cryptoCreate("tbd").balance(0L)
				).when(
						cryptoDelete("tbd"),
						tokenCreate(A_TOKEN)
								.initialSupply(123)
								.treasury("firstTreasury"),
						tokenCreate(B_TOKEN)
								.initialSupply(50)
								.treasury("secondTreasury"),
						tokenAssociate("beneficiary", A_TOKEN, B_TOKEN),
						balanceSnapshot("before", "beneficiary"),
						cryptoTransfer(
								moving(100, A_TOKEN).between("firstTreasury", "beneficiary"),
								moving(10, B_TOKEN).between("secondTreasury", "beneficiary"),
								movingHbar(1).between("beneficiary", "tbd"))
								.fee(ONE_HUNDRED_HBARS)
								.hasKnownStatus(ACCOUNT_DELETED)

				).then(
						getAccountBalance("firstTreasury")
								.logged()
								.hasTokenBalance(A_TOKEN, 123),
						getAccountBalance("secondTreasury")
								.logged()
								.hasTokenBalance(B_TOKEN, 50),
						getAccountBalance("beneficiary")
								.logged()
								.hasTinyBars(changeFromSnapshot("before", 0L))
				);
	}

	public HapiApiSpec tokenOnlyTxnsAreAtomic() {
		return defaultHapiSpec("TokenOnlyTxnsAreAtomic")
				.given(
						cryptoCreate("payer"),
						cryptoCreate("firstTreasury").balance(0L),
						cryptoCreate("secondTreasury").balance(0L),
						cryptoCreate("beneficiary")
				).when(
						tokenCreate(A_TOKEN)
								.initialSupply(123)
								.treasury("firstTreasury"),
						tokenCreate(B_TOKEN)
								.initialSupply(50)
								.treasury("secondTreasury"),
						tokenAssociate("beneficiary", A_TOKEN, B_TOKEN),
						cryptoTransfer(
								moving(100, A_TOKEN).between("firstTreasury", "beneficiary"),
								moving(100, B_TOKEN).between("secondTreasury", "beneficiary")
						).hasKnownStatus(INSUFFICIENT_TOKEN_BALANCE)
				).then(
						getAccountBalance("firstTreasury")
								.logged()
								.hasTokenBalance(A_TOKEN, 123),
						getAccountBalance("secondTreasury")
								.logged()
								.hasTokenBalance(B_TOKEN, 50),
						getAccountBalance("beneficiary").logged()
				);
	}

	public HapiApiSpec duplicateAccountsInTokenTransferRejected() {
		return defaultHapiSpec("DuplicateAccountsInTokenTransferRejected")
				.given(
						cryptoCreate("firstTreasury").balance(0L),
						cryptoCreate("beneficiary").balance(0L)
				).when(
						tokenCreate(A_TOKEN)
				).then(
						cryptoTransfer(
								moving(1, A_TOKEN).between("firstTreasury", "beneficiary"),
								moving(1, A_TOKEN).from("firstTreasury")
						).hasPrecheck(ACCOUNT_REPEATED_IN_ACCOUNT_AMOUNTS)
				);
	}

	public HapiApiSpec nonZeroTransfersRejected() {
		return defaultHapiSpec("NonZeroTransfersRejected")
				.given(
						cryptoCreate("firstTreasury").balance(0L)
				).when(
						tokenCreate(A_TOKEN)
				).then(
						cryptoTransfer(
								moving(1, A_TOKEN).from("firstTreasury")
						).hasPrecheck(TRANSFERS_NOT_ZERO_SUM_FOR_TOKEN),
						cryptoTransfer(
								movingHbar(1).from("firstTreasury")
						).hasPrecheck(INVALID_ACCOUNT_AMOUNTS)
				);
	}

	public HapiApiSpec balancesChangeOnTokenTransfer() {
		return defaultHapiSpec("BalancesChangeOnTokenTransfer")
				.given(
						cryptoCreate(FIRST_USER).balance(0L),
						cryptoCreate(SECOND_USER).balance(0L),
						cryptoCreate(TOKEN_TREASURY).balance(0L),
						tokenCreate(A_TOKEN)
								.initialSupply(TOTAL_SUPPLY)
								.treasury(TOKEN_TREASURY),
						tokenCreate(B_TOKEN)
								.initialSupply(TOTAL_SUPPLY)
								.treasury(TOKEN_TREASURY),
						tokenAssociate(FIRST_USER, A_TOKEN),
						tokenAssociate(SECOND_USER, B_TOKEN)
				).when(
						cryptoTransfer(
								moving(100, A_TOKEN).between(TOKEN_TREASURY, FIRST_USER),
								moving(100, B_TOKEN).between(TOKEN_TREASURY, SECOND_USER)
						)
				).then(
						getAccountBalance(TOKEN_TREASURY)
								.hasTokenBalance(A_TOKEN, TOTAL_SUPPLY - 100)
								.hasTokenBalance(B_TOKEN, TOTAL_SUPPLY - 100),
						getAccountBalance(FIRST_USER)
								.hasTokenBalance(A_TOKEN, 100),
						getAccountBalance(SECOND_USER)
								.hasTokenBalance(B_TOKEN, 100)
				);
	}

	public HapiApiSpec uniqueTokenTxnAccountBalance() {
		return defaultHapiSpec("UniqueTokenTxnAccountBalance")
				.given(
						newKeyNamed("supplyKey"),
						newKeyNamed("signingKeyTreasury"),
						newKeyNamed("signingKeyFirstUser"),
						cryptoCreate(FIRST_USER).key("signingKeyFirstUser"),
						cryptoCreate(TOKEN_TREASURY).key("signingKeyTreasury"),
						tokenCreate(A_TOKEN)
								.tokenType(TokenType.NON_FUNGIBLE_UNIQUE)
								.initialSupply(0)
								.supplyKey("supplyKey")
								.treasury(TOKEN_TREASURY),
						mintToken(A_TOKEN, List.of(ByteString.copyFromUtf8("memo"))),
						tokenAssociate(FIRST_USER, A_TOKEN)
				).when(
						cryptoTransfer(
								movingUnique(1, A_TOKEN).between(TOKEN_TREASURY, FIRST_USER)
						).signedBy("signingKeyTreasury", "signingKeyFirstUser", DEFAULT_PAYER).via("cryptoTransferTxn")
				).then(
						getAccountBalance(TOKEN_TREASURY)
								.hasTokenBalance(A_TOKEN, 0),
						getAccountBalance(FIRST_USER)
								.hasTokenBalance(A_TOKEN, 1),
						getTokenNftInfo(A_TOKEN, 1)
								.hasSerialNum(1)
								.hasMetadata(ByteString.copyFromUtf8("memo"))
								.hasTokenID(A_TOKEN)
								.hasAccountID(FIRST_USER),
						getAccountNftInfos(FIRST_USER, 0, 1)
								.hasNfts(
										HapiTokenNftInfo.newTokenNftInfo(A_TOKEN, 1, FIRST_USER, ByteString.copyFromUtf8("memo"))
								),
						getTxnRecord("cryptoTransferTxn").logged()
				);
	}

	public HapiApiSpec uniqueTokenTxnWithNoAssociation() {
		return defaultHapiSpec("UniqueTokenTxnWithNoAssociation")
				.given(
						cryptoCreate(TOKEN_TREASURY),
						cryptoCreate(FIRST_USER),
						newKeyNamed("supplyKey"),
						tokenCreate(A_TOKEN)
								.tokenType(TokenType.NON_FUNGIBLE_UNIQUE)
								.initialSupply(0)
								.supplyKey("supplyKey")
								.treasury(TOKEN_TREASURY)
				)
				.when(
						mintToken(A_TOKEN, List.of(ByteString.copyFromUtf8("memo")))
				)
				.then(
						cryptoTransfer(
								movingUnique(1, A_TOKEN).between(TOKEN_TREASURY, FIRST_USER)

						).hasKnownStatus(TOKEN_NOT_ASSOCIATED_TO_ACCOUNT),
						getAccountNftInfos(TOKEN_TREASURY, 0, 1)
								.hasNfts(
										HapiTokenNftInfo.newTokenNftInfo(A_TOKEN, 1, TOKEN_TREASURY, ByteString.copyFromUtf8("memo"))
								)
				);
	}

	public HapiApiSpec uniqueTokenTxnWithFrozenAccount() {
		return defaultHapiSpec("UniqueTokenTxnWithFrozenAccount")
				.given(
						cryptoCreate(TOKEN_TREASURY).balance(0L),
						cryptoCreate(FIRST_USER).balance(0L),
						newKeyNamed("freezeKey"),
						newKeyNamed("supplyKey"),
						tokenCreate(A_TOKEN)
								.tokenType(TokenType.NON_FUNGIBLE_UNIQUE)
								.initialSupply(0)
								.freezeKey("freezeKey")
								.freezeDefault(true)
								.supplyKey("supplyKey")
								.treasury(TOKEN_TREASURY),
						tokenAssociate(FIRST_USER, A_TOKEN)
				)
				.when(
						mintToken(A_TOKEN, List.of(ByteString.copyFromUtf8("memo")))
				)
				.then(
						cryptoTransfer(
								movingUnique(1, A_TOKEN).between(TOKEN_TREASURY, FIRST_USER)
						)
								.hasKnownStatus(ACCOUNT_FROZEN_FOR_TOKEN)
				);
	}

	public HapiApiSpec uniqueTokenTxnWithSenderNotSigned() {
		return defaultHapiSpec("UniqueTokenTxnWithOwnerNotSigned")
				.given(
						newKeyNamed("supplyKey"),
						newKeyNamed("signingKeyTreasury"),
						cryptoCreate(TOKEN_TREASURY).key("signingKeyTreasury"),
						cryptoCreate(FIRST_USER),
						tokenCreate(A_TOKEN)
								.tokenType(TokenType.NON_FUNGIBLE_UNIQUE)
								.initialSupply(0)
								.supplyKey("supplyKey")
								.treasury(TOKEN_TREASURY),
						tokenAssociate(FIRST_USER, A_TOKEN)
				)
				.when(
						mintToken(A_TOKEN, List.of(ByteString.copyFromUtf8("memo")))
				)
				.then(
						cryptoTransfer(
								movingUnique(1, A_TOKEN).between(TOKEN_TREASURY, FIRST_USER)
						)
								.signedBy(DEFAULT_PAYER)
								.hasKnownStatus(INVALID_SIGNATURE)
				);
	}

	public HapiApiSpec uniqueTokenTxnWithReceiverNotSigned() {
		return defaultHapiSpec("UniqueTokenTxnWithOwnerNotSigned")
				.given(
						newKeyNamed("supplyKey"),
						newKeyNamed("signingKeyTreasury"),
						newKeyNamed("signingKeyFirstUser"),
						cryptoCreate(TOKEN_TREASURY).key("signingKeyTreasury"),
						cryptoCreate(FIRST_USER).key("signingKeyFirstUser").receiverSigRequired(true),
						tokenCreate(A_TOKEN)
								.tokenType(TokenType.NON_FUNGIBLE_UNIQUE)
								.initialSupply(0)
								.supplyKey("supplyKey")
								.treasury(TOKEN_TREASURY),
						tokenAssociate(FIRST_USER, A_TOKEN)
				)
				.when(
						mintToken(A_TOKEN, List.of(ByteString.copyFromUtf8("memo")))
				)
				.then(
						cryptoTransfer(
								movingUnique(1, A_TOKEN).between(TOKEN_TREASURY, FIRST_USER)
						)
								.signedBy("signingKeyTreasury", DEFAULT_PAYER)
								.hasKnownStatus(INVALID_SIGNATURE)
				);
	}

	public HapiApiSpec uniqueTokenTxnsAreAtomic() {
		return defaultHapiSpec("UniqueTokenTxnsAreAtomic")
				.given(
						newKeyNamed("supplyKey"),
						newKeyNamed("signingKeyTreasury"),
						newKeyNamed("signingKeyFirstUser"),
						cryptoCreate(FIRST_USER).key("signingKeyFirstUser"),
						cryptoCreate(SECOND_USER),
						cryptoCreate(TOKEN_TREASURY).key("signingKeyTreasury"),
						tokenCreate(A_TOKEN)
								.tokenType(TokenType.NON_FUNGIBLE_UNIQUE)
								.initialSupply(0)
								.supplyKey("supplyKey")
								.treasury(TOKEN_TREASURY),
						tokenCreate(B_TOKEN)
								.initialSupply(100)
								.treasury(TOKEN_TREASURY),
						mintToken(A_TOKEN, List.of(ByteString.copyFromUtf8("memo"))),
						tokenAssociate(FIRST_USER, A_TOKEN),
						tokenAssociate(FIRST_USER, B_TOKEN),
						tokenAssociate(SECOND_USER, A_TOKEN)
				)
				.when(
						cryptoTransfer(
								movingUnique(1, A_TOKEN).between(TOKEN_TREASURY, SECOND_USER),
								moving(101, B_TOKEN).between(TOKEN_TREASURY, FIRST_USER)
						)
								.hasKnownStatus(INSUFFICIENT_TOKEN_BALANCE)
				)
				.then(
						getAccountBalance(TOKEN_TREASURY)
								.hasTokenBalance(A_TOKEN, 1),
						getAccountBalance(TOKEN_TREASURY)
								.hasTokenBalance(B_TOKEN, 100),
						getAccountBalance(FIRST_USER)
								.hasTokenBalance(A_TOKEN, 0),
						getAccountBalance(SECOND_USER)
								.hasTokenBalance(A_TOKEN, 0)
				);
	}

<<<<<<< HEAD
=======
	public HapiApiSpec uniqueTokenDeletedTxn() {
		return defaultHapiSpec("UniqueTokenDeletedTxn")
				.given(
						newKeyNamed("supplyKey"),
						newKeyNamed("nftAdmin"),
						newKeyNamed("signingKeyTreasury"),
						newKeyNamed("signingKeyFirstUser"),
						cryptoCreate(FIRST_USER).key("signingKeyFirstUser"),
						cryptoCreate(TOKEN_TREASURY).key("signingKeyTreasury"),
						tokenCreate(A_TOKEN)
								.tokenType(TokenType.NON_FUNGIBLE_UNIQUE)
								.initialSupply(0)
								.supplyKey("supplyKey")
								.adminKey("nftAdmin")
								.treasury(TOKEN_TREASURY),
						mintToken(A_TOKEN, List.of(ByteString.copyFromUtf8("memo"))),
						tokenAssociate(FIRST_USER, A_TOKEN)
				).when(
						tokenDelete(A_TOKEN)
				).then(
						cryptoTransfer(
								movingUnique(1, A_TOKEN).between(TOKEN_TREASURY, FIRST_USER)
						)
								.signedBy("signingKeyTreasury", "signingKeyFirstUser", DEFAULT_PAYER)
								.hasKnownStatus(TOKEN_WAS_DELETED)
				);
	}

>>>>>>> 37147810
	@Override
	protected Logger getResultsLogger() {
		return log;
	}
}<|MERGE_RESOLUTION|>--- conflicted
+++ resolved
@@ -81,7 +81,7 @@
 
 	@Override
 	protected List<HapiApiSpec> getSpecsInSuite() {
-		return List.of(new HapiApiSpec[]{
+		return List.of(new HapiApiSpec[] {
 						balancesChangeOnTokenTransfer(),
 						accountsMustBeExplicitlyUnfrozenOnlyIfDefaultFreezeIsTrue(),
 						senderSigsAreValid(),
@@ -99,10 +99,7 @@
 						uniqueTokenTxnWithSenderNotSigned(),
 						uniqueTokenTxnWithReceiverNotSigned(),
 						uniqueTokenTxnsAreAtomic(),
-<<<<<<< HEAD
-=======
 						uniqueTokenDeletedTxn()
->>>>>>> 37147810
 				}
 		);
 	}
@@ -492,7 +489,8 @@
 								.hasAccountID(FIRST_USER),
 						getAccountNftInfos(FIRST_USER, 0, 1)
 								.hasNfts(
-										HapiTokenNftInfo.newTokenNftInfo(A_TOKEN, 1, FIRST_USER, ByteString.copyFromUtf8("memo"))
+										HapiTokenNftInfo.newTokenNftInfo(A_TOKEN, 1, FIRST_USER,
+												ByteString.copyFromUtf8("memo"))
 								),
 						getTxnRecord("cryptoTransferTxn").logged()
 				);
@@ -520,7 +518,8 @@
 						).hasKnownStatus(TOKEN_NOT_ASSOCIATED_TO_ACCOUNT),
 						getAccountNftInfos(TOKEN_TREASURY, 0, 1)
 								.hasNfts(
-										HapiTokenNftInfo.newTokenNftInfo(A_TOKEN, 1, TOKEN_TREASURY, ByteString.copyFromUtf8("memo"))
+										HapiTokenNftInfo.newTokenNftInfo(A_TOKEN, 1, TOKEN_TREASURY,
+												ByteString.copyFromUtf8("memo"))
 								)
 				);
 	}
@@ -646,8 +645,6 @@
 				);
 	}
 
-<<<<<<< HEAD
-=======
 	public HapiApiSpec uniqueTokenDeletedTxn() {
 		return defaultHapiSpec("UniqueTokenDeletedTxn")
 				.given(
@@ -676,7 +673,6 @@
 				);
 	}
 
->>>>>>> 37147810
 	@Override
 	protected Logger getResultsLogger() {
 		return log;
