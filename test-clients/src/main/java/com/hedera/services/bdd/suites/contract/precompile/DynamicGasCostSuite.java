package com.hedera.services.bdd.suites.contract.precompile;

/*-
 * ‌
 * Hedera Services Test Clients
 * ​
 * Copyright (C) 2018 - 2022 Hedera Hashgraph, LLC
 * ​
 * Licensed under the Apache License, Version 2.0 (the "License");
 * you may not use this file except in compliance with the License.
 * You may obtain a copy of the License at
 *
 *      http://www.apache.org/licenses/LICENSE-2.0
 *
 * Unless required by applicable law or agreed to in writing, software
 * distributed under the License is distributed on an "AS IS" BASIS,
 * WITHOUT WARRANTIES OR CONDITIONS OF ANY KIND, either express or implied.
 * See the License for the specific language governing permissions and
 * limitations under the License.
 * ‍
 */

import com.google.protobuf.ByteString;
import com.hedera.services.bdd.spec.HapiApiSpec;
import com.hedera.services.bdd.spec.HapiPropertySource;
import com.hedera.services.bdd.spec.HapiSpecOperation;
import com.hedera.services.bdd.spec.infrastructure.meta.ContractResources;
import com.hedera.services.bdd.spec.utilops.UtilVerbs;
import com.hedera.services.bdd.suites.HapiApiSuite;
import com.hedera.services.bdd.suites.contract.Utils;
import com.hederahashgraph.api.proto.java.AccountID;
import com.hederahashgraph.api.proto.java.ContractID;
import com.hederahashgraph.api.proto.java.NftTransfer;
import com.hederahashgraph.api.proto.java.ResponseCodeEnum;
import com.hederahashgraph.api.proto.java.TokenID;
import com.hederahashgraph.api.proto.java.TokenTransferList;
import com.hederahashgraph.api.proto.java.TransferList;
import org.apache.logging.log4j.LogManager;
import org.apache.logging.log4j.Logger;

import java.math.BigInteger;
import java.util.Collections;
import java.util.List;
import java.util.concurrent.atomic.AtomicLong;
import java.util.concurrent.atomic.AtomicReference;
import java.util.stream.IntStream;

import static com.hedera.services.bdd.spec.HapiApiSpec.defaultHapiSpec;
import static com.hedera.services.bdd.spec.HapiPropertySource.asContractString;
import static com.hedera.services.bdd.spec.HapiPropertySource.asHexedSolidityAddress;
import static com.hedera.services.bdd.spec.HapiPropertySource.asSolidityAddress;
import static com.hedera.services.bdd.spec.HapiPropertySource.contractIdFromHexedMirrorAddress;
import static com.hedera.services.bdd.spec.HapiPropertySource.literalIdFromHexedMirrorAddress;
import static com.hedera.services.bdd.spec.assertions.AssertUtils.inOrder;
import static com.hedera.services.bdd.spec.assertions.ContractFnResultAsserts.isLiteralResult;
import static com.hedera.services.bdd.spec.assertions.ContractFnResultAsserts.resultWith;
import static com.hedera.services.bdd.spec.assertions.ContractInfoAsserts.contractWith;
import static com.hedera.services.bdd.spec.assertions.ContractLogAsserts.logWith;
import static com.hedera.services.bdd.spec.assertions.TransactionRecordAsserts.recordWith;
import static com.hedera.services.bdd.spec.infrastructure.meta.ContractResources.ADDRESS_VAL_CALL_RETURNER_ABI;
import static com.hedera.services.bdd.spec.infrastructure.meta.ContractResources.ADDRESS_VAL_CREATE_RETURNER_ABI;
import static com.hedera.services.bdd.spec.infrastructure.meta.ContractResources.ADDRESS_VAL_RETURNER_PATH;
import static com.hedera.services.bdd.spec.infrastructure.meta.ContractResources.BUILD_THEN_REVERT_THEN_BUILD_ABI;
import static com.hedera.services.bdd.spec.infrastructure.meta.ContractResources.CREATE2_FACTORY_DEPLOY_ABI;
import static com.hedera.services.bdd.spec.infrastructure.meta.ContractResources.CREATE2_FACTORY_GET_ADDRESS_ABI;
import static com.hedera.services.bdd.spec.infrastructure.meta.ContractResources.CREATE2_FACTORY_GET_BYTECODE_ABI;
import static com.hedera.services.bdd.spec.infrastructure.meta.ContractResources.CREATE2_FACTORY_PATH;
import static com.hedera.services.bdd.spec.infrastructure.meta.ContractResources.CREATE_AND_RECREATE_ABI;
import static com.hedera.services.bdd.spec.infrastructure.meta.ContractResources.CREATE_DONOR_ABI;
import static com.hedera.services.bdd.spec.infrastructure.meta.ContractResources.CREATE_DONOR_PATH;
import static com.hedera.services.bdd.spec.infrastructure.meta.ContractResources.CREATE_FACTORY_GET_BYTECODE_ABI;
import static com.hedera.services.bdd.spec.infrastructure.meta.ContractResources.CREATE_PLACEHOLDER_ABI;
import static com.hedera.services.bdd.spec.infrastructure.meta.ContractResources.NORMAL_DEPLOY_ABI;
import static com.hedera.services.bdd.spec.infrastructure.meta.ContractResources.OUTER_CREATOR_PATH;
import static com.hedera.services.bdd.spec.infrastructure.meta.ContractResources.PC2_ASSOCIATE_BOTH_ABI;
import static com.hedera.services.bdd.spec.infrastructure.meta.ContractResources.PC2_CREATE_USER_ABI;
import static com.hedera.services.bdd.spec.infrastructure.meta.ContractResources.PC2_DISSOCIATE_BOTH_ABI;
import static com.hedera.services.bdd.spec.infrastructure.meta.ContractResources.PC2_FT_SEND_ABI;
import static com.hedera.services.bdd.spec.infrastructure.meta.ContractResources.PC2_NFT_SEND_ABI;
import static com.hedera.services.bdd.spec.infrastructure.meta.ContractResources.PC2_USER_HELPER_MINT_ABI;
import static com.hedera.services.bdd.spec.infrastructure.meta.ContractResources.PC2_USER_MINT_NFT_ABI;
import static com.hedera.services.bdd.spec.infrastructure.meta.ContractResources.PRECOMPILE_CREATE2_USER_PATH;
import static com.hedera.services.bdd.spec.infrastructure.meta.ContractResources.RELINQUISH_FUNDS_ABI;
import static com.hedera.services.bdd.spec.infrastructure.meta.ContractResources.RETURN_THIS_ABI;
import static com.hedera.services.bdd.spec.infrastructure.meta.ContractResources.REVERTING_CREATE2_FACTORY_PATH;
import static com.hedera.services.bdd.spec.infrastructure.meta.ContractResources.REVERTING_CREATE_FACTORY_PATH;
import static com.hedera.services.bdd.spec.infrastructure.meta.ContractResources.SAFE_ASSOCIATE_ABI;
import static com.hedera.services.bdd.spec.infrastructure.meta.ContractResources.SAFE_BURN_ABI;
import static com.hedera.services.bdd.spec.infrastructure.meta.ContractResources.SAFE_DISSOCIATE_ABI;
import static com.hedera.services.bdd.spec.infrastructure.meta.ContractResources.SAFE_MINT_ABI;
import static com.hedera.services.bdd.spec.infrastructure.meta.ContractResources.SAFE_MULTIPLE_ASSOCIATE_ABI;
import static com.hedera.services.bdd.spec.infrastructure.meta.ContractResources.SAFE_MULTIPLE_DISSOCIATE_ABI;
import static com.hedera.services.bdd.spec.infrastructure.meta.ContractResources.SAFE_NFTS_TRANSFER_ABI;
import static com.hedera.services.bdd.spec.infrastructure.meta.ContractResources.SAFE_NFT_TRANSFER_ABI;
import static com.hedera.services.bdd.spec.infrastructure.meta.ContractResources.SAFE_TOKENS_TRANSFER_ABI;
import static com.hedera.services.bdd.spec.infrastructure.meta.ContractResources.SAFE_TOKEN_TRANSFER_ABI;
import static com.hedera.services.bdd.spec.infrastructure.meta.ContractResources.SALTING_CREATOR_CALL_CREATOR_ABI;
import static com.hedera.services.bdd.spec.infrastructure.meta.ContractResources.SALTING_CREATOR_CREATE_ABI;
import static com.hedera.services.bdd.spec.infrastructure.meta.ContractResources.SALTING_CREATOR_FACTORY_BUILD_ABI;
import static com.hedera.services.bdd.spec.infrastructure.meta.ContractResources.SALTING_CREATOR_FACTORY_PATH;
import static com.hedera.services.bdd.spec.infrastructure.meta.ContractResources.START_CHAIN_ABI;
import static com.hedera.services.bdd.spec.infrastructure.meta.ContractResources.TEST_CONTRACT_GET_BALANCE_ABI;
import static com.hedera.services.bdd.spec.infrastructure.meta.ContractResources.TEST_CONTRACT_VACATE_ADDRESS_ABI;
import static com.hedera.services.bdd.spec.infrastructure.meta.ContractResources.WHAT_IS_FOO_ABI;
import static com.hedera.services.bdd.spec.infrastructure.meta.ContractResources.WRONG_REPEATED_CREATE2_ABI;
import static com.hedera.services.bdd.spec.queries.QueryVerbs.contractCallLocal;
import static com.hedera.services.bdd.spec.queries.QueryVerbs.getAccountBalance;
import static com.hedera.services.bdd.spec.queries.QueryVerbs.getContractBytecode;
import static com.hedera.services.bdd.spec.queries.QueryVerbs.getContractInfo;
import static com.hedera.services.bdd.spec.queries.QueryVerbs.getTxnRecord;
import static com.hedera.services.bdd.spec.transactions.TxnVerbs.contractCall;
import static com.hedera.services.bdd.spec.transactions.TxnVerbs.contractCreate;
import static com.hedera.services.bdd.spec.transactions.TxnVerbs.contractDelete;
import static com.hedera.services.bdd.spec.transactions.TxnVerbs.contractUpdate;
import static com.hedera.services.bdd.spec.transactions.TxnVerbs.cryptoCreate;
import static com.hedera.services.bdd.spec.transactions.TxnVerbs.cryptoTransfer;
import static com.hedera.services.bdd.spec.transactions.TxnVerbs.cryptoUpdate;
import static com.hedera.services.bdd.spec.transactions.TxnVerbs.fileCreate;
import static com.hedera.services.bdd.spec.transactions.TxnVerbs.mintToken;
import static com.hedera.services.bdd.spec.transactions.TxnVerbs.tokenAssociate;
import static com.hedera.services.bdd.spec.transactions.TxnVerbs.tokenCreate;
import static com.hedera.services.bdd.spec.transactions.TxnVerbs.tokenDissociate;
import static com.hedera.services.bdd.spec.transactions.TxnVerbs.tokenUpdate;
import static com.hedera.services.bdd.spec.transactions.token.TokenMovement.moving;
import static com.hedera.services.bdd.spec.transactions.token.TokenMovement.movingUnique;
import static com.hedera.services.bdd.spec.utilops.CustomSpecAssert.allRunFor;
import static com.hedera.services.bdd.spec.utilops.UtilVerbs.childRecordsCheck;
import static com.hedera.services.bdd.spec.utilops.UtilVerbs.inParallel;
import static com.hedera.services.bdd.spec.utilops.UtilVerbs.logIt;
import static com.hedera.services.bdd.spec.utilops.UtilVerbs.newKeyNamed;
import static com.hedera.services.bdd.spec.utilops.UtilVerbs.overriding;
import static com.hedera.services.bdd.spec.utilops.UtilVerbs.sourcing;
import static com.hedera.services.bdd.spec.utilops.UtilVerbs.updateLargeFile;
import static com.hedera.services.bdd.spec.utilops.UtilVerbs.withOpContext;
import static com.hedera.services.bdd.suites.contract.Utils.asAddress;
import static com.hedera.services.bdd.suites.contract.Utils.extractByteCode;
import static com.hedera.services.bdd.suites.token.TokenAssociationSpecs.KNOWABLE_TOKEN;
import static com.hedera.services.bdd.suites.token.TokenAssociationSpecs.VANILLA_TOKEN;
import static com.hedera.services.bdd.suites.utils.MiscEETUtils.metadata;
import static com.hederahashgraph.api.proto.java.ResponseCodeEnum.ACCOUNT_STILL_OWNS_NFTS;
import static com.hederahashgraph.api.proto.java.ResponseCodeEnum.CONTRACT_DELETED;
import static com.hederahashgraph.api.proto.java.ResponseCodeEnum.CONTRACT_EXECUTION_EXCEPTION;
import static com.hederahashgraph.api.proto.java.ResponseCodeEnum.CONTRACT_REVERT_EXECUTED;
import static com.hederahashgraph.api.proto.java.ResponseCodeEnum.INVALID_CONTRACT_ID;
import static com.hederahashgraph.api.proto.java.ResponseCodeEnum.INVALID_SIGNATURE;
import static com.hederahashgraph.api.proto.java.ResponseCodeEnum.INVALID_SOLIDITY_ADDRESS;
import static com.hederahashgraph.api.proto.java.ResponseCodeEnum.OBTAINER_SAME_CONTRACT_ID;
import static com.hederahashgraph.api.proto.java.ResponseCodeEnum.REVERTED_SUCCESS;
import static com.hederahashgraph.api.proto.java.ResponseCodeEnum.SUCCESS;
import static com.hederahashgraph.api.proto.java.ResponseCodeEnum.TRANSACTION_REQUIRES_ZERO_TOKEN_BALANCES;
import static com.hederahashgraph.api.proto.java.TokenType.FUNGIBLE_COMMON;
import static com.hederahashgraph.api.proto.java.TokenType.NON_FUNGIBLE_UNIQUE;
import static com.swirlds.common.CommonUtils.hex;
import static com.swirlds.common.CommonUtils.unhex;
import static org.junit.jupiter.api.Assertions.assertArrayEquals;
import static org.junit.jupiter.api.Assertions.assertEquals;
import static org.junit.jupiter.api.Assertions.assertNotEquals;

public class DynamicGasCostSuite extends HapiApiSuite {
	private static final Logger log = LogManager.getLogger(DynamicGasCostSuite.class);

	private static final String THE_CONTRACT = "Safe Operations Contract";
	private static final String ACCOUNT = "anybody";
	private static final String SECOND_ACCOUNT = "anybody2";
	private static final String MULTI_KEY = "Multi key";
	private static final String FREEZE_KEY = "Freeze key";
	public static final String DEFAULT_GAS_COST = "10000";
	public static final String FULL_GAS_REFUND = "100";
	public static final String ZERO_GAS_COST = "0";
	public static final String HTS_DEFAULT_GAS_COST = "contracts.precompile.htsDefaultGasCost";
	public static final String MAX_REFUND_PERCENT_OF_GAS_LIMIT = "contracts.maxRefundPercentOfGasLimit";
	public static final String BOOTSTRAP_PROPERTIES = "src/main/resource/bootstrap.properties";

	public static void main(String... args) {
		new DynamicGasCostSuite().runSuiteSync();
	}

	@Override
	protected Logger getResultsLogger() {
		return log;
	}

	@Override
	public boolean canRunAsync() {
		return false;
	}

	@Override
	protected List<HapiApiSpec> getSpecsInSuite() {
		return allOf(
//				positiveSpecs(),
				create2Specs()
		);
	}

	List<HapiApiSpec> create2Specs() {
		return List.of(new HapiApiSpec[] {
						create2FactoryWorksAsExpected(),
						canDeleteViaAlias(),
						cannotSelfDestructToMirrorAddress(),
						priorityAddressIsCreate2ForStaticHapiCalls(),
						priorityAddressIsCreate2ForInternalMessages(),
						create2InputAddressIsStableWithTopLevelCallWhetherMirrorOrAliasIsUsed(),
						canUseAliasesInPrecompilesAndContractKeys(),
						inlineCreateCanFailSafely(),
						inlineCreate2CanFailSafely(),
						allLogOpcodesResolveExpectedContractId(),
				}
		);
	}

	List<HapiApiSpec> positiveSpecs() {
		return List.of(
				mintDynamicGasCostPrecompile(),
				burnDynamicGasCostPrecompile(),
				associateDynamicGasCostPrecompile(),
				dissociateDynamicGasCostPrecompile(),
				multipleAssociateDynamicGasCostPrecompile(),
				multipleDissociateDynamicGasCostPrecompile(),
				nftTransferDynamicGasCostPrecompile(),
				tokenTransferDynamicGasCostPrecompile(),
				tokensTransferDynamicGasCostPrecompile(),
				nftsTransferDynamicGasCostPrecompile()
		);
	}

	private HapiApiSpec allLogOpcodesResolveExpectedContractId() {
		final var creation = "creation";
		final var initcode = "initcode";
		final var outerCreator = "outerCreator";

		final AtomicLong outerCreatorNum = new AtomicLong();
		final byte[] msg = new byte[] { (byte) 0xAB };
		final var noisyTxn = "noisyTxn";

		return defaultHapiSpec("AllLogOpcodesResolveExpectedContractId")
				.given(
						fileCreate(initcode).path(OUTER_CREATOR_PATH),
						contractCreate(outerCreator)
								.payingWith(GENESIS)
								.bytecode(initcode)
								.via(creation)
								.exposingNumTo(outerCreatorNum::set)
				).when(
						contractCall(outerCreator, START_CHAIN_ABI, msg)
								.gas(4_000_000)
								.via(noisyTxn)
				).then(
						sourcing(() -> {
							final var idOfFirstThreeLogs = "0.0." + (outerCreatorNum.get() + 1);
							final var idOfLastTwoLogs = "0.0." + (outerCreatorNum.get() + 2);
							return getTxnRecord(noisyTxn)
									.andAllChildRecords()
									.hasPriority(recordWith().contractCallResult(resultWith()
											.logs(inOrder(
													logWith().contract(idOfFirstThreeLogs),
													logWith().contract(idOfFirstThreeLogs),
													logWith().contract(idOfFirstThreeLogs),
													logWith().contract(idOfLastTwoLogs),
													logWith().contract(idOfLastTwoLogs)
											)))).logged();
						})
				);
	}

	private HapiApiSpec inlineCreate2CanFailSafely() {
		final var tcValue = 1_234L;
		final var creation = "creation";
		final var initcode = "initcode";
		final var inlineCreate2Factory = "inlineCreate2Factory";

		final int foo = 22;
		final int salt = 23;
		final int timesToFail = 7;
		final AtomicLong factoryEntityNum = new AtomicLong();
		final AtomicReference<String> factoryEvmAddress = new AtomicReference<>();
		final AtomicReference<byte[]> testContractInitcode = new AtomicReference<>();

		return defaultHapiSpec("InlineCreate2CanFailSafely")
				.given(
						overriding("contracts.throttle.throttleByGas", "false"),
						fileCreate(initcode).path(REVERTING_CREATE2_FACTORY_PATH),
						contractCreate(inlineCreate2Factory)
								.payingWith(GENESIS)
								.bytecode(initcode)
								.via(creation)
								.exposingNumTo(num -> {
									factoryEntityNum.set(num);
									factoryEvmAddress.set(asHexedSolidityAddress(0, 0, num));
								})
				).when(
						sourcing(() -> contractCallLocal(
								inlineCreate2Factory,
								CREATE2_FACTORY_GET_BYTECODE_ABI, factoryEvmAddress.get(), foo
						)
								.exposingTypedResultsTo(results -> {
									final var tcInitcode = (byte[]) results[0];
									testContractInitcode.set(tcInitcode);
									log.info("Contract reported TestContract initcode is {} bytes", tcInitcode.length);
								})
								.payingWith(GENESIS)
								.nodePayment(ONE_HBAR))
				).then(
						inParallel(IntStream.range(0, timesToFail).mapToObj(i ->
										sourcing(() -> contractCall(
												inlineCreate2Factory,
												CREATE2_FACTORY_DEPLOY_ABI, testContractInitcode.get(), salt
										)
												.payingWith(GENESIS)
												.gas(4_000_000L)
												.sending(tcValue)
												.via(creation))
								).toArray(HapiSpecOperation[]::new)
						),
						sourcing(() -> cryptoCreate("nextUp").exposingCreatedIdTo(id ->
								log.info("Next entity num was {} instead of expected {}",
										id.getAccountNum(),
										factoryEntityNum.get() + 1)))
				);
	}

	private HapiApiSpec inlineCreateCanFailSafely() {
		final var tcValue = 1_234L;
		final var creation = "creation";
		final var initcode = "initcode";
		final var inlineCreateFactory = "inlineCreateFactory";

		final int foo = 22;
		final int timesToFail = 7;
		final AtomicLong factoryEntityNum = new AtomicLong();
		final AtomicReference<String> factoryEvmAddress = new AtomicReference<>();
		final AtomicReference<byte[]> testContractInitcode = new AtomicReference<>();

		return defaultHapiSpec("InlineCreateCanFailSafely")
				.given(
						overriding("contracts.throttle.throttleByGas", "false"),
						fileCreate(initcode).path(REVERTING_CREATE_FACTORY_PATH),
						contractCreate(inlineCreateFactory)
								.payingWith(GENESIS)
								.bytecode(initcode)
								.via(creation)
								.exposingNumTo(num -> {
									factoryEntityNum.set(num);
									factoryEvmAddress.set(asHexedSolidityAddress(0, 0, num));
								})
				).when(
						sourcing(() -> contractCallLocal(
								inlineCreateFactory,
								CREATE_FACTORY_GET_BYTECODE_ABI, factoryEvmAddress.get(), foo
						)
								.exposingTypedResultsTo(results -> {
									final var tcInitcode = (byte[]) results[0];
									testContractInitcode.set(tcInitcode);
									log.info("Contract reported TestContract initcode is {} bytes", tcInitcode.length);
								})
								.payingWith(GENESIS)
								.nodePayment(ONE_HBAR))
				).then(
						inParallel(IntStream.range(0, timesToFail).mapToObj(i ->
										sourcing(() -> contractCall(
												inlineCreateFactory,
												NORMAL_DEPLOY_ABI, testContractInitcode.get()
										)
												.payingWith(GENESIS)
												.gas(4_000_000L)
												.sending(tcValue)
												.via(creation))
								).toArray(HapiSpecOperation[]::new)
						),
						sourcing(() -> cryptoCreate("nextUp").exposingCreatedIdTo(id ->
								log.info("Next entity num was {} instead of expected {}",
										id.getAccountNum(),
										factoryEntityNum.get() + 1)))
				);
	}

	// https://github.com/hashgraph/hedera-services/issues/2867
	private HapiApiSpec create2FactoryWorksAsExpected() {
		final var tcValue = 1_234L;
		final var creation2 = "create2Txn";
		final var initcode = "initcode";
		final var create2Factory = "create2Factory";

		final int salt = 42;
		final var adminKey = "adminKey";
		final var replAdminKey = "replAdminKey";
		final var entityMemo = "JUST DO IT";
		final var customAutoRenew = 7776001L;
		final AtomicReference<String> factoryEvmAddress = new AtomicReference<>();
		final AtomicReference<String> expectedCreate2Address = new AtomicReference<>();
		final AtomicReference<String> expectedMirrorAddress = new AtomicReference<>();
		final AtomicReference<byte[]> testContractInitcode = new AtomicReference<>();
		final AtomicReference<byte[]> bytecodeFromMirror = new AtomicReference<>();
		final AtomicReference<byte[]> bytecodeFromAlias = new AtomicReference<>();
		final AtomicReference<String> mirrorLiteralId = new AtomicReference<>();

		return defaultHapiSpec("Create2FactoryWorksAsExpected")
				.given(
						newKeyNamed(adminKey),
						newKeyNamed(replAdminKey),
						overriding("contracts.throttle.throttleByGas", "false"),
						fileCreate(initcode).path(CREATE2_FACTORY_PATH),
						contractCreate(create2Factory)
								.payingWith(GENESIS)
								.proxy("0.0.3")
								.bytecode(initcode)
								.adminKey(adminKey)
								.entityMemo(entityMemo)
								.autoRenewSecs(customAutoRenew)
								.via(creation2)
								.exposingNumTo(num -> factoryEvmAddress.set(asHexedSolidityAddress(0, 0, num)))
				).when(
						sourcing(() -> contractCallLocal(
								create2Factory,
								CREATE2_FACTORY_GET_BYTECODE_ABI, factoryEvmAddress.get(), salt
						)
								.exposingTypedResultsTo(results -> {
									final var tcInitcode = (byte[]) results[0];
									testContractInitcode.set(tcInitcode);
									log.info("Contract reported TestContract initcode is {} bytes", tcInitcode.length);
								})
								.payingWith(GENESIS)
								.nodePayment(ONE_HBAR)),
						sourcing(() -> contractCallLocal(
								create2Factory,
								CREATE2_FACTORY_GET_ADDRESS_ABI, testContractInitcode.get(), salt
						)
								.exposingTypedResultsTo(results -> {
									log.info("Contract reported address results {}", results);
									final var expectedAddrBytes = (byte[]) results[0];
									final var hexedAddress = hex(expectedAddrBytes);
									log.info("  --> Expected CREATE2 address is {}", hexedAddress);
									expectedCreate2Address.set(hexedAddress);
								})
								.payingWith(GENESIS)),
						// First check the feature toggle
						overriding("contracts.allowCreate2", "false"),
						sourcing(() -> contractCall(
								create2Factory,
								CREATE2_FACTORY_DEPLOY_ABI, testContractInitcode.get(), salt
						)
								.payingWith(GENESIS)
								.gas(4_000_000L)
								.sending(tcValue)
								.via(creation2)
								.hasKnownStatus(CONTRACT_EXECUTION_EXCEPTION)),
						// Now re-enable CREATE2 and proceed
						overriding("contracts.allowCreate2", "true"),
						// https://github.com/hashgraph/hedera-services/issues/2867 - cannot re-create same address
						sourcing(() -> contractCall(
								create2Factory,
								WRONG_REPEATED_CREATE2_ABI, testContractInitcode.get(), salt
						)
								.payingWith(GENESIS)
								.gas(4_000_000L)
								.sending(tcValue)
								.hasKnownStatus(INVALID_SOLIDITY_ADDRESS)),
						sourcing(() -> getContractInfo(expectedCreate2Address.get())
								.hasCostAnswerPrecheck(INVALID_CONTRACT_ID)),
						sourcing(() -> contractCall(
								create2Factory,
								CREATE2_FACTORY_DEPLOY_ABI, testContractInitcode.get(), salt
						)
								.payingWith(GENESIS)
								.gas(4_000_000L)
								.sending(tcValue)),
						sourcing(() -> contractDelete(expectedCreate2Address.get())
								.signedBy(DEFAULT_PAYER, adminKey)),
						logIt("Deleted the deployed CREATE2 contract using HAPI"),
						sourcing(() -> contractCall(
								create2Factory,
								CREATE2_FACTORY_DEPLOY_ABI, testContractInitcode.get(), salt
						)
								.payingWith(GENESIS)
								.gas(4_000_000L)
								.sending(tcValue)
								.via(creation2)),
						logIt("Re-deployed the CREATE2 contract"),
						sourcing(() -> childRecordsCheck(creation2, SUCCESS,
								recordWith()
										.contractCreateResult(resultWith()
												.hexedEvmAddress(expectedCreate2Address.get()))
										.status(SUCCESS))),
						withOpContext((spec, opLog) -> {
							final var parentId = spec.registry().getContractId(create2Factory);
							final var childId = ContractID.newBuilder()
									.setContractNum(parentId.getContractNum() + 2L)
									.build();
							mirrorLiteralId.set("0.0." + childId.getContractNum());
							expectedMirrorAddress.set(hex(asSolidityAddress(childId)));
						}),
						sourcing(() -> getContractBytecode(mirrorLiteralId.get())
								.exposingBytecodeTo(bytecodeFromMirror::set)),
						// https://github.com/hashgraph/hedera-services/issues/2874
						sourcing(() -> getContractBytecode(expectedCreate2Address.get())
								.exposingBytecodeTo(bytecodeFromAlias::set)),
						withOpContext((spec, opLog) -> assertArrayEquals(
								bytecodeFromAlias.get(), bytecodeFromMirror.get(),
								"Bytecode should be get-able using alias")),
						sourcing(() -> contractUpdate(expectedCreate2Address.get())
								.signedBy(DEFAULT_PAYER, adminKey, replAdminKey)
								.newKey(replAdminKey))
				).then(
						sourcing(() -> contractCall(
								create2Factory,
								CREATE2_FACTORY_DEPLOY_ABI, testContractInitcode.get(), salt
						)
								.payingWith(GENESIS)
								.gas(4_000_000L)
								/* Cannot repeat CREATE2 with same args without destroying the existing contract */
								.hasKnownStatus(INVALID_SOLIDITY_ADDRESS)),
						// https://github.com/hashgraph/hedera-services/issues/2874
						sourcing(() -> getContractInfo(expectedCreate2Address.get())
								.has(contractWith().addressOrAlias(expectedCreate2Address.get()))),
						sourcing(() -> contractCallLocal(
								expectedCreate2Address.get(),
								TEST_CONTRACT_GET_BALANCE_ABI
						)
								.payingWith(GENESIS)
								.has(resultWith().resultThruAbi(
										TEST_CONTRACT_GET_BALANCE_ABI,
										isLiteralResult(new Object[] { BigInteger.valueOf(tcValue) })))),
						sourcing(() -> getContractInfo(expectedMirrorAddress.get())
								.has(contractWith()
										.adminKey(replAdminKey)
										.addressOrAlias(expectedCreate2Address.get()))),
						sourcing(() -> contractCall(expectedCreate2Address.get(), TEST_CONTRACT_VACATE_ADDRESS_ABI)
								.payingWith(GENESIS)),
						sourcing(() -> getContractInfo(expectedCreate2Address.get())
								.hasCostAnswerPrecheck(INVALID_CONTRACT_ID))
				);
	}

	private HapiApiSpec canUseAliasesInPrecompilesAndContractKeys() {
		final var creation2 = "create2Txn";
		final var initcode = "initcode";
		final var pc2User = "pc2User";
		final var ft = "fungibleToken";
		final var nft = "nonFungibleToken";
		final var multiKey = "swiss";
		final var ftFail = "ofInterest";
		final var nftFail = "alsoOfInterest";
		final var helperMintFail = "alsoOfExtremeInterest";
		final var helperMintSuccess = "quotidian";

		final AtomicReference<String> userAliasAddr = new AtomicReference<>();
		final AtomicReference<String> userMirrorAddr = new AtomicReference<>();
		final AtomicReference<String> userLiteralId = new AtomicReference<>();
		final AtomicReference<String> hexedNftType = new AtomicReference<>();

		final byte[] salt = unhex("aabbccddeeff0011aabbccddeeff0011aabbccddeeff0011aabbccddeeff0011");

		return defaultHapiSpec("CanUseAliasesInPrecompiles")
				.given(
						newKeyNamed(multiKey),
						cryptoCreate(TOKEN_TREASURY),
						fileCreate(initcode),
						updateLargeFile(GENESIS, initcode, extractByteCode(PRECOMPILE_CREATE2_USER_PATH)),
						contractCreate(pc2User)
								.omitAdminKey()
								.payingWith(GENESIS)
								.proxy("0.0.3")
								.bytecode(initcode),
						contractCall(pc2User, PC2_CREATE_USER_ABI, salt)
								.payingWith(GENESIS)
								.gas(4_000_000L)
								.via(creation2),
						captureOneChildCreate2MetaFor(
								"Precompile user", creation2, userMirrorAddr, userAliasAddr),
						withOpContext((spec, opLog) ->
								userLiteralId.set(
										asContractString(
												contractIdFromHexedMirrorAddress(userMirrorAddr.get())))),
						tokenCreate(ft)
								.tokenType(FUNGIBLE_COMMON)
								.treasury(TOKEN_TREASURY)
								.initialSupply(1_000),
						tokenCreate(nft)
								.tokenType(NON_FUNGIBLE_UNIQUE)
								.treasury(TOKEN_TREASURY)
								.adminKey(multiKey)
								.initialSupply(0L)
								.supplyKey(multiKey),
						mintToken(nft, List.of(
								ByteString.copyFromUtf8("PRICELESS")
						)),
						tokenUpdate(nft).supplyKey(() -> Utils.aliasContractIdKey(userAliasAddr.get()))
				).when(
						withOpContext((spec, opLog) -> {
							final var registry = spec.registry();
							final var ftType = registry.getTokenID(ft);
							final var nftType = registry.getTokenID(nft);

							final var ftAssoc = contractCall(
									pc2User, PC2_ASSOCIATE_BOTH_ABI, hex(asSolidityAddress(ftType))
							)
									.gas(4_000_000L);
							final var nftAssoc = contractCall(
									pc2User, PC2_ASSOCIATE_BOTH_ABI, hex(asSolidityAddress(nftType))
							)
									.gas(4_000_000L);

							final var fundingXfer = cryptoTransfer(
									moving(100, ft).between(TOKEN_TREASURY, pc2User),
									movingUnique(nft, 1L).between(TOKEN_TREASURY, pc2User)
							);

							// https://github.com/hashgraph/hedera-services/issues/2874 (alias in transfer precompile)
							final var sendFt = contractCall(
									pc2User, PC2_FT_SEND_ABI, hex(asSolidityAddress(ftType)), 100
							)
									.gas(4_000_000L);
							final var sendNft = contractCall(
									pc2User, PC2_NFT_SEND_ABI, hex(asSolidityAddress(nftType)), 1
							)
									.via(ftFail)
									.gas(4_000_000L);
							final var failFtDissoc = contractCall(
									pc2User, PC2_DISSOCIATE_BOTH_ABI, hex(asSolidityAddress(ftType))
							)
									.via(ftFail)
									.hasKnownStatus(CONTRACT_REVERT_EXECUTED)
									.gas(4_000_000L);
							final var failNftDissoc = contractCall(
									pc2User, PC2_DISSOCIATE_BOTH_ABI, hex(asSolidityAddress(nftType))
							)
									.via(nftFail)
									.hasKnownStatus(CONTRACT_REVERT_EXECUTED)
									.gas(4_000_000L);
							// https://github.com/hashgraph/hedera-services/issues/2876 (mint via ContractID key)
							final var mint = contractCall(
									userAliasAddr.get(),
									PC2_USER_MINT_NFT_ABI,
									hex(asSolidityAddress(nftType)),
									List.of("WoRtHlEsS")
							)
									.gas(4_000_000L);
							/* Can't succeed yet because supply key isn't delegatable */
							hexedNftType.set(hex(asSolidityAddress(nftType)));
							final var helperMint = contractCall(
									userAliasAddr.get(),
									PC2_USER_HELPER_MINT_ABI,
									hexedNftType.get(),
									List.of("WoRtHlEsS")
							)
									.via(helperMintFail)
									.gas(4_000_000L);

							allRunFor(spec,
									ftAssoc, nftAssoc,
									fundingXfer, sendFt, sendNft, failFtDissoc, failNftDissoc,
									mint, helperMint);
						})
				).then(
						childRecordsCheck(helperMintFail, SUCCESS,
								/* First record is of helper creation */
								recordWith().status(SUCCESS),
								recordWith().status(INVALID_SIGNATURE)),
						childRecordsCheck(ftFail, CONTRACT_REVERT_EXECUTED,
								recordWith().status(REVERTED_SUCCESS),
								recordWith().status(TRANSACTION_REQUIRES_ZERO_TOKEN_BALANCES)),
						childRecordsCheck(nftFail, CONTRACT_REVERT_EXECUTED,
								recordWith().status(REVERTED_SUCCESS),
								recordWith().status(ACCOUNT_STILL_OWNS_NFTS)),
						getAccountBalance(TOKEN_TREASURY).hasTokenBalance(nft, 1),

						// https://github.com/hashgraph/hedera-services/issues/2876 (mint via delegatable_contract_id)
						tokenUpdate(nft).supplyKey(() -> Utils.aliasDelegateContractKey(userAliasAddr.get())),
						sourcing(() -> contractCall(
								userAliasAddr.get(),
								PC2_USER_HELPER_MINT_ABI,
								hexedNftType.get(),
								List.of("WoRtHlEsS...NOT")
						)
								.via(helperMintSuccess)
								.gas(4_000_000L)),
						getTxnRecord(helperMintSuccess).andAllChildRecords().logged(),
						getAccountBalance(TOKEN_TREASURY).hasTokenBalance(nft, 2),
						cryptoTransfer((spec, b) -> {
							final var registry = spec.registry();
							final var tt = registry.getAccountID(TOKEN_TREASURY);
							final var ftId = registry.getTokenID(ft);
							final var nftId = registry.getTokenID(nft);
							b.setTransfers(TransferList.newBuilder()
									.addAccountAmounts(Utils.aaWith(tt, -666))
									.addAccountAmounts(Utils.aaWith(userMirrorAddr.get(), +666)));
							b.addTokenTransfers(TokenTransferList.newBuilder()
									.setToken(ftId)
									.addTransfers(Utils.aaWith(tt, -6))
									.addTransfers(Utils.aaWith(userMirrorAddr.get(), +6)))
									.addTokenTransfers(TokenTransferList.newBuilder()
											.setToken(nftId)
											.addNftTransfers(NftTransfer.newBuilder()
													.setSerialNumber(2L)
													.setSenderAccountID(tt)
													.setReceiverAccountID(Utils.accountId(userMirrorAddr.get()))));
						}).signedBy(DEFAULT_PAYER, TOKEN_TREASURY),
						sourcing(() -> getContractInfo(userLiteralId.get()).logged())
				);
	}

	// https://github.com/hashgraph/hedera-services/issues/2874
	// https://github.com/hashgraph/hedera-services/issues/2925
	private HapiApiSpec cannotSelfDestructToMirrorAddress() {
		final var creation2 = "create2Txn";
		final var messyCreation2 = "messyCreate2Txn";
		final var initcode = "initcode";
		final var createDonor = "createDonor";

		final AtomicReference<String> donorAliasAddr = new AtomicReference<>();
		final AtomicReference<String> donorMirrorAddr = new AtomicReference<>();
		final AtomicReference<String> mDonorAliasAddr = new AtomicReference<>();
		final AtomicReference<String> mDonorMirrorAddr = new AtomicReference<>();

		final byte[] salt = unhex("aabbccddeeff0011aabbccddeeff0011aabbccddeeff0011aabbccddeeff0011");
		final byte[] otherSalt = unhex("aabbccddee880011aabbccddee880011aabbccddee880011aabbccddee880011");

		return defaultHapiSpec("CannotSelfDestructToMirrorAddress")
				.given(
						fileCreate(initcode),
						updateLargeFile(GENESIS, initcode, extractByteCode(CREATE_DONOR_PATH)),
						contractCreate(createDonor)
								.payingWith(GENESIS)
								.proxy("0.0.3")
								.bytecode(initcode),
						contractCall(createDonor, CREATE_DONOR_ABI, salt)
								.sending(1_000)
								.payingWith(GENESIS)
								.gas(4_000_000L)
								.via(creation2),
						captureOneChildCreate2MetaFor(
								"donor", creation2, donorMirrorAddr, donorAliasAddr)
				).when(
						sourcing(() -> contractCall(
								donorAliasAddr.get(),
								RELINQUISH_FUNDS_ABI,
								donorAliasAddr.get()).hasKnownStatus(OBTAINER_SAME_CONTRACT_ID)),
						sourcing(() -> contractCall(
								donorAliasAddr.get(),
								RELINQUISH_FUNDS_ABI,
								donorMirrorAddr.get()).hasKnownStatus(OBTAINER_SAME_CONTRACT_ID))
				).then(
						contractCall(createDonor, BUILD_THEN_REVERT_THEN_BUILD_ABI, otherSalt)
								.sending(1_000)
								.payingWith(GENESIS)
								.gas(4_000_000L)
								.via(messyCreation2),
						captureOneChildCreate2MetaFor(
								"questionableDonor", messyCreation2, mDonorMirrorAddr, mDonorAliasAddr),
						sourcing(() -> getContractInfo(mDonorAliasAddr.get())
								.has(contractWith().balance(100))
								.logged())
				);
	}

	// https://github.com/hashgraph/hedera-services/issues/2874
	private HapiApiSpec canDeleteViaAlias() {
		final var adminKey = "adminKey";
		final var creation2 = "create2Txn";
		final var initcode = "initcode";
		final var deletion = "deletion";
		final var saltingCreatorFactory = "saltingCreatorFactory";

		final AtomicReference<String> saltingCreatorAliasAddr = new AtomicReference<>();
		final AtomicReference<String> saltingCreatorMirrorAddr = new AtomicReference<>();
		final AtomicReference<String> saltingCreatorLiteralId = new AtomicReference<>();

		final byte[] salt = unhex("aabbccddeeff0011aabbccddeeff0011aabbccddeeff0011aabbccddeeff0011");
		final byte[] otherSalt = unhex("aabbccddee330011aabbccddee330011aabbccddee330011aabbccddee330011");

		return defaultHapiSpec("CanDeleteViaAlias")
				.given(
						newKeyNamed(adminKey),
						fileCreate(initcode),
						updateLargeFile(GENESIS, initcode, extractByteCode(SALTING_CREATOR_FACTORY_PATH)),
						contractCreate(saltingCreatorFactory)
								.adminKey(adminKey)
								.payingWith(GENESIS)
								.proxy("0.0.3")
								.bytecode(initcode),
						contractCall(saltingCreatorFactory, SALTING_CREATOR_FACTORY_BUILD_ABI, salt)
								.payingWith(GENESIS)
								.gas(4_000_000L)
								.via(creation2),
						captureOneChildCreate2MetaFor(
								"Salting creator", creation2, saltingCreatorMirrorAddr, saltingCreatorAliasAddr),
						withOpContext((spec, opLog) ->
								saltingCreatorLiteralId.set(
										asContractString(
												contractIdFromHexedMirrorAddress(saltingCreatorMirrorAddr.get())))),
						// https://github.com/hashgraph/hedera-services/issues/2867 (can't re-create2 after selfdestruct)
						sourcing(() -> contractCall(saltingCreatorAliasAddr.get(), CREATE_AND_RECREATE_ABI, otherSalt)
								.payingWith(GENESIS)
								.gas(2_000_000L)
								.hasKnownStatus(CONTRACT_REVERT_EXECUTED))
				).when(
						sourcing(() -> contractUpdate(saltingCreatorAliasAddr.get())
								.signedBy(DEFAULT_PAYER, adminKey)
								.memo("That's why you always leave a note")),
						sourcing(() -> contractCallLocal(
								saltingCreatorAliasAddr.get(), WHAT_IS_FOO_ABI
						).has(resultWith().resultThruAbi(
								WHAT_IS_FOO_ABI, isLiteralResult(new Object[] { BigInteger.valueOf(42) })
						))),
						sourcing(() -> contractDelete(saltingCreatorAliasAddr.get())
								.signedBy(DEFAULT_PAYER, adminKey)
								.transferContract(saltingCreatorMirrorAddr.get())
								.hasKnownStatus(OBTAINER_SAME_CONTRACT_ID)),
						sourcing(() -> contractDelete(saltingCreatorMirrorAddr.get())
								.signedBy(DEFAULT_PAYER, adminKey)
								.transferContract(saltingCreatorAliasAddr.get())
								.hasKnownStatus(OBTAINER_SAME_CONTRACT_ID))
				).then(
						sourcing(() -> getContractInfo(saltingCreatorMirrorAddr.get())
								.has(contractWith().addressOrAlias(saltingCreatorAliasAddr.get()))),
						sourcing(() -> contractDelete(saltingCreatorAliasAddr.get())
								.signedBy(DEFAULT_PAYER, adminKey)
								.transferAccount(FUNDING)
								.via(deletion)),
						sourcing(() -> getTxnRecord(deletion)
								.hasPriority(recordWith().targetedContractId(saltingCreatorLiteralId.get()))),
						sourcing(() -> contractDelete(saltingCreatorMirrorAddr.get())
								.signedBy(DEFAULT_PAYER, adminKey)
								.transferAccount(FUNDING)
								.hasPrecheck(CONTRACT_DELETED)),
						sourcing(() -> getContractInfo(saltingCreatorMirrorAddr.get())
								.has(contractWith().addressOrAlias(saltingCreatorMirrorAddr.get())))
				);
	}

	private HapiApiSpec create2InputAddressIsStableWithTopLevelCallWhetherMirrorOrAliasIsUsed() {
		final var creation2 = "create2Txn";
		final var innerCreation2 = "innerCreate2Txn";
		final var delegateCreation2 = "delegateCreate2Txn";
		final var initcode = "initcode";
		final var saltingCreatorFactory = "saltingCreatorFactory";

		final AtomicReference<String> saltingCreatorAliasAddr = new AtomicReference<>();
		final AtomicReference<String> saltingCreatorMirrorAddr = new AtomicReference<>();
		final AtomicReference<String> tcAliasAddr1 = new AtomicReference<>();
		final AtomicReference<String> tcMirrorAddr1 = new AtomicReference<>();
		final AtomicReference<String> tcAliasAddr2 = new AtomicReference<>();
		final AtomicReference<String> tcMirrorAddr2 = new AtomicReference<>();

		final byte[] salt = unhex("aabbccddeeff0011aabbccddeeff0011aabbccddeeff0011aabbccddeeff0011");

		return defaultHapiSpec("Create2InputAddressIsStableWithTopLevelCallWhetherMirrorOrAliasIsUsed")
				.given(
						fileCreate(initcode),
						updateLargeFile(GENESIS, initcode, extractByteCode(SALTING_CREATOR_FACTORY_PATH)),
						contractCreate(saltingCreatorFactory)
								.payingWith(GENESIS)
								.proxy("0.0.3")
								.bytecode(initcode),
						contractCall(saltingCreatorFactory, SALTING_CREATOR_FACTORY_BUILD_ABI, salt)
								.payingWith(GENESIS)
								.gas(4_000_000L)
								.via(creation2),
						captureOneChildCreate2MetaFor(
								"Salting creator", creation2, saltingCreatorMirrorAddr, saltingCreatorAliasAddr)
				).when(
						sourcing(() -> contractCall(saltingCreatorAliasAddr.get(), SALTING_CREATOR_CREATE_ABI, salt)
								.payingWith(GENESIS)
								.gas(4_000_000L)
								.via(innerCreation2)),
						sourcing(() -> {
							final var emitterId = literalIdFromHexedMirrorAddress(saltingCreatorMirrorAddr.get());
							return getTxnRecord(innerCreation2)
									.hasPriority(recordWith()
											.contractCallResult(
													resultWith()
															.contract(emitterId)
															.logs(inOrder(logWith().contract(emitterId)))))
									.andAllChildRecords().logged();
						}),
						captureOneChildCreate2MetaFor(
								"Test contract create2'd via mirror address",
								innerCreation2, tcMirrorAddr1, tcAliasAddr1),
						sourcing(() -> contractCall(tcAliasAddr1.get(), TEST_CONTRACT_VACATE_ADDRESS_ABI)
								.payingWith(GENESIS)),
						sourcing(() -> getContractInfo(tcMirrorAddr1.get())
								.has(contractWith().isDeleted()))
				).then(
						sourcing(() -> contractCall(
								saltingCreatorFactory,
								SALTING_CREATOR_CALL_CREATOR_ABI, saltingCreatorAliasAddr.get(), salt
						)
								.payingWith(GENESIS)
								.gas(4_000_000L)
								.via(delegateCreation2)),
						captureOneChildCreate2MetaFor(
								"Test contract create2'd via alias address",
								delegateCreation2, tcMirrorAddr2, tcAliasAddr2),
						withOpContext((spec, opLog) -> {
							assertNotEquals(
									tcMirrorAddr1.get(), tcMirrorAddr2.get(),
									"Mirror addresses must be different");
							assertEquals(
									tcAliasAddr1.get(), tcAliasAddr2.get(),
									"Alias addresses must be stable");
						})
				);
	}

	private HapiApiSpec priorityAddressIsCreate2ForStaticHapiCalls() {
		final var creation2 = "create2Txn";
		final var initcode = "initcode";
		final var placeholderCreation = "creation";
		final var returnerFactory = "returnerFactory";

		final AtomicReference<String> aliasAddr = new AtomicReference<>();
		final AtomicReference<String> mirrorAddr = new AtomicReference<>();
		final AtomicReference<BigInteger> staticCallAliasAns = new AtomicReference<>();
		final AtomicReference<BigInteger> staticCallMirrorAns = new AtomicReference<>();

		final byte[] salt = unhex("aabbccddeeff0011aabbccddeeff0011aabbccddeeff0011aabbccddeeff0011");

		return defaultHapiSpec("PriorityAddressIsCreate2ForStaticHapiCalls")
				.given(
						fileCreate(initcode),
						updateLargeFile(GENESIS, initcode, extractByteCode(ADDRESS_VAL_RETURNER_PATH)),
						contractCreate(returnerFactory)
								.payingWith(GENESIS)
								.proxy("0.0.3")
								.bytecode(initcode),
						contractCall(returnerFactory, ADDRESS_VAL_CREATE_RETURNER_ABI, salt)
								.payingWith(GENESIS)
								.gas(4_000_000L)
								.via(creation2),
						captureOneChildCreate2MetaFor(
								"Returner", creation2, mirrorAddr, aliasAddr)
				).when(
						sourcing(() -> contractCallLocal(
								mirrorAddr.get(), RETURN_THIS_ABI
						)
								.payingWith(GENESIS)
								.exposingTypedResultsTo(results -> {
									log.info("Returner reported {} when called with mirror address", results);
									staticCallMirrorAns.set((BigInteger) results[0]);
								})),
						sourcing(() -> contractCallLocal(
								aliasAddr.get(), RETURN_THIS_ABI
						)
								.payingWith(GENESIS)
								.exposingTypedResultsTo(results -> {
									log.info("Returner reported {} when called with alias address", results);
									staticCallAliasAns.set((BigInteger) results[0]);
								}))
				).then(
						withOpContext((spec, opLog) -> {
							assertEquals(
									staticCallAliasAns.get(),
									staticCallMirrorAns.get(),
									"Static call with mirror address should be same as call with alias");
							assertEquals(
									staticCallAliasAns.get().toString(16),
									aliasAddr.get(),
									"Alias should get priority over mirror address");
						}),
						sourcing(() -> contractCall(
								aliasAddr.get(), CREATE_PLACEHOLDER_ABI
						)
								.gas(4_000_000L)
								.payingWith(GENESIS)
								.via(placeholderCreation))
				);
	}

	private HapiApiSpec priorityAddressIsCreate2ForInternalMessages() {
		final var creation2 = "create2Txn";
		final var initcode = "initcode";
		final var returnerFactory = "returnerFactory";
		final var aliasCall = "aliasCall";
		final var mirrorCall = "mirrorCall";

		final AtomicReference<String> aliasAddr = new AtomicReference<>();
		final AtomicReference<String> mirrorAddr = new AtomicReference<>();
		final AtomicReference<BigInteger> staticCallAliasAns = new AtomicReference<>();
		final AtomicReference<BigInteger> staticCallMirrorAns = new AtomicReference<>();

		final byte[] salt = unhex("aabbccddeeff0011aabbccddeeff0011aabbccddeeff0011aabbccddeeff0011");

		return defaultHapiSpec("PriorityAddressIsCreate2ForInternalMessages")
				.given(
						fileCreate(initcode),
						updateLargeFile(GENESIS, initcode, extractByteCode(ADDRESS_VAL_RETURNER_PATH)),
						contractCreate(returnerFactory)
								.payingWith(GENESIS)
								.proxy("0.0.3")
								.bytecode(initcode),
						contractCall(returnerFactory, ADDRESS_VAL_CREATE_RETURNER_ABI, salt)
								.payingWith(GENESIS)
								.gas(4_000_000L)
								.via(creation2),
						captureOneChildCreate2MetaFor(
								"Returner", creation2, mirrorAddr, aliasAddr)
				).when(
						sourcing(() -> contractCallLocal(
								returnerFactory, ADDRESS_VAL_CALL_RETURNER_ABI, mirrorAddr.get()
						)
								.payingWith(GENESIS)
								.exposingTypedResultsTo(results -> {
									log.info("Returner reported {} when called with mirror address", results);
									staticCallMirrorAns.set((BigInteger) results[0]);
								})),
						sourcing(() -> contractCallLocal(
								returnerFactory, ADDRESS_VAL_CALL_RETURNER_ABI, aliasAddr.get()
						)
								.payingWith(GENESIS)
								.exposingTypedResultsTo(results -> {
									log.info("Returner reported {} when called with alias address", results);
									staticCallAliasAns.set((BigInteger) results[0]);
								})),
						sourcing(() -> contractCall(
								returnerFactory, ADDRESS_VAL_CALL_RETURNER_ABI, aliasAddr.get()
						)
								.payingWith(GENESIS)
								.via(aliasCall)),
						sourcing(() -> contractCall(
								returnerFactory, ADDRESS_VAL_CALL_RETURNER_ABI, mirrorAddr.get()
						)
								.payingWith(GENESIS)
								.via(mirrorCall))
				).then(
						withOpContext((spec, opLog) -> {
							final var aliasLookup = getTxnRecord(aliasCall);
							final var mirrorLookup = getTxnRecord(aliasCall);
							allRunFor(spec, aliasLookup, mirrorLookup);
							final var aliasResult =
									aliasLookup.getResponseRecord().getContractCallResult().getContractCallResult();
							final var mirrorResult =
									mirrorLookup.getResponseRecord().getContractCallResult().getContractCallResult();
							assertEquals(
									aliasResult, mirrorResult,
									"Call with mirror address should be same as call with alias");
							assertEquals(
									staticCallAliasAns.get(),
									staticCallMirrorAns.get(),
									"Static call with mirror address should be same as call with alias");
						})
				);
	}

	private HapiApiSpec mintDynamicGasCostPrecompile() {
		final AtomicReference<AccountID> accountID = new AtomicReference<>();
		final AtomicReference<TokenID> vanillaTokenID = new AtomicReference<>();
		final var amount = 10;

		return defaultHapiSpec("MintDynamicGasCostPrecompile")
				.given(
						newKeyNamed(MULTI_KEY),
						cryptoCreate(ACCOUNT).exposingCreatedIdTo(accountID::set),
						fileCreate(THE_CONTRACT),
						updateLargeFile(ACCOUNT, THE_CONTRACT,
								extractByteCode(ContractResources.SAFE_OPERATIONS_CONTRACT)),
						cryptoCreate(TOKEN_TREASURY),
						tokenCreate(VANILLA_TOKEN)
								.tokenType(FUNGIBLE_COMMON)
								.initialSupply(0)
								.treasury(TOKEN_TREASURY)
								.adminKey(MULTI_KEY)
								.supplyKey(MULTI_KEY)
								.exposingCreatedIdTo(id -> vanillaTokenID.set(Utils.asToken(id)))
				).when(
						withOpContext(
								(spec, opLog) ->
										allRunFor(
												spec,
												contractCreate(THE_CONTRACT).bytecode(THE_CONTRACT).gas(100_000),
												UtilVerbs.overriding(HTS_DEFAULT_GAS_COST, ZERO_GAS_COST),
												UtilVerbs.overriding(MAX_REFUND_PERCENT_OF_GAS_LIMIT, FULL_GAS_REFUND),
												contractCall(THE_CONTRACT, SAFE_MINT_ABI,
														asAddress(vanillaTokenID.get()), amount,
														Collections.emptyList())
														.payingWith(ACCOUNT)
														.via("mintDynamicGasZeroCostTxn")
														.alsoSigningWithFullPrefix(MULTI_KEY)
														.hasKnownStatus(SUCCESS),
												UtilVerbs.overriding(HTS_DEFAULT_GAS_COST, DEFAULT_GAS_COST),
												contractCall(THE_CONTRACT, SAFE_MINT_ABI,
														asAddress(vanillaTokenID.get()), amount,
														Collections.emptyList())
														.payingWith(ACCOUNT)
														.via("mintDynamicGasDefaultCostTxn")
														.alsoSigningWithFullPrefix(MULTI_KEY)
														.hasKnownStatus(SUCCESS),
												UtilVerbs.resetAppPropertiesTo(BOOTSTRAP_PROPERTIES)
										)
						)
				).then(
						withOpContext((spec, ignore) -> {
							final var zeroCostTxnRecord =
									getTxnRecord("mintDynamicGasZeroCostTxn").saveTxnRecordToRegistry(
											"mintZeroCostTxnRec");
							final var defaultCostTxnRecord =
									getTxnRecord("mintDynamicGasDefaultCostTxn").saveTxnRecordToRegistry(
											"mintDefaultCostTxnRec");
							allRunFor(spec, zeroCostTxnRecord, defaultCostTxnRecord);

							final var gasUsedForZeroCostTxn = spec.registry().getTransactionRecord("mintZeroCostTxnRec")
									.getContractCallResult().getGasUsed();
							final var gasUsedForDefaultCostTxn = spec.registry().getTransactionRecord(
									"mintDefaultCostTxnRec")
									.getContractCallResult().getGasUsed();
							assertEquals(10_000L, gasUsedForDefaultCostTxn - gasUsedForZeroCostTxn);
						})
				);
	}

	private HapiApiSpec burnDynamicGasCostPrecompile() {
		final AtomicReference<AccountID> accountID = new AtomicReference<>();
		final AtomicReference<TokenID> vanillaTokenID = new AtomicReference<>();
		final var amount = 10;

		return defaultHapiSpec("BurnDynamicGasCostPrecompile")
				.given(
						newKeyNamed(MULTI_KEY),
						cryptoCreate(ACCOUNT).exposingCreatedIdTo(accountID::set),
						fileCreate(THE_CONTRACT),
						updateLargeFile(ACCOUNT, THE_CONTRACT,
								extractByteCode(ContractResources.SAFE_OPERATIONS_CONTRACT)),
						cryptoCreate(TOKEN_TREASURY),
						tokenCreate(VANILLA_TOKEN)
								.tokenType(FUNGIBLE_COMMON)
								.initialSupply(0)
								.treasury(TOKEN_TREASURY)
								.adminKey(MULTI_KEY)
								.supplyKey(MULTI_KEY)
								.exposingCreatedIdTo(id -> vanillaTokenID.set(Utils.asToken(id))),
						mintToken(VANILLA_TOKEN, amount)
				).when(
						withOpContext(
								(spec, opLog) ->
										allRunFor(
												spec,
												contractCreate(THE_CONTRACT).bytecode(THE_CONTRACT).gas(100_000),
												UtilVerbs.overriding(HTS_DEFAULT_GAS_COST, ZERO_GAS_COST),
												UtilVerbs.overriding(MAX_REFUND_PERCENT_OF_GAS_LIMIT, FULL_GAS_REFUND),
												contractCall(THE_CONTRACT, SAFE_BURN_ABI,
														asAddress(vanillaTokenID.get()), amount,
														Collections.emptyList())
														.payingWith(ACCOUNT)
														.via("burnDynamicGasZeroCostTxn")
														.alsoSigningWithFullPrefix(MULTI_KEY)
														.hasKnownStatus(SUCCESS),
												UtilVerbs.overriding(HTS_DEFAULT_GAS_COST, DEFAULT_GAS_COST),
												mintToken(VANILLA_TOKEN, amount),
												contractCall(THE_CONTRACT, SAFE_BURN_ABI,
														asAddress(vanillaTokenID.get()), amount,
														Collections.emptyList())
														.payingWith(ACCOUNT)
														.via("burnDynamicGasDefaultCostTxn")
														.alsoSigningWithFullPrefix(MULTI_KEY)
														.hasKnownStatus(SUCCESS),
												UtilVerbs.resetAppPropertiesTo(BOOTSTRAP_PROPERTIES)
										)
						)
				).then(
						withOpContext((spec, ignore) -> {
							final var zeroCostTxnRecord =
									getTxnRecord("burnDynamicGasZeroCostTxn").saveTxnRecordToRegistry(
											"burnZeroCostTxnRec");
							final var defaultCostTxnRecord =
									getTxnRecord("burnDynamicGasDefaultCostTxn").saveTxnRecordToRegistry(
											"burnDefaultCostTxnRec");
							allRunFor(spec, zeroCostTxnRecord, defaultCostTxnRecord);

							final var gasUsedForZeroCostTxn = spec.registry().getTransactionRecord("burnZeroCostTxnRec")
									.getContractCallResult().getGasUsed();
							final var gasUsedForDefaultCostTxn = spec.registry().getTransactionRecord(
									"burnDefaultCostTxnRec")
									.getContractCallResult().getGasUsed();
							assertEquals(10_000L, gasUsedForDefaultCostTxn - gasUsedForZeroCostTxn);
						})
				);
	}

	private HapiApiSpec associateDynamicGasCostPrecompile() {
		final AtomicReference<AccountID> accountID = new AtomicReference<>();
		final AtomicReference<TokenID> vanillaTokenID = new AtomicReference<>();

		return defaultHapiSpec("AssociateDynamicGasCostPrecompile")
				.given(
						cryptoCreate(ACCOUNT).exposingCreatedIdTo(accountID::set),
						fileCreate(THE_CONTRACT),
						updateLargeFile(ACCOUNT, THE_CONTRACT,
								extractByteCode(ContractResources.SAFE_OPERATIONS_CONTRACT)),
						cryptoCreate(TOKEN_TREASURY),
						tokenCreate(VANILLA_TOKEN)
								.tokenType(FUNGIBLE_COMMON)
								.treasury(TOKEN_TREASURY)
								.exposingCreatedIdTo(id -> vanillaTokenID.set(Utils.asToken(id)))
				).when(
						withOpContext(
								(spec, opLog) ->
										allRunFor(
												spec,
												contractCreate(THE_CONTRACT).bytecode(THE_CONTRACT).gas(100_000),
												UtilVerbs.overriding(HTS_DEFAULT_GAS_COST, ZERO_GAS_COST),
												UtilVerbs.overriding(MAX_REFUND_PERCENT_OF_GAS_LIMIT, FULL_GAS_REFUND),
												contractCall(THE_CONTRACT, SAFE_ASSOCIATE_ABI,
														asAddress(accountID.get()), asAddress(vanillaTokenID.get()))
														.payingWith(ACCOUNT)
														.via("associateDynamicGasZeroCostTxn")
														.hasKnownStatus(SUCCESS),
												UtilVerbs.overriding(HTS_DEFAULT_GAS_COST, DEFAULT_GAS_COST),
												tokenDissociate(ACCOUNT, VANILLA_TOKEN),
												contractCall(THE_CONTRACT, SAFE_ASSOCIATE_ABI,
														asAddress(accountID.get()), asAddress(vanillaTokenID.get()))
														.payingWith(ACCOUNT)
														.via("associateDynamicGasDefaultCostTxn")
														.hasKnownStatus(SUCCESS),
												UtilVerbs.resetAppPropertiesTo(BOOTSTRAP_PROPERTIES)
										)
						)
				).then(
						withOpContext((spec, ignore) -> {
							final var zeroCostTxnRecord =
									getTxnRecord("associateDynamicGasZeroCostTxn").saveTxnRecordToRegistry(
											"associateZeroCostTxnRec");
							final var defaultCostTxnRecord =
									getTxnRecord("associateDynamicGasDefaultCostTxn").saveTxnRecordToRegistry(
											"associateDefaultCostTxnRec");
							allRunFor(spec, zeroCostTxnRecord, defaultCostTxnRecord);

							final var gasUsedForZeroCostTxn = spec.registry().getTransactionRecord(
									"associateZeroCostTxnRec")
									.getContractCallResult().getGasUsed();
							final var gasUsedForDefaultCostTxn = spec.registry().getTransactionRecord(
									"associateDefaultCostTxnRec")
									.getContractCallResult().getGasUsed();
							assertEquals(10_000L, gasUsedForDefaultCostTxn - gasUsedForZeroCostTxn);
						})
				);
	}

	public HapiApiSpec dissociateDynamicGasCostPrecompile() {
		final AtomicReference<AccountID> accountID = new AtomicReference<>();
		final AtomicReference<AccountID> treasuryID = new AtomicReference<>();
		final AtomicReference<TokenID> vanillaTokenID = new AtomicReference<>();

		return defaultHapiSpec("DissociateDynamicGasCostPrecompile")
				.given(
						cryptoCreate(ACCOUNT).exposingCreatedIdTo(accountID::set),
						fileCreate(THE_CONTRACT),
						updateLargeFile(ACCOUNT, THE_CONTRACT,
								extractByteCode(ContractResources.SAFE_OPERATIONS_CONTRACT)),
						cryptoCreate(TOKEN_TREASURY).exposingCreatedIdTo(treasuryID::set),
						tokenCreate(VANILLA_TOKEN)
								.tokenType(FUNGIBLE_COMMON)
								.treasury(TOKEN_TREASURY)
								.initialSupply(10L)
								.exposingCreatedIdTo(id -> vanillaTokenID.set(Utils.asToken(id)))
				).when(
						withOpContext(
								(spec, opLog) ->
										allRunFor(
												spec,
												tokenAssociate(ACCOUNT, VANILLA_TOKEN),
												contractCreate(THE_CONTRACT).bytecode(THE_CONTRACT).gas(100_000),
												UtilVerbs.overriding(HTS_DEFAULT_GAS_COST, ZERO_GAS_COST),
												UtilVerbs.overriding(MAX_REFUND_PERCENT_OF_GAS_LIMIT, FULL_GAS_REFUND),
												contractCall(THE_CONTRACT, SAFE_DISSOCIATE_ABI,
														asAddress(accountID.get()), asAddress(vanillaTokenID.get()))
														.payingWith(ACCOUNT)
														.via("dissociateZeroCostTxn")
														.hasKnownStatus(SUCCESS),
												UtilVerbs.overriding(HTS_DEFAULT_GAS_COST, DEFAULT_GAS_COST),
												tokenAssociate(ACCOUNT, VANILLA_TOKEN),
												contractCall(THE_CONTRACT, SAFE_DISSOCIATE_ABI,
														asAddress(accountID.get()), asAddress(vanillaTokenID.get()))
														.payingWith(ACCOUNT)
														.via("dissociateDefaultCostTxn")
														.hasKnownStatus(SUCCESS),
												UtilVerbs.resetAppPropertiesTo(BOOTSTRAP_PROPERTIES)
										)
						)
				).then(
						withOpContext((spec, ignore) -> {
							final var zeroCostTxnRecord =
									getTxnRecord("dissociateZeroCostTxn").saveTxnRecordToRegistry(
											"dissociateZeroCostTxnRec");
							final var defaultCostTxnRecord =
									getTxnRecord("dissociateDefaultCostTxn").saveTxnRecordToRegistry(
											"dissociateDefaultCostTxnRec");
							allRunFor(spec, zeroCostTxnRecord, defaultCostTxnRecord);

							final var gasUsedForZeroCostTxn = spec.registry().getTransactionRecord(
									"dissociateZeroCostTxnRec")
									.getContractCallResult().getGasUsed();
							final var gasUsedForDefaultCostTxn = spec.registry().getTransactionRecord(
									"dissociateDefaultCostTxnRec")
									.getContractCallResult().getGasUsed();
							assertEquals(10_000L, gasUsedForDefaultCostTxn - gasUsedForZeroCostTxn);
						})
				);
	}

	private HapiApiSpec multipleAssociateDynamicGasCostPrecompile() {
		final AtomicReference<AccountID> accountID = new AtomicReference<>();
		final AtomicReference<TokenID> vanillaTokenID = new AtomicReference<>();
		final AtomicReference<TokenID> knowableTokenID = new AtomicReference<>();

		return defaultHapiSpec("MultipleAssociateDynamicGasCostPrecompile")
				.given(
						newKeyNamed(FREEZE_KEY),
						cryptoCreate(ACCOUNT)
								.balance(10 * ONE_HUNDRED_HBARS)
								.exposingCreatedIdTo(accountID::set),
						fileCreate(THE_CONTRACT),
						updateLargeFile(ACCOUNT, THE_CONTRACT,
								extractByteCode(ContractResources.SAFE_OPERATIONS_CONTRACT)),
						cryptoCreate(TOKEN_TREASURY).balance(0L),
						tokenCreate(VANILLA_TOKEN)
								.tokenType(FUNGIBLE_COMMON)
								.treasury(TOKEN_TREASURY)
								.initialSupply(10L)
								.exposingCreatedIdTo(id -> vanillaTokenID.set(Utils.asToken(id))),
						tokenCreate(KNOWABLE_TOKEN)
								.tokenType(FUNGIBLE_COMMON)
								.treasury(TOKEN_TREASURY)
								.initialSupply(10L)
								.exposingCreatedIdTo(id -> knowableTokenID.set(Utils.asToken(id)))
				).when(
						withOpContext(
								(spec, opLog) ->
										allRunFor(
												spec,
												contractCreate(THE_CONTRACT).bytecode(THE_CONTRACT).gas(100_000),
												UtilVerbs.overriding(HTS_DEFAULT_GAS_COST, ZERO_GAS_COST),
												UtilVerbs.overriding(MAX_REFUND_PERCENT_OF_GAS_LIMIT, FULL_GAS_REFUND),
												contractCall(THE_CONTRACT, SAFE_MULTIPLE_ASSOCIATE_ABI,
														asAddress(accountID.get()),
														List.of(
																asAddress(vanillaTokenID.get()),
																asAddress(knowableTokenID.get())))
														.payingWith(ACCOUNT)
														.via("multipleAssociateZeroCostTxn")
														.hasKnownStatus(SUCCESS),
												UtilVerbs.overriding(HTS_DEFAULT_GAS_COST, DEFAULT_GAS_COST),
												tokenDissociate(ACCOUNT, VANILLA_TOKEN, KNOWABLE_TOKEN),
												contractCall(THE_CONTRACT, SAFE_MULTIPLE_ASSOCIATE_ABI,
														asAddress(accountID.get()),
														List.of(
																asAddress(vanillaTokenID.get()),
																asAddress(knowableTokenID.get())))
														.payingWith(ACCOUNT)
														.via("multipleAssociateDefaultCostTxn")
														.hasKnownStatus(ResponseCodeEnum.SUCCESS),
												UtilVerbs.resetAppPropertiesTo(BOOTSTRAP_PROPERTIES)
										)
						)
				).then(
						withOpContext((spec, ignore) -> {
							final var zeroCostTxnRecord =
									getTxnRecord("multipleAssociateZeroCostTxn").saveTxnRecordToRegistry(
											"multipleAssociateZeroCostTxnRec");
							final var defaultCostTxnRecord =
									getTxnRecord("multipleAssociateDefaultCostTxn").saveTxnRecordToRegistry(
											"multipleAssociateDefaultCostTxnRec");
							allRunFor(spec, zeroCostTxnRecord, defaultCostTxnRecord);

							final var gasUsedForZeroCostTxn = spec.registry().getTransactionRecord(
									"multipleAssociateZeroCostTxnRec")
									.getContractCallResult().getGasUsed();
							final var gasUsedForDefaultCostTxn = spec.registry().getTransactionRecord(
									"multipleAssociateDefaultCostTxnRec")
									.getContractCallResult().getGasUsed();
							assertEquals(20_000L, gasUsedForDefaultCostTxn - gasUsedForZeroCostTxn);
						})
				);
	}

	public HapiApiSpec multipleDissociateDynamicGasCostPrecompile() {
		final AtomicReference<TokenID> knowableTokenTokenID = new AtomicReference<>();
		final AtomicReference<TokenID> vanillaTokenID = new AtomicReference<>();
		final AtomicReference<AccountID> accountID = new AtomicReference<>();
		final AtomicReference<AccountID> treasuryID = new AtomicReference<>();

		return defaultHapiSpec("MultipleDissociateDynamicGasCostPrecompile")
				.given(
						cryptoCreate(ACCOUNT)
								.balance(10 * ONE_HUNDRED_HBARS)
								.exposingCreatedIdTo(accountID::set),
						fileCreate(THE_CONTRACT),
						updateLargeFile(ACCOUNT, THE_CONTRACT,
								extractByteCode(ContractResources.SAFE_OPERATIONS_CONTRACT)),
						cryptoCreate(TOKEN_TREASURY)
								.balance(0L)
								.exposingCreatedIdTo(treasuryID::set),
						tokenCreate(VANILLA_TOKEN)
								.tokenType(FUNGIBLE_COMMON)
								.treasury(TOKEN_TREASURY)
								.initialSupply(10)
								.exposingCreatedIdTo(id -> vanillaTokenID.set(Utils.asToken(id))),
						tokenCreate(KNOWABLE_TOKEN)
								.tokenType(FUNGIBLE_COMMON)
								.treasury(TOKEN_TREASURY)
								.initialSupply(10)
								.exposingCreatedIdTo(id -> knowableTokenTokenID.set(Utils.asToken(id)))
				)
				.when(
						withOpContext(
								(spec, opLog) ->
										allRunFor(
												spec,
												tokenAssociate(ACCOUNT, List.of(VANILLA_TOKEN, KNOWABLE_TOKEN)),
												contractCreate(THE_CONTRACT).bytecode(THE_CONTRACT).gas(100_000),
												UtilVerbs.overriding(HTS_DEFAULT_GAS_COST, ZERO_GAS_COST),
												UtilVerbs.overriding(MAX_REFUND_PERCENT_OF_GAS_LIMIT, FULL_GAS_REFUND),
												contractCall(THE_CONTRACT, SAFE_MULTIPLE_DISSOCIATE_ABI,
														asAddress(accountID.get()), List.of(
																asAddress(vanillaTokenID.get()),
																asAddress(knowableTokenTokenID.get())))
														.payingWith(ACCOUNT)
														.via("multipleDissociateZeroCostTxn")
														.hasKnownStatus(SUCCESS),
												UtilVerbs.overriding(HTS_DEFAULT_GAS_COST, DEFAULT_GAS_COST),
												tokenAssociate(ACCOUNT, List.of(VANILLA_TOKEN, KNOWABLE_TOKEN)),
												contractCall(THE_CONTRACT, SAFE_MULTIPLE_DISSOCIATE_ABI,
														asAddress(accountID.get()), List.of(
																asAddress(vanillaTokenID.get()),
																asAddress(knowableTokenTokenID.get())))
														.payingWith(ACCOUNT)
														.via("multipleDissociateDefaultCostTxn")
														.hasKnownStatus(SUCCESS),
												UtilVerbs.resetAppPropertiesTo(BOOTSTRAP_PROPERTIES)
										)
						)
				).then(
						withOpContext((spec, ignore) -> {
							final var zeroCostTxnRecord =
									getTxnRecord("multipleDissociateZeroCostTxn").saveTxnRecordToRegistry(
											"multipleDissociateZeroCostTxnRec");
							final var defaultCostTxnRecord =
									getTxnRecord("multipleDissociateDefaultCostTxn").saveTxnRecordToRegistry(
											"multipleDissociateDefaultCostTxnRec");
							allRunFor(spec, zeroCostTxnRecord, defaultCostTxnRecord);

							final var gasUsedForZeroCostTxn = spec.registry().getTransactionRecord(
									"multipleDissociateZeroCostTxnRec")
									.getContractCallResult().getGasUsed();
							final var gasUsedForDefaultCostTxn = spec.registry().getTransactionRecord(
									"multipleDissociateDefaultCostTxnRec")
									.getContractCallResult().getGasUsed();
							assertEquals(20_000L, gasUsedForDefaultCostTxn - gasUsedForZeroCostTxn);
						})
				);
	}

	public HapiApiSpec nftTransferDynamicGasCostPrecompile() {
		final AtomicReference<TokenID> vanillaTokenID = new AtomicReference<>();
		final AtomicReference<AccountID> accountID = new AtomicReference<>();
		final AtomicReference<AccountID> treasuryID = new AtomicReference<>();

		return defaultHapiSpec("NftTransferDynamicGasCostPrecompile")
				.given(
						newKeyNamed(MULTI_KEY),
						cryptoCreate(ACCOUNT)
								.balance(10 * ONE_HUNDRED_HBARS)
								.exposingCreatedIdTo(accountID::set),
						fileCreate(THE_CONTRACT),
						updateLargeFile(ACCOUNT, THE_CONTRACT,
								extractByteCode(ContractResources.SAFE_OPERATIONS_CONTRACT)),
						cryptoCreate(TOKEN_TREASURY)
								.balance(0L)
								.exposingCreatedIdTo(treasuryID::set),
						tokenCreate(VANILLA_TOKEN)
								.tokenType(NON_FUNGIBLE_UNIQUE)
								.treasury(TOKEN_TREASURY)
								.adminKey(MULTI_KEY)
								.supplyKey(MULTI_KEY)
								.initialSupply(0)
								.exposingCreatedIdTo(id -> vanillaTokenID.set(Utils.asToken(id))),
						mintToken(VANILLA_TOKEN, List.of(metadata("firstMemo"), metadata("secondMemo"))),
						tokenAssociate(ACCOUNT, VANILLA_TOKEN),
						cryptoUpdate(TOKEN_TREASURY).key(MULTI_KEY)
				)
				.when(
						withOpContext(
								(spec, opLog) ->
										allRunFor(
												spec,
												contractCreate(THE_CONTRACT).bytecode(THE_CONTRACT).gas(100_000),
												UtilVerbs.overriding(HTS_DEFAULT_GAS_COST, ZERO_GAS_COST),
												UtilVerbs.overriding(MAX_REFUND_PERCENT_OF_GAS_LIMIT, FULL_GAS_REFUND),
												contractCall(THE_CONTRACT, SAFE_NFT_TRANSFER_ABI,
														asAddress(vanillaTokenID.get()),
														asAddress(treasuryID.get()),
														asAddress(accountID.get()),
														1L)
														.payingWith(ACCOUNT)
														.alsoSigningWithFullPrefix(MULTI_KEY)
														.via("nftTransferZeroCostTxn")
														.hasKnownStatus(SUCCESS),
												UtilVerbs.overriding(HTS_DEFAULT_GAS_COST, DEFAULT_GAS_COST),
												contractCall(THE_CONTRACT, SAFE_NFT_TRANSFER_ABI,
														asAddress(vanillaTokenID.get()),
														asAddress(treasuryID.get()),
														asAddress(accountID.get()),
														2L)
														.payingWith(ACCOUNT)
														.alsoSigningWithFullPrefix(MULTI_KEY)
														.via("nftTransferDefaultCostTxn")
														.hasKnownStatus(SUCCESS),
												UtilVerbs.resetAppPropertiesTo(BOOTSTRAP_PROPERTIES)
										)
						)
				).then(
						withOpContext((spec, ignore) -> {
							final var zeroCostTxnRecord =
									getTxnRecord("nftTransferZeroCostTxn").saveTxnRecordToRegistry(
											"nftTransferZeroCostTxnRec");
							final var defaultCostTxnRecord =
									getTxnRecord("nftTransferDefaultCostTxn").saveTxnRecordToRegistry(
											"nftTransferDefaultCostTxnRec");
							allRunFor(spec, zeroCostTxnRecord, defaultCostTxnRecord);

							final var gasUsedForZeroCostTxn = spec.registry().getTransactionRecord(
									"nftTransferZeroCostTxnRec")
									.getContractCallResult().getGasUsed();
							final var gasUsedForDefaultCostTxn = spec.registry().getTransactionRecord(
									"nftTransferDefaultCostTxnRec")
									.getContractCallResult().getGasUsed();
							assertEquals(10_000L, gasUsedForDefaultCostTxn - gasUsedForZeroCostTxn);
						})
				);
	}

	public HapiApiSpec tokenTransferDynamicGasCostPrecompile() {
		final AtomicReference<TokenID> vanillaTokenID = new AtomicReference<>();
		final AtomicReference<AccountID> accountID = new AtomicReference<>();
		final AtomicReference<AccountID> treasuryID = new AtomicReference<>();

		return defaultHapiSpec("TokenTransferDynamicGasCostPrecompile")
				.given(
						newKeyNamed(MULTI_KEY),
						cryptoCreate(ACCOUNT)
								.balance(10 * ONE_HUNDRED_HBARS)
								.exposingCreatedIdTo(accountID::set),
						fileCreate(THE_CONTRACT),
						updateLargeFile(ACCOUNT, THE_CONTRACT,
								extractByteCode(ContractResources.SAFE_OPERATIONS_CONTRACT)),
						cryptoCreate(TOKEN_TREASURY)
								.balance(0L)
								.exposingCreatedIdTo(treasuryID::set),
						tokenCreate(VANILLA_TOKEN)
								.tokenType(FUNGIBLE_COMMON)
								.treasury(TOKEN_TREASURY)
								.adminKey(MULTI_KEY)
								.supplyKey(MULTI_KEY)
								.initialSupply(0)
								.exposingCreatedIdTo(id -> vanillaTokenID.set(Utils.asToken(id))),
						mintToken(VANILLA_TOKEN, 10),
						tokenAssociate(ACCOUNT, VANILLA_TOKEN),
						cryptoUpdate(TOKEN_TREASURY).key(MULTI_KEY)
				)
				.when(
						withOpContext(
								(spec, opLog) ->
										allRunFor(
												spec,
												contractCreate(THE_CONTRACT).bytecode(THE_CONTRACT).gas(100_000),
												UtilVerbs.overriding(HTS_DEFAULT_GAS_COST, ZERO_GAS_COST),
												UtilVerbs.overriding(MAX_REFUND_PERCENT_OF_GAS_LIMIT, FULL_GAS_REFUND),
												contractCall(THE_CONTRACT, SAFE_TOKEN_TRANSFER_ABI,
														asAddress(vanillaTokenID.get()),
														asAddress(treasuryID.get()),
														asAddress(accountID.get()),
														5L)
														.payingWith(ACCOUNT)
														.alsoSigningWithFullPrefix(MULTI_KEY)
														.via("tokenTransferZeroCostTxn")
														.hasKnownStatus(SUCCESS),
												UtilVerbs.overriding(HTS_DEFAULT_GAS_COST, DEFAULT_GAS_COST),
												contractCall(THE_CONTRACT, SAFE_TOKEN_TRANSFER_ABI,
														asAddress(vanillaTokenID.get()),
														asAddress(treasuryID.get()),
														asAddress(accountID.get()),
														5L)
														.payingWith(ACCOUNT)
														.alsoSigningWithFullPrefix(MULTI_KEY)
														.via("tokenTransferDefaultCostTxn")
														.hasKnownStatus(SUCCESS),
												UtilVerbs.resetAppPropertiesTo(BOOTSTRAP_PROPERTIES)
										)
						)
				).then(
						withOpContext((spec, ignore) -> {
							final var zeroCostTxnRecord =
									getTxnRecord("tokenTransferZeroCostTxn").saveTxnRecordToRegistry(
											"tokenTransferZeroCostTxnRec");
							final var defaultCostTxnRecord =
									getTxnRecord("tokenTransferDefaultCostTxn").saveTxnRecordToRegistry(
											"tokenTransferDefaultCostTxnRec");
							allRunFor(spec, zeroCostTxnRecord, defaultCostTxnRecord);

							final var gasUsedForZeroCostTxn = spec.registry().getTransactionRecord(
									"tokenTransferZeroCostTxnRec")
									.getContractCallResult().getGasUsed();
							final var gasUsedForDefaultCostTxn = spec.registry().getTransactionRecord(
									"tokenTransferDefaultCostTxnRec")
									.getContractCallResult().getGasUsed();
							assertEquals(10_000L, gasUsedForDefaultCostTxn - gasUsedForZeroCostTxn);
						})
				);
	}

	public HapiApiSpec tokensTransferDynamicGasCostPrecompile() {
		final AtomicReference<TokenID> vanillaTokenID = new AtomicReference<>();
		final AtomicReference<AccountID> firstAccountID = new AtomicReference<>();
		final AtomicReference<AccountID> secondAccountID = new AtomicReference<>();
		final AtomicReference<AccountID> treasuryID = new AtomicReference<>();

		return defaultHapiSpec("TokensTransferDynamicGasCostPrecompile")
				.given(
						newKeyNamed(MULTI_KEY),
						cryptoCreate(ACCOUNT)
								.balance(10 * ONE_HUNDRED_HBARS)
								.exposingCreatedIdTo(firstAccountID::set),
						cryptoCreate(SECOND_ACCOUNT)
								.exposingCreatedIdTo(secondAccountID::set),
						fileCreate(THE_CONTRACT),
						updateLargeFile(ACCOUNT, THE_CONTRACT,
								extractByteCode(ContractResources.SAFE_OPERATIONS_CONTRACT)),
						cryptoCreate(TOKEN_TREASURY)
								.balance(0L)
								.exposingCreatedIdTo(treasuryID::set),
						tokenCreate(VANILLA_TOKEN)
								.tokenType(FUNGIBLE_COMMON)
								.treasury(TOKEN_TREASURY)
								.adminKey(MULTI_KEY)
								.supplyKey(MULTI_KEY)
								.initialSupply(0)
								.exposingCreatedIdTo(id -> vanillaTokenID.set(Utils.asToken(id))),
						mintToken(VANILLA_TOKEN, 20),
						tokenAssociate(ACCOUNT, VANILLA_TOKEN),
						tokenAssociate(SECOND_ACCOUNT, VANILLA_TOKEN),
						cryptoUpdate(TOKEN_TREASURY).key(MULTI_KEY),
						cryptoUpdate(SECOND_ACCOUNT).key(MULTI_KEY)
				)
				.when(
						withOpContext(
								(spec, opLog) ->
										allRunFor(
												spec,
												contractCreate(THE_CONTRACT).bytecode(THE_CONTRACT).gas(100_000),
												UtilVerbs.overriding(HTS_DEFAULT_GAS_COST, ZERO_GAS_COST),
												UtilVerbs.overriding(MAX_REFUND_PERCENT_OF_GAS_LIMIT, FULL_GAS_REFUND),
												contractCall(THE_CONTRACT, SAFE_TOKENS_TRANSFER_ABI,
														asAddress(vanillaTokenID.get()),
														List.of(asAddress(treasuryID.get()),
																asAddress(firstAccountID.get()),
																asAddress(secondAccountID.get())),
														List.of(-8, 4, 4)
												)
														.payingWith(ACCOUNT)
														.alsoSigningWithFullPrefix(MULTI_KEY)
														.via("tokensTransferZeroCostTxn")
														.hasKnownStatus(SUCCESS),
												UtilVerbs.overriding(HTS_DEFAULT_GAS_COST, DEFAULT_GAS_COST),
												contractCall(THE_CONTRACT, SAFE_TOKENS_TRANSFER_ABI,
														asAddress(vanillaTokenID.get()),
														List.of(asAddress(treasuryID.get()),
																asAddress(firstAccountID.get()),
																asAddress(secondAccountID.get())),
														List.of(-10, 5, 5)
												)
														.payingWith(ACCOUNT)
														.alsoSigningWithFullPrefix(MULTI_KEY)
														.via("tokensTransferDefaultCostTxn")
														.hasKnownStatus(SUCCESS),
												UtilVerbs.resetAppPropertiesTo(BOOTSTRAP_PROPERTIES)
										)
						)
				).then(
						withOpContext((spec, ignore) -> {
							final var zeroCostTxnRecord =
									getTxnRecord("tokensTransferZeroCostTxn").saveTxnRecordToRegistry(
											"tokensTransferZeroCostTxnRec");
							final var defaultCostTxnRecord =
									getTxnRecord("tokensTransferDefaultCostTxn").saveTxnRecordToRegistry(
											"tokensTransferDefaultCostTxnRec");
							allRunFor(spec, zeroCostTxnRecord, defaultCostTxnRecord);

							final var gasUsedForZeroCostTxn = spec.registry().getTransactionRecord(
									"tokensTransferZeroCostTxnRec")
									.getContractCallResult().getGasUsed();
							final var gasUsedForDefaultCostTxn = spec.registry().getTransactionRecord(
									"tokensTransferDefaultCostTxnRec")
									.getContractCallResult().getGasUsed();
							assertEquals(10_000L, gasUsedForDefaultCostTxn - gasUsedForZeroCostTxn);
						})
				);
	}

	public HapiApiSpec nftsTransferDynamicGasCostPrecompile() {
		final AtomicReference<TokenID> vanillaTokenID = new AtomicReference<>();
		final AtomicReference<AccountID> accountID = new AtomicReference<>();
		final AtomicReference<AccountID> secondAccountID = new AtomicReference<>();
		final AtomicReference<AccountID> treasuryID = new AtomicReference<>();

		return defaultHapiSpec("NftsTransferDynamicGasCostPrecompile")
				.given(
						newKeyNamed(MULTI_KEY),
						cryptoCreate(ACCOUNT)
								.balance(10 * ONE_HUNDRED_HBARS)
								.exposingCreatedIdTo(accountID::set),
						cryptoCreate(SECOND_ACCOUNT)
								.exposingCreatedIdTo(secondAccountID::set),
						fileCreate(THE_CONTRACT),
						updateLargeFile(ACCOUNT, THE_CONTRACT,
								extractByteCode(ContractResources.SAFE_OPERATIONS_CONTRACT)),
						cryptoCreate(TOKEN_TREASURY)
								.balance(0L)
								.exposingCreatedIdTo(treasuryID::set),
						tokenCreate(VANILLA_TOKEN)
								.tokenType(NON_FUNGIBLE_UNIQUE)
								.treasury(TOKEN_TREASURY)
								.adminKey(MULTI_KEY)
								.supplyKey(MULTI_KEY)
								.initialSupply(0)
								.exposingCreatedIdTo(id -> vanillaTokenID.set(Utils.asToken(id))),
						mintToken(VANILLA_TOKEN,
								List.of(metadata("firstMemo"),
										metadata("secondMemo"),
										metadata("thirdMemo"),
										metadata("fourthMemo")
								)),
						tokenAssociate(ACCOUNT, VANILLA_TOKEN),
						cryptoUpdate(TOKEN_TREASURY).key(MULTI_KEY)
				)
				.when(
						withOpContext(
								(spec, opLog) ->
										allRunFor(
												spec,
												contractCreate(THE_CONTRACT).bytecode(THE_CONTRACT).gas(100_000),
												UtilVerbs.overriding(HTS_DEFAULT_GAS_COST, ZERO_GAS_COST),
												UtilVerbs.overriding(MAX_REFUND_PERCENT_OF_GAS_LIMIT, FULL_GAS_REFUND),
												contractCall(THE_CONTRACT, SAFE_NFTS_TRANSFER_ABI,
														asAddress(vanillaTokenID.get()),
														List.of(asAddress(treasuryID.get())),
														List.of(asAddress(accountID.get()),
																asAddress(secondAccountID.get())),
														List.of(1L, 2L))
														.payingWith(ACCOUNT)
														.alsoSigningWithFullPrefix(MULTI_KEY)
														.via("nftsTransferZeroCostTxn")
														.hasKnownStatus(SUCCESS),
												UtilVerbs.overriding(HTS_DEFAULT_GAS_COST, DEFAULT_GAS_COST),
												contractCall(THE_CONTRACT, SAFE_NFTS_TRANSFER_ABI,
														asAddress(vanillaTokenID.get()),
														List.of(asAddress(treasuryID.get())),
														List.of(asAddress(accountID.get()),
																asAddress(secondAccountID.get())),
														List.of(3L, 4L))
														.payingWith(ACCOUNT)
														.alsoSigningWithFullPrefix(MULTI_KEY)
														.via("nftsTransferDefaultCostTxn")
														.hasKnownStatus(SUCCESS),
												UtilVerbs.resetAppPropertiesTo(BOOTSTRAP_PROPERTIES)
										)
						)
				).then(
						withOpContext((spec, ignore) -> {
							final var zeroCostTxnRecord =
									getTxnRecord("nftsTransferZeroCostTxn").saveTxnRecordToRegistry(
											"nftsTransferZeroCostTxnRec");
							final var defaultCostTxnRecord =
									getTxnRecord("nftsTransferDefaultCostTxn").saveTxnRecordToRegistry(
											"nftsTransferDefaultCostTxnRec");
							allRunFor(spec, zeroCostTxnRecord, defaultCostTxnRecord);

							final var gasUsedForZeroCostTxn = spec.registry().getTransactionRecord(
									"nftsTransferZeroCostTxnRec")
									.getContractCallResult().getGasUsed();
							final var gasUsedForDefaultCostTxn = spec.registry().getTransactionRecord(
									"nftsTransferDefaultCostTxnRec")
									.getContractCallResult().getGasUsed();
							assertEquals(10_000L, gasUsedForDefaultCostTxn - gasUsedForZeroCostTxn);
						})
				);
	}

	/* --- Internal helpers --- */
	public static HapiSpecOperation captureOneChildCreate2MetaFor(
<<<<<<< HEAD
=======
			final String desc,
			final String creation2,
			final AtomicReference<String> mirrorAddr,
			final AtomicReference<String> create2Addr
	) {
		return captureChildCreate2MetaFor(1, 0, desc, creation2, mirrorAddr, create2Addr);
	}

	public static HapiSpecOperation captureChildCreate2MetaFor(
			final int numExpectedChildren,
			final int childOfInterest,
>>>>>>> 064233bd
			final String desc,
			final String creation2,
			final AtomicReference<String> mirrorAddr,
			final AtomicReference<String> create2Addr
	) {
		return withOpContext((spec, opLog) -> {
			final var lookup = getTxnRecord(creation2).andAllChildRecords();
			allRunFor(spec, lookup);
			final var response = lookup.getResponse().getTransactionGetRecord();
			assertEquals(numExpectedChildren, response.getChildTransactionRecordsCount());
			final var create2Record = response.getChildTransactionRecords(childOfInterest);
			final var create2Address =
					create2Record.getContractCreateResult().getEvmAddress().getValue();
			create2Addr.set(hex(create2Address.toByteArray()));
			final var createdId = create2Record.getReceipt().getContractID();
			mirrorAddr.set(hex(asSolidityAddress(createdId)));
			opLog.info("{} is @ {} (mirror {})",
					desc,
					create2Addr.get(),
					mirrorAddr.get());
		});
	}
}<|MERGE_RESOLUTION|>--- conflicted
+++ resolved
@@ -1785,8 +1785,6 @@
 
 	/* --- Internal helpers --- */
 	public static HapiSpecOperation captureOneChildCreate2MetaFor(
-<<<<<<< HEAD
-=======
 			final String desc,
 			final String creation2,
 			final AtomicReference<String> mirrorAddr,
@@ -1798,7 +1796,6 @@
 	public static HapiSpecOperation captureChildCreate2MetaFor(
 			final int numExpectedChildren,
 			final int childOfInterest,
->>>>>>> 064233bd
 			final String desc,
 			final String creation2,
 			final AtomicReference<String> mirrorAddr,
