--- conflicted
+++ resolved
@@ -1884,7 +1884,7 @@
 			final AtomicReference<String> mirrorAddr,
 			final AtomicReference<String> create2Addr
 	) {
-		return captureChildCreate2MetaFor(2, 0, desc, creation2, mirrorAddr, create2Addr);
+		return captureChildCreate2MetaFor(1, 0, desc, creation2, mirrorAddr, create2Addr);
 	}
 
 	public static HapiSpecOperation captureChildCreate2MetaFor(
@@ -1899,9 +1899,6 @@
 			final var lookup = getTxnRecord(creation2).andAllChildRecords().logged();
 			allRunFor(spec, lookup);
 			final var response = lookup.getResponse().getTransactionGetRecord();
-<<<<<<< HEAD
-			assertEquals(numExpectedChildren, response.getChildTransactionRecordsCount(), "Wrong # of children");
-=======
 			final var numRecords = response.getChildTransactionRecordsCount();
 			int numExpectedChildren = givenNumExpectedChildren;
 			int childOfInterest = givenChildOfInterest;
@@ -1913,7 +1910,6 @@
 				}
 			}
 			assertEquals(numExpectedChildren, response.getChildTransactionRecordsCount());
->>>>>>> a3c16b2f
 			final var create2Record = response.getChildTransactionRecords(childOfInterest);
 			final var create2Address =
 					create2Record.getContractCreateResult().getEvmAddress().getValue();
