package com.hedera.services.bdd.spec.transactions.contract;

/*-
 * ‌
 * Hedera Services Test Clients
 * ​
 * Copyright (C) 2018 - 2022 Hedera Hashgraph, LLC
 * ​
 * Licensed under the Apache License, Version 2.0 (the "License");
 * you may not use this file except in compliance with the License.
 * You may obtain a copy of the License at
 *
 *      http://www.apache.org/licenses/LICENSE-2.0
 *
 * Unless required by applicable law or agreed to in writing, software
 * distributed under the License is distributed on an "AS IS" BASIS,
 * WITHOUT WARRANTIES OR CONDITIONS OF ANY KIND, either express or implied.
 * See the License for the specific language governing permissions and
 * limitations under the License.
 * ‍
 */

import com.esaulpaugh.headlong.abi.Tuple;
import com.esaulpaugh.headlong.abi.TupleType;
import com.esaulpaugh.headlong.util.Integers;
import com.google.common.base.MoreObjects;
import com.google.protobuf.ByteString;
import com.hedera.services.bdd.spec.HapiApiSpec;
import com.hedera.services.bdd.spec.infrastructure.meta.ActionableContractCall;
import com.hedera.services.bdd.spec.transactions.TxnUtils;
import com.hedera.services.bdd.suites.contract.Utils;
import com.hedera.services.ethereum.EthTxData;
import com.hedera.services.ethereum.EthTxSigs;
import com.hederahashgraph.api.proto.java.EthereumTransactionBody;
import com.hederahashgraph.api.proto.java.HederaFunctionality;
import com.hederahashgraph.api.proto.java.Key;
import com.hederahashgraph.api.proto.java.ResponseCodeEnum;
import com.hederahashgraph.api.proto.java.TokenID;
import com.hederahashgraph.api.proto.java.Transaction;
import com.hederahashgraph.api.proto.java.TransactionBody;
import com.hederahashgraph.api.proto.java.TransactionRecord;
import com.hederahashgraph.api.proto.java.TransactionResponse;
import com.swirlds.common.utility.CommonUtils;
import org.apache.tuweni.bytes.Bytes;
import org.ethereum.core.CallTransaction;

import java.math.BigInteger;
import java.util.ArrayList;
import java.util.Arrays;
import java.util.Collections;
import java.util.List;
import java.util.Optional;
import java.util.function.Consumer;
import java.util.function.Function;
import java.util.function.LongConsumer;
import java.util.function.ObjLongConsumer;
import java.util.function.Supplier;

import static com.hedera.services.bdd.spec.keys.TrieSigMapGenerator.uniqueWithFullPrefixesFor;
import static com.hedera.services.bdd.spec.queries.QueryVerbs.getTxnRecord;
import static com.hedera.services.bdd.spec.transactions.TxnUtils.extractTxnId;
import static com.hedera.services.bdd.spec.utilops.CustomSpecAssert.allRunFor;
import static com.hedera.services.bdd.spec.utilops.UtilVerbs.getPrivateKeyFromSpec;
import static com.hedera.services.bdd.suites.HapiApiSuite.FIVE_HBARS;
import static com.hedera.services.bdd.suites.HapiApiSuite.GENESIS;
import static com.hedera.services.bdd.suites.HapiApiSuite.RELAYER;
import static com.hedera.services.bdd.suites.HapiApiSuite.SECP_256K1_SOURCE_KEY;
import static com.hederahashgraph.api.proto.java.ResponseCodeEnum.OK;

public class HapiEthereumCall extends HapiBaseCall<HapiEthereumCall> {
    public static final String ETH_HASH_KEY = "EthHash";

    private static final TupleType longTuple = TupleType.parse("(int64)");

    private List<String> otherSigs = Collections.emptyList();
    private Optional<String> details = Optional.empty();
    private Optional<Function<HapiApiSpec, Object[]>> paramsFn = Optional.empty();
    private Optional<ObjLongConsumer<ResponseCodeEnum>> gasObserver = Optional.empty();
    private Optional<Supplier<String>> explicitHexedParams = Optional.empty();

    private static final BigInteger WEIBARS_TO_TINYBARS = BigInteger.valueOf(10_000_000_000L);
    public static  final long DEFAULT_GAS_PRICE_TINYBARS = 50L;
    private EthTxData.EthTransactionType type = EthTxData.EthTransactionType.EIP1559;
    private byte[] chainId = Integers.toBytes(298);
    private long nonce = 0L;
    private boolean useSpecNonce = true;
    private BigInteger gasPrice = WEIBARS_TO_TINYBARS.multiply(BigInteger.valueOf(DEFAULT_GAS_PRICE_TINYBARS));
    private BigInteger maxFeePerGas = WEIBARS_TO_TINYBARS.multiply(BigInteger.valueOf(DEFAULT_GAS_PRICE_TINYBARS));
    private long maxPriorityGas = 1_000L;
    private Optional<Long> maxGasAllowance = Optional.of(FIVE_HBARS);
    private Optional<BigInteger> valueSent = Optional.of(BigInteger.ZERO);
    private String privateKeyRef = SECP_256K1_SOURCE_KEY;
    private Consumer<Object[]> resultObserver = null;
<<<<<<< HEAD
    private String account = null;
=======
    private boolean isTokenFlow;
>>>>>>> b7d6cc8b

    public HapiEthereumCall withExplicitParams(final Supplier<String> supplier) {
        explicitHexedParams = Optional.of(supplier);
        return this;
    }

    public static HapiEthereumCall fromDetails(String actionable) {
        HapiEthereumCall call = new HapiEthereumCall();
        call.details = Optional.of(actionable);
        return call;
    }

    private HapiEthereumCall() {
    }

    public HapiEthereumCall(String contract) {
        this.abi = FALLBACK_ABI;
        this.params = new Object[0];
        this.contract = contract;
        this.payer = Optional.of(RELAYER);
    }

    public HapiEthereumCall(String account, long amount) {
        this.account = account;
        this.valueSent = Optional.of(WEIBARS_TO_TINYBARS.multiply(BigInteger.valueOf(amount)));
        this.abi = FALLBACK_ABI;
        this.params = new Object[0];
        this.payer = Optional.of(RELAYER);
    }

    public HapiEthereumCall(final HapiContractCall contractCall) {
        this.abi = contractCall.getAbi();
        this.params = contractCall.getParams();
        this.contract = contractCall.getContract();
        this.txnName = contractCall.getTxnName();
        this.gas = contractCall.getGas();
        this.expectedStatus = Optional.of(contractCall.getExpectedStatus());
        this.payer = contractCall.getPayer();
        this.expectedPrecheck = Optional.of(contractCall.getExpectedPrecheck());
        this.fiddler = contractCall.getFiddler();
        this.memo = contractCall.getMemo();
        this.fee = contractCall.getFee();
        this.submitDelay = contractCall.getSubmitDelay();
        this.validDurationSecs = contractCall.getValidDurationSeconds();
        this.customTxnId = contractCall.getCustomTxnId();
        this.node = contractCall.getNode();
        this.usdFee = contractCall.getUsdFee();
        this.retryLimits = contractCall.getRetryLimits();
        this.resultObserver = contractCall.getResultObserver();
        if (contractCall.getValueSent().isPresent()) {
            this.valueSent = Optional.of(WEIBARS_TO_TINYBARS.multiply(BigInteger.valueOf(contractCall.getValueSent().get())));
        }
        if (!contractCall.otherSigs.isEmpty()) {
            this.alsoSigningWithFullPrefix(contractCall.otherSigs.toArray(new String[0]));
        }
        shouldRegisterTxn = true;
    }

    public HapiEthereumCall notTryingAsHexedliteral() {
        tryAsHexedAddressIfLenMatches = false;
        return this;
    }

    public HapiEthereumCall(String abi, String contract, Object... params) {
        this.abi = abi;
        this.params = params;
        this.contract = contract;
    }

    public HapiEthereumCall(boolean isTokenFlow, String abi, String contract, Object... params) {
        this.abi = abi;
        this.params = params;
        this.contract = contract;
        this.isTokenFlow = isTokenFlow;
    }

    public HapiEthereumCall(String abi, String contract, Function<HapiApiSpec, Object[]> fn) {
        this(abi, contract);
        paramsFn = Optional.of(fn);
    }

    public HapiEthereumCall exposingResultTo(final Consumer<Object[]> observer) {
        resultObserver = observer;
        return this;
    }

    public HapiEthereumCall exposingGasTo(ObjLongConsumer<ResponseCodeEnum> gasObserver) {
        this.gasObserver = Optional.of(gasObserver);
        return this;
    }

    public HapiEthereumCall alsoSigningWithFullPrefix(String... keys) {
        otherSigs = List.of(keys);
        return sigMapPrefixes(uniqueWithFullPrefixesFor(keys));
    }

    public HapiEthereumCall sending(long amount) {
        valueSent = Optional.of(WEIBARS_TO_TINYBARS.multiply(BigInteger.valueOf(amount)));
        return this;
    }

    public HapiEthereumCall maxGasAllowance(long maxGasAllowance) {
        this.maxGasAllowance = Optional.of(maxGasAllowance);
        return this;
    }

    public HapiEthereumCall signingWith(String signingWith) {
        this.privateKeyRef = signingWith;
        return this;
    }

    public HapiEthereumCall type(EthTxData.EthTransactionType type) {
        this.type = type;
        return this;
    }

    public HapiEthereumCall nonce(long nonce) {
        this.nonce = nonce;
        useSpecNonce = false;
        return this;
    }

    public HapiEthereumCall gasPrice(long gasPrice) {
        this.gasPrice = WEIBARS_TO_TINYBARS.multiply(BigInteger.valueOf(gasPrice));
        return this;
    }

    public HapiEthereumCall maxFeePerGas(long maxFeePerGas) {
        this.maxFeePerGas = WEIBARS_TO_TINYBARS.multiply(BigInteger.valueOf(maxFeePerGas));
        return this;
    }

    public HapiEthereumCall maxPriorityGas(long maxPriorityGas) {
        this.maxPriorityGas = maxPriorityGas;
        return this;
    }

    public HapiEthereumCall gasLimit(long gasLimit) {
        this.gas = Optional.of(gasLimit);
        return this;
    }

    @Override
    protected HapiEthereumCall self() {
        return this;
    }

    @Override
    protected Function<Transaction, TransactionResponse> callToUse(HapiApiSpec spec) {
        return spec.clients().getScSvcStub(targetNodeFor(spec), useTls)::callEthereum;
    }

    @Override
    public HederaFunctionality type() {
        return HederaFunctionality.EthereumTransaction;
    }

    @Override
    protected long feeFor(HapiApiSpec spec, Transaction txn, int numPayerKeys) throws Throwable {
        return spec.fees().forActivityBasedOp(HederaFunctionality.EthereumTransaction,
                scFees::getEthereumTransactionFeeMatrices, txn, numPayerKeys);
    }

    @Override
    protected Consumer<TransactionBody.Builder> opBodyDef(HapiApiSpec spec) throws Throwable {
        if (details.isPresent()) {
            ActionableContractCall actionable = spec.registry().getActionableCall(details.get());
            contract = actionable.getContract();
            abi = actionable.getDetails().getAbi();
            params = actionable.getDetails().getExampleArgs();
        } else if (paramsFn.isPresent()) {
            params = paramsFn.get().apply(spec);
        }

        byte[] callData;
        if (explicitHexedParams.isPresent()) {
            callData = explicitHexedParams.map(Supplier::get).map(CommonUtils::unhex).get();
        } else {
            final var paramsList = Arrays.asList(params);
            final var tupleExist = paramsList.stream().anyMatch(p -> p instanceof Tuple || p instanceof Tuple[]);
            if (tupleExist) {
                callData = encodeParametersWithTuple(params);
            } else {
                callData = (!abi.equals(FALLBACK_ABI))
                        ? CallTransaction.Function.fromJsonInterface(abi).encode(params) : new byte[] { };
            }
        }

<<<<<<< HEAD
        final byte[] to;
        if (account != null) {
            to = Utils.asAddress(spec.registry().getAccountID(account));
        } else {
            if (!tryAsHexedAddressIfLenMatches) {
                to = Utils.asAddress(spec.registry().getContractId(contract));
            } else {
                to = Utils.asAddress(TxnUtils.asContractId(contract, spec));
=======
         ContractID contractID = ContractID.getDefaultInstance();

         TokenID tokenID = TokenID.getDefaultInstance();

        if (isTokenFlow) {
            tokenID = spec.registry().getTokenID(contract);
        } else {
            if (!tryAsHexedAddressIfLenMatches) {
                contractID = spec.registry().getContractId(contract);
            } else {
                contractID = TxnUtils.asContractId(contract, spec);
>>>>>>> b7d6cc8b
            }
        }

        final var gasPriceBytes = gasLongToBytes(gasPrice);;
        final var maxFeePerGasBytes = Bytes.wrap(longTuple.encode(Tuple.of(maxFeePerGas.longValueExact())).array()).toArray();
        final var maxPriorityGasBytes = Bytes.wrap(longTuple.encode(Tuple.of(maxPriorityGas)).array()).toArray();

        if (useSpecNonce) {
            nonce = spec.getNonce();
        }
        final var ethTxData = new EthTxData(null, type, chainId, nonce, gasPriceBytes,
<<<<<<< HEAD
                maxPriorityGasBytes, maxFeePerGasBytes, gas.orElse(100_000L),
                to, valueSent.orElse(BigInteger.ZERO), callData, new byte[]{}, 0, null, null, null);
=======
                maxPriorityGasBytes, maxFeePerGasBytes, gas.orElse(100_000L), isTokenFlow ?  Utils.asAddress(tokenID) : Utils.asAddress(contractID),
                valueSent.orElse(BigInteger.ZERO), callData, new byte[]{}, 0, null, null, null);
>>>>>>> b7d6cc8b

        byte[] privateKeyByteArray = getPrivateKeyFromSpec(spec, privateKeyRef);
        final var signedEthTxData = EthTxSigs.signMessage(ethTxData, privateKeyByteArray);
        spec.registry().saveBytes(ETH_HASH_KEY, ByteString.copyFrom((signedEthTxData.getEthereumHash())));

        final EthereumTransactionBody ethOpBody = spec
                .txns()
                .<EthereumTransactionBody, EthereumTransactionBody.Builder>body(
                        EthereumTransactionBody.class, builder -> {
                            builder.setEthereumData(ByteString.copyFrom(signedEthTxData.encodeTx()));
                            maxGasAllowance.ifPresent(builder::setMaxGasAllowance);
                        }
                );
        return b -> b.setEthereumTransaction(ethOpBody);
    }

    @Override
    protected void updateStateOf(final HapiApiSpec spec) throws Throwable {
        if (actualPrecheck == OK) {
            spec.incrementNonce();
        }
        if (gasObserver.isPresent()) {
            doGasLookup(gas -> gasObserver.get().accept(actualStatus, gas), spec, txnSubmitted, false);
        }
        if (resultObserver != null) {
            doObservedLookup(spec, txnSubmitted, record -> {
                final var function = CallTransaction.Function.fromJsonInterface(abi);
                final var result = function.decodeResult(record
                        .getContractCallResult()
                        .getContractCallResult()
                        .toByteArray());
                resultObserver.accept(result);
            });
        }
    }

    @Override
    protected List<Function<HapiApiSpec, Key>> defaultSigners() {
        final var signers = new ArrayList<Function<HapiApiSpec, Key>>();
        signers.add(spec -> spec.registry().getKey(effectivePayer(spec)));
        for (final var added : otherSigs) {
            signers.add(spec -> spec.registry().getKey(added));
        }
        return signers;
    }

    static void doGasLookup(
            final LongConsumer gasObserver,
            final HapiApiSpec spec,
            final Transaction txn,
            final boolean isCreate
    ) throws Throwable {
        doObservedLookup(spec, txn, record -> {
            final var gasUsed = isCreate
                    ? record.getContractCreateResult().getGasUsed()
                    : record.getContractCallResult().getGasUsed();
            gasObserver.accept(gasUsed);
        });
    }

    static void doObservedLookup(
            final HapiApiSpec spec,
            final Transaction txn,
            Consumer<TransactionRecord> observer
    ) throws Throwable {
        final var txnId = extractTxnId(txn);
        final var lookup = getTxnRecord(txnId)
                .assertingNothing()
                .noLogging()
                .payingWith(GENESIS)
                .nodePayment(1)
                .exposingTo(observer);
        allRunFor(spec, lookup);
    }

    @Override
    protected MoreObjects.ToStringHelper toStringHelper() {
        return super.toStringHelper()
                .add("contract", contract)
                .add("abi", abi)
                .add("params", Arrays.toString(params));
    }

    private byte[] gasLongToBytes(BigInteger gas) {
        return Bytes.wrap(longTuple.encode(Tuple.of(gas.longValueExact())).array()).toArray();
    }
}<|MERGE_RESOLUTION|>--- conflicted
+++ resolved
@@ -91,11 +91,8 @@
     private Optional<BigInteger> valueSent = Optional.of(BigInteger.ZERO);
     private String privateKeyRef = SECP_256K1_SOURCE_KEY;
     private Consumer<Object[]> resultObserver = null;
-<<<<<<< HEAD
+    private boolean isTokenFlow;
     private String account = null;
-=======
-    private boolean isTokenFlow;
->>>>>>> b7d6cc8b
 
     public HapiEthereumCall withExplicitParams(final Supplier<String> supplier) {
         explicitHexedParams = Optional.of(supplier);
@@ -284,28 +281,16 @@
             }
         }
 
-<<<<<<< HEAD
         final byte[] to;
         if (account != null) {
             to = Utils.asAddress(spec.registry().getAccountID(account));
+        } else if (isTokenFlow) {
+            to = Utils.asAddress(spec.registry().getTokenID(contract));
         } else {
             if (!tryAsHexedAddressIfLenMatches) {
                 to = Utils.asAddress(spec.registry().getContractId(contract));
             } else {
                 to = Utils.asAddress(TxnUtils.asContractId(contract, spec));
-=======
-         ContractID contractID = ContractID.getDefaultInstance();
-
-         TokenID tokenID = TokenID.getDefaultInstance();
-
-        if (isTokenFlow) {
-            tokenID = spec.registry().getTokenID(contract);
-        } else {
-            if (!tryAsHexedAddressIfLenMatches) {
-                contractID = spec.registry().getContractId(contract);
-            } else {
-                contractID = TxnUtils.asContractId(contract, spec);
->>>>>>> b7d6cc8b
             }
         }
 
@@ -317,13 +302,8 @@
             nonce = spec.getNonce();
         }
         final var ethTxData = new EthTxData(null, type, chainId, nonce, gasPriceBytes,
-<<<<<<< HEAD
                 maxPriorityGasBytes, maxFeePerGasBytes, gas.orElse(100_000L),
                 to, valueSent.orElse(BigInteger.ZERO), callData, new byte[]{}, 0, null, null, null);
-=======
-                maxPriorityGasBytes, maxFeePerGasBytes, gas.orElse(100_000L), isTokenFlow ?  Utils.asAddress(tokenID) : Utils.asAddress(contractID),
-                valueSent.orElse(BigInteger.ZERO), callData, new byte[]{}, 0, null, null, null);
->>>>>>> b7d6cc8b
 
         byte[] privateKeyByteArray = getPrivateKeyFromSpec(spec, privateKeyRef);
         final var signedEthTxData = EthTxSigs.signMessage(ethTxData, privateKeyByteArray);
