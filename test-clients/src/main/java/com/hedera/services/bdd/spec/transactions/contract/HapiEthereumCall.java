package com.hedera.services.bdd.spec.transactions.contract;

/*-
 * ‌
 * Hedera Services Test Clients
 * ​
 * Copyright (C) 2018 - 2022 Hedera Hashgraph, LLC
 * ​
 * Licensed under the Apache License, Version 2.0 (the "License");
 * you may not use this file except in compliance with the License.
 * You may obtain a copy of the License at
 *
 *      http://www.apache.org/licenses/LICENSE-2.0
 *
 * Unless required by applicable law or agreed to in writing, software
 * distributed under the License is distributed on an "AS IS" BASIS,
 * WITHOUT WARRANTIES OR CONDITIONS OF ANY KIND, either express or implied.
 * See the License for the specific language governing permissions and
 * limitations under the License.
 * ‍
 */

import com.esaulpaugh.headlong.abi.Tuple;
import com.esaulpaugh.headlong.util.Integers;
import com.google.common.base.MoreObjects;
import com.google.protobuf.ByteString;
import com.hedera.services.bdd.spec.HapiApiSpec;
import com.hedera.services.bdd.spec.infrastructure.meta.ActionableContractCall;
import com.hedera.services.bdd.spec.transactions.TxnUtils;
import com.hedera.services.bdd.spec.transactions.file.HapiFileCreate;
import com.hedera.services.bdd.suites.contract.Utils;
import com.hedera.services.ethereum.EthTxData;
import com.hedera.services.ethereum.EthTxSigs;
import com.hederahashgraph.api.proto.java.EthereumTransactionBody;
import com.hederahashgraph.api.proto.java.FileID;
import com.hederahashgraph.api.proto.java.HederaFunctionality;
import com.hederahashgraph.api.proto.java.Key;
import com.hederahashgraph.api.proto.java.ResponseCodeEnum;
import com.hederahashgraph.api.proto.java.TokenID;
import com.hederahashgraph.api.proto.java.Transaction;
import com.hederahashgraph.api.proto.java.TransactionBody;
import com.hederahashgraph.api.proto.java.TransactionRecord;
import com.hederahashgraph.api.proto.java.TransactionResponse;
import com.swirlds.common.utility.CommonUtils;
import org.ethereum.core.CallTransaction;

import java.math.BigInteger;
import java.util.ArrayList;
import java.util.Arrays;
import java.util.Collections;
import java.util.List;
import java.util.Optional;
import java.util.function.Consumer;
import java.util.function.Function;
import java.util.function.LongConsumer;
import java.util.function.ObjLongConsumer;
import java.util.function.Supplier;

import static com.hedera.services.bdd.spec.keys.TrieSigMapGenerator.uniqueWithFullPrefixesFor;
import static com.hedera.services.bdd.spec.queries.QueryVerbs.getTxnRecord;
import static com.hedera.services.bdd.spec.transactions.TxnUtils.extractTxnId;
import static com.hedera.services.bdd.spec.utilops.CustomSpecAssert.allRunFor;
import static com.hedera.services.bdd.spec.utilops.UtilVerbs.getPrivateKeyFromSpec;
import static com.hedera.services.bdd.spec.utilops.UtilVerbs.updateLargeFile;
import static com.hedera.services.bdd.suites.HapiApiSuite.DEFAULT_CONTRACT_SENDER;
import static com.hedera.services.bdd.suites.HapiApiSuite.FIVE_HBARS;
import static com.hedera.services.bdd.suites.HapiApiSuite.GENESIS;
import static com.hedera.services.bdd.suites.HapiApiSuite.MAX_CALL_DATA_SIZE;
import static com.hedera.services.bdd.suites.HapiApiSuite.RELAYER;
import static com.hedera.services.bdd.suites.HapiApiSuite.SECP_256K1_SOURCE_KEY;
import static com.hedera.services.bdd.suites.HapiApiSuite.WEIBARS_TO_TINYBARS;
import static com.hederahashgraph.api.proto.java.ResponseCodeEnum.OK;

public class HapiEthereumCall extends HapiBaseCall<HapiEthereumCall> {
    public static final String ETH_HASH_KEY = "EthHash";
    private static final String callDataFileName = "CallData";
    private List<String> otherSigs = Collections.emptyList();
    private Optional<String> details = Optional.empty();
    private Optional<Function<HapiApiSpec, Object[]>> paramsFn = Optional.empty();
    private Optional<ObjLongConsumer<ResponseCodeEnum>> gasObserver = Optional.empty();
    private Optional<Supplier<String>> explicitHexedParams = Optional.empty();

    public static  final long DEFAULT_GAS_PRICE_TINYBARS = 50L;
    private EthTxData.EthTransactionType type = EthTxData.EthTransactionType.EIP1559;
    private byte[] chainId = Integers.toBytes(298);
    private long nonce = 0L;
    private boolean useSpecNonce = true;
    private BigInteger gasPrice = WEIBARS_TO_TINYBARS.multiply(BigInteger.valueOf(DEFAULT_GAS_PRICE_TINYBARS));
    private BigInteger maxFeePerGas = WEIBARS_TO_TINYBARS.multiply(BigInteger.valueOf(DEFAULT_GAS_PRICE_TINYBARS));
    private long maxPriorityGas = 1_000L;
    private Optional<Long> maxGasAllowance = Optional.of(FIVE_HBARS);
    private Optional<BigInteger> valueSent = Optional.of(BigInteger.ZERO);
    private String privateKeyRef = SECP_256K1_SOURCE_KEY;
    private Consumer<Object[]> resultObserver = null;
    private Optional<FileID> ethFileID = Optional.empty();
    private boolean createCallDataFile;
    private boolean isTokenFlow;
    private String account = null;

    public HapiEthereumCall withExplicitParams(final Supplier<String> supplier) {
        explicitHexedParams = Optional.of(supplier);
        return this;
    }

    public static HapiEthereumCall fromDetails(String actionable) {
        HapiEthereumCall call = new HapiEthereumCall();
        call.details = Optional.of(actionable);
        return call;
    }

    private HapiEthereumCall() {
    }

    public HapiEthereumCall(String contract) {
        this.abi = FALLBACK_ABI;
        this.params = new Object[0];
        this.contract = contract;
        this.payer = Optional.of(RELAYER);
    }

    public HapiEthereumCall(String account, long amount) {
        this.account = account;
        this.valueSent = Optional.of(WEIBARS_TO_TINYBARS.multiply(BigInteger.valueOf(amount)));
        this.abi = FALLBACK_ABI;
        this.params = new Object[0];
        this.payer = Optional.of(RELAYER);
    }

    public HapiEthereumCall(final HapiContractCall contractCall) {
        this.abi = contractCall.getAbi();
        this.params = contractCall.getParams();
        this.contract = contractCall.getContract();
        this.txnName = contractCall.getTxnName();
        this.gas = contractCall.getGas();
        this.expectedStatus = Optional.of(contractCall.getExpectedStatus());
        this.payer = contractCall.getPayer();
        this.expectedPrecheck = Optional.of(contractCall.getExpectedPrecheck());
        this.fiddler = contractCall.getFiddler();
        this.memo = contractCall.getMemo();
        this.fee = contractCall.getFee();
        this.submitDelay = contractCall.getSubmitDelay();
        this.validDurationSecs = contractCall.getValidDurationSeconds();
        this.customTxnId = contractCall.getCustomTxnId();
        this.node = contractCall.getNode();
        this.usdFee = contractCall.getUsdFee();
        this.retryLimits = contractCall.getRetryLimits();
        this.resultObserver = contractCall.getResultObserver();
        this.explicitHexedParams = contractCall.getExplicitHexedParams();
        if (contractCall.getValueSent().isPresent()) {
            this.valueSent = Optional.of(WEIBARS_TO_TINYBARS.multiply(BigInteger.valueOf(contractCall.getValueSent().get())));
        }
        if (!contractCall.otherSigs.isEmpty()) {
            this.alsoSigningWithFullPrefix(contractCall.otherSigs.toArray(new String[0]));
        }
        shouldRegisterTxn = true;
    }

    public HapiEthereumCall notTryingAsHexedliteral() {
        tryAsHexedAddressIfLenMatches = false;
        return this;
    }

    public HapiEthereumCall(String abi, String contract, Object... params) {
        this.abi = abi;
        this.params = params;
        this.contract = contract;
    }

    public HapiEthereumCall(boolean isTokenFlow, String abi, String contract, Object... params) {
        this.abi = abi;
        this.params = params;
        this.contract = contract;
        this.isTokenFlow = isTokenFlow;
    }

    public HapiEthereumCall(String abi, String contract, Function<HapiApiSpec, Object[]> fn) {
        this(abi, contract);
        paramsFn = Optional.of(fn);
    }

    public HapiEthereumCall exposingResultTo(final Consumer<Object[]> observer) {
        resultObserver = observer;
        return this;
    }

    public HapiEthereumCall exposingGasTo(ObjLongConsumer<ResponseCodeEnum> gasObserver) {
        this.gasObserver = Optional.of(gasObserver);
        return this;
    }

    public HapiEthereumCall alsoSigningWithFullPrefix(String... keys) {
        otherSigs = List.of(keys);
        return sigMapPrefixes(uniqueWithFullPrefixesFor(keys));
    }

    public HapiEthereumCall sending(long amount) {
        valueSent = Optional.of(WEIBARS_TO_TINYBARS.multiply(BigInteger.valueOf(amount)));
        return this;
    }

    public HapiEthereumCall maxGasAllowance(long maxGasAllowance) {
        this.maxGasAllowance = Optional.of(maxGasAllowance);
        return this;
    }

    public HapiEthereumCall signingWith(String signingWith) {
        this.privateKeyRef = signingWith;
        return this;
    }

    public HapiEthereumCall type(EthTxData.EthTransactionType type) {
        this.type = type;
        return this;
    }

    public HapiEthereumCall nonce(long nonce) {
        this.nonce = nonce;
        useSpecNonce = false;
        return this;
    }

    public HapiEthereumCall gasPrice(long gasPrice) {
        this.gasPrice = WEIBARS_TO_TINYBARS.multiply(BigInteger.valueOf(gasPrice));
        return this;
    }

    public HapiEthereumCall maxFeePerGas(long maxFeePerGas) {
        this.maxFeePerGas = WEIBARS_TO_TINYBARS.multiply(BigInteger.valueOf(maxFeePerGas));
        return this;
    }

    public HapiEthereumCall maxPriorityGas(long maxPriorityGas) {
        this.maxPriorityGas = maxPriorityGas;
        return this;
    }

    public HapiEthereumCall gasLimit(long gasLimit) {
        this.gas = Optional.of(gasLimit);
        return this;
    }

    public HapiEthereumCall createCallDataFile() {
        this.createCallDataFile = true;
        return this;
    }

    @Override
    protected HapiEthereumCall self() {
        return this;
    }

    @Override
    protected Function<Transaction, TransactionResponse> callToUse(HapiApiSpec spec) {
        return spec.clients().getScSvcStub(targetNodeFor(spec), useTls)::callEthereum;
    }

    @Override
    public HederaFunctionality type() {
        return HederaFunctionality.EthereumTransaction;
    }

    @Override
    protected long feeFor(HapiApiSpec spec, Transaction txn, int numPayerKeys) throws Throwable {
        return spec.fees().forActivityBasedOp(HederaFunctionality.EthereumTransaction,
                scFees::getEthereumTransactionFeeMatrices, txn, numPayerKeys);
    }

    @Override
    protected Consumer<TransactionBody.Builder> opBodyDef(HapiApiSpec spec) throws Throwable {
        if (details.isPresent()) {
            ActionableContractCall actionable = spec.registry().getActionableCall(details.get());
            contract = actionable.getContract();
            abi = actionable.getDetails().getAbi();
            params = actionable.getDetails().getExampleArgs();
        } else if (paramsFn.isPresent()) {
            params = paramsFn.get().apply(spec);
        }

        byte[] callData;
        if (explicitHexedParams.isPresent()) {
            callData = explicitHexedParams.map(Supplier::get).map(CommonUtils::unhex).get();
        } else {
            final var paramsList = Arrays.asList(params);
            final var tupleExist = paramsList.stream().anyMatch(p -> p instanceof Tuple || p instanceof Tuple[]);
            if (tupleExist) {
                callData = encodeParametersWithTuple(params);
            } else {
                callData = (!abi.equals(FALLBACK_ABI))
                        ? CallTransaction.Function.fromJsonInterface(abi).encode(params) : new byte[] { };
            }
        }

<<<<<<< HEAD
         ContractID contractID = ContractID.getDefaultInstance();
         TokenID tokenID = TokenID.getDefaultInstance();

        if (isTokenFlow) {
            tokenID = spec.registry().getTokenID(contract);
=======
        final byte[] to;
        if (account != null) {
            to = Utils.asAddress(spec.registry().getAccountID(account));
        } else if (isTokenFlow) {
            to = Utils.asAddress(spec.registry().getTokenID(contract));
>>>>>>> 090268d6
        } else {
            if (!tryAsHexedAddressIfLenMatches) {
                to = Utils.asAddress(spec.registry().getContractId(contract));
            } else {
                to = Utils.asAddress(TxnUtils.asContractId(contract, spec));
            }
        }

        final var gasPriceBytes = gasLongToBytes(gasPrice.longValueExact());;
        final var maxFeePerGasBytes = gasLongToBytes(maxFeePerGas.longValueExact());
        final var maxPriorityGasBytes = gasLongToBytes(maxPriorityGas);

        if (useSpecNonce) {
            nonce = spec.getNonce();
        }
        final var ethTxData = new EthTxData(null, type, chainId, nonce, gasPriceBytes,
                maxPriorityGasBytes, maxFeePerGasBytes, gas.orElse(100_000L),
                to, valueSent.orElse(BigInteger.ZERO), callData, new byte[]{}, 0, null, null, null);

        byte[] privateKeyByteArray = getPrivateKeyFromSpec(spec, privateKeyRef);
        final var signedEthTxData = EthTxSigs.signMessage(ethTxData, privateKeyByteArray);
        spec.registry().saveBytes(ETH_HASH_KEY, ByteString.copyFrom((signedEthTxData.getEthereumHash())));

        System.out.println("Size = " + callData.length + " vs " + MAX_CALL_DATA_SIZE);
        if (createCallDataFile || callData.length > MAX_CALL_DATA_SIZE) {
            final var callDataBytesString = ByteString.copyFrom(callData);
            final var createFile = new HapiFileCreate(callDataFileName);
            final var updateLargeFile = updateLargeFile(payer.orElse(DEFAULT_CONTRACT_SENDER), callDataFileName, callDataBytesString);
            createFile.execFor(spec);
            updateLargeFile.execFor(spec);
            ethFileID = Optional.of(TxnUtils.asFileId(callDataFileName, spec));
        }

        final EthereumTransactionBody ethOpBody = spec
                .txns()
                .<EthereumTransactionBody, EthereumTransactionBody.Builder>body(
                        EthereumTransactionBody.class, builder -> {
                            builder.setEthereumData(ByteString.copyFrom(signedEthTxData.encodeTx()));
                            maxGasAllowance.ifPresent(builder::setMaxGasAllowance);
                            ethFileID.ifPresent(builder::setCallData);
                        }
                );
        return b -> b.setEthereumTransaction(ethOpBody);
    }

    @Override
    protected void updateStateOf(final HapiApiSpec spec) throws Throwable {
        if (actualPrecheck == OK) {
            spec.incrementNonce();
        }
        if (gasObserver.isPresent()) {
            doGasLookup(gas -> gasObserver.get().accept(actualStatus, gas), spec, txnSubmitted, false);
        }
        if (resultObserver != null) {
            doObservedLookup(spec, txnSubmitted, record -> {
                final var function = CallTransaction.Function.fromJsonInterface(abi);
                final var result = function.decodeResult(record
                        .getContractCallResult()
                        .getContractCallResult()
                        .toByteArray());
                resultObserver.accept(result);
            });
        }
    }

    @Override
    protected List<Function<HapiApiSpec, Key>> defaultSigners() {
        final var signers = new ArrayList<Function<HapiApiSpec, Key>>();
        signers.add(spec -> spec.registry().getKey(effectivePayer(spec)));
        for (final var added : otherSigs) {
            signers.add(spec -> spec.registry().getKey(added));
        }
        return signers;
    }

    static void doGasLookup(
            final LongConsumer gasObserver,
            final HapiApiSpec spec,
            final Transaction txn,
            final boolean isCreate
    ) throws Throwable {
        doObservedLookup(spec, txn, record -> {
            final var gasUsed = isCreate
                    ? record.getContractCreateResult().getGasUsed()
                    : record.getContractCallResult().getGasUsed();
            gasObserver.accept(gasUsed);
        });
    }

    static void doObservedLookup(
            final HapiApiSpec spec,
            final Transaction txn,
            Consumer<TransactionRecord> observer
    ) throws Throwable {
        final var txnId = extractTxnId(txn);
        final var lookup = getTxnRecord(txnId)
                .assertingNothing()
                .noLogging()
                .payingWith(GENESIS)
                .nodePayment(1)
                .exposingTo(observer);
        allRunFor(spec, lookup);
    }

    @Override
    protected MoreObjects.ToStringHelper toStringHelper() {
        return super.toStringHelper()
                .add("contract", contract)
                .add("abi", abi)
                .add("params", Arrays.toString(params));
    }
}<|MERGE_RESOLUTION|>--- conflicted
+++ resolved
@@ -21,18 +21,17 @@
  */
 
 import com.esaulpaugh.headlong.abi.Tuple;
+import com.esaulpaugh.headlong.abi.TupleType;
 import com.esaulpaugh.headlong.util.Integers;
 import com.google.common.base.MoreObjects;
 import com.google.protobuf.ByteString;
 import com.hedera.services.bdd.spec.HapiApiSpec;
 import com.hedera.services.bdd.spec.infrastructure.meta.ActionableContractCall;
 import com.hedera.services.bdd.spec.transactions.TxnUtils;
-import com.hedera.services.bdd.spec.transactions.file.HapiFileCreate;
 import com.hedera.services.bdd.suites.contract.Utils;
 import com.hedera.services.ethereum.EthTxData;
 import com.hedera.services.ethereum.EthTxSigs;
 import com.hederahashgraph.api.proto.java.EthereumTransactionBody;
-import com.hederahashgraph.api.proto.java.FileID;
 import com.hederahashgraph.api.proto.java.HederaFunctionality;
 import com.hederahashgraph.api.proto.java.Key;
 import com.hederahashgraph.api.proto.java.ResponseCodeEnum;
@@ -42,6 +41,7 @@
 import com.hederahashgraph.api.proto.java.TransactionRecord;
 import com.hederahashgraph.api.proto.java.TransactionResponse;
 import com.swirlds.common.utility.CommonUtils;
+import org.apache.tuweni.bytes.Bytes;
 import org.ethereum.core.CallTransaction;
 
 import java.math.BigInteger;
@@ -61,25 +61,24 @@
 import static com.hedera.services.bdd.spec.transactions.TxnUtils.extractTxnId;
 import static com.hedera.services.bdd.spec.utilops.CustomSpecAssert.allRunFor;
 import static com.hedera.services.bdd.spec.utilops.UtilVerbs.getPrivateKeyFromSpec;
-import static com.hedera.services.bdd.spec.utilops.UtilVerbs.updateLargeFile;
-import static com.hedera.services.bdd.suites.HapiApiSuite.DEFAULT_CONTRACT_SENDER;
 import static com.hedera.services.bdd.suites.HapiApiSuite.FIVE_HBARS;
 import static com.hedera.services.bdd.suites.HapiApiSuite.GENESIS;
-import static com.hedera.services.bdd.suites.HapiApiSuite.MAX_CALL_DATA_SIZE;
 import static com.hedera.services.bdd.suites.HapiApiSuite.RELAYER;
 import static com.hedera.services.bdd.suites.HapiApiSuite.SECP_256K1_SOURCE_KEY;
-import static com.hedera.services.bdd.suites.HapiApiSuite.WEIBARS_TO_TINYBARS;
 import static com.hederahashgraph.api.proto.java.ResponseCodeEnum.OK;
 
 public class HapiEthereumCall extends HapiBaseCall<HapiEthereumCall> {
     public static final String ETH_HASH_KEY = "EthHash";
-    private static final String callDataFileName = "CallData";
+
+    private static final TupleType longTuple = TupleType.parse("(int64)");
+
     private List<String> otherSigs = Collections.emptyList();
     private Optional<String> details = Optional.empty();
     private Optional<Function<HapiApiSpec, Object[]>> paramsFn = Optional.empty();
     private Optional<ObjLongConsumer<ResponseCodeEnum>> gasObserver = Optional.empty();
     private Optional<Supplier<String>> explicitHexedParams = Optional.empty();
 
+    private static final BigInteger WEIBARS_TO_TINYBARS = BigInteger.valueOf(10_000_000_000L);
     public static  final long DEFAULT_GAS_PRICE_TINYBARS = 50L;
     private EthTxData.EthTransactionType type = EthTxData.EthTransactionType.EIP1559;
     private byte[] chainId = Integers.toBytes(298);
@@ -92,8 +91,6 @@
     private Optional<BigInteger> valueSent = Optional.of(BigInteger.ZERO);
     private String privateKeyRef = SECP_256K1_SOURCE_KEY;
     private Consumer<Object[]> resultObserver = null;
-    private Optional<FileID> ethFileID = Optional.empty();
-    private boolean createCallDataFile;
     private boolean isTokenFlow;
     private String account = null;
 
@@ -145,7 +142,6 @@
         this.usdFee = contractCall.getUsdFee();
         this.retryLimits = contractCall.getRetryLimits();
         this.resultObserver = contractCall.getResultObserver();
-        this.explicitHexedParams = contractCall.getExplicitHexedParams();
         if (contractCall.getValueSent().isPresent()) {
             this.valueSent = Optional.of(WEIBARS_TO_TINYBARS.multiply(BigInteger.valueOf(contractCall.getValueSent().get())));
         }
@@ -236,11 +232,6 @@
 
     public HapiEthereumCall gasLimit(long gasLimit) {
         this.gas = Optional.of(gasLimit);
-        return this;
-    }
-
-    public HapiEthereumCall createCallDataFile() {
-        this.createCallDataFile = true;
         return this;
     }
 
@@ -290,19 +281,11 @@
             }
         }
 
-<<<<<<< HEAD
-         ContractID contractID = ContractID.getDefaultInstance();
-         TokenID tokenID = TokenID.getDefaultInstance();
-
-        if (isTokenFlow) {
-            tokenID = spec.registry().getTokenID(contract);
-=======
         final byte[] to;
         if (account != null) {
             to = Utils.asAddress(spec.registry().getAccountID(account));
         } else if (isTokenFlow) {
             to = Utils.asAddress(spec.registry().getTokenID(contract));
->>>>>>> 090268d6
         } else {
             if (!tryAsHexedAddressIfLenMatches) {
                 to = Utils.asAddress(spec.registry().getContractId(contract));
@@ -311,9 +294,9 @@
             }
         }
 
-        final var gasPriceBytes = gasLongToBytes(gasPrice.longValueExact());;
-        final var maxFeePerGasBytes = gasLongToBytes(maxFeePerGas.longValueExact());
-        final var maxPriorityGasBytes = gasLongToBytes(maxPriorityGas);
+        final var gasPriceBytes = gasLongToBytes(gasPrice);;
+        final var maxFeePerGasBytes = Bytes.wrap(longTuple.encode(Tuple.of(maxFeePerGas.longValueExact())).array()).toArray();
+        final var maxPriorityGasBytes = Bytes.wrap(longTuple.encode(Tuple.of(maxPriorityGas)).array()).toArray();
 
         if (useSpecNonce) {
             nonce = spec.getNonce();
@@ -325,16 +308,6 @@
         byte[] privateKeyByteArray = getPrivateKeyFromSpec(spec, privateKeyRef);
         final var signedEthTxData = EthTxSigs.signMessage(ethTxData, privateKeyByteArray);
         spec.registry().saveBytes(ETH_HASH_KEY, ByteString.copyFrom((signedEthTxData.getEthereumHash())));
-
-        System.out.println("Size = " + callData.length + " vs " + MAX_CALL_DATA_SIZE);
-        if (createCallDataFile || callData.length > MAX_CALL_DATA_SIZE) {
-            final var callDataBytesString = ByteString.copyFrom(callData);
-            final var createFile = new HapiFileCreate(callDataFileName);
-            final var updateLargeFile = updateLargeFile(payer.orElse(DEFAULT_CONTRACT_SENDER), callDataFileName, callDataBytesString);
-            createFile.execFor(spec);
-            updateLargeFile.execFor(spec);
-            ethFileID = Optional.of(TxnUtils.asFileId(callDataFileName, spec));
-        }
 
         final EthereumTransactionBody ethOpBody = spec
                 .txns()
@@ -342,7 +315,6 @@
                         EthereumTransactionBody.class, builder -> {
                             builder.setEthereumData(ByteString.copyFrom(signedEthTxData.encodeTx()));
                             maxGasAllowance.ifPresent(builder::setMaxGasAllowance);
-                            ethFileID.ifPresent(builder::setCallData);
                         }
                 );
         return b -> b.setEthereumTransaction(ethOpBody);
@@ -414,4 +386,8 @@
                 .add("abi", abi)
                 .add("params", Arrays.toString(params));
     }
+
+    private byte[] gasLongToBytes(BigInteger gas) {
+        return Bytes.wrap(longTuple.encode(Tuple.of(gas.longValueExact())).array()).toArray();
+    }
 }