package com.hedera.services.bdd.suites.contract.precompile;

/*-
 * ‌
 * Hedera Services Test Clients
 * ​
 * Copyright (C) 2018 - 2021 Hedera Hashgraph, LLC
 * ​
 * Licensed under the Apache License, Version 2.0 (the "License");
 * you may not use this file except in compliance with the License.
 * You may obtain a copy of the License at
 *
 *      http://www.apache.org/licenses/LICENSE-2.0
 *
 * Unless required by applicable law or agreed to in writing, software
 * distributed under the License is distributed on an "AS IS" BASIS,
 * WITHOUT WARRANTIES OR CONDITIONS OF ANY KIND, either express or implied.
 * See the License for the specific language governing permissions and
 * limitations under the License.
 * ‍
 */

import com.hedera.services.bdd.spec.HapiApiSpec;
import com.hedera.services.bdd.spec.infrastructure.meta.ContractResources;
import com.hedera.services.bdd.suites.HapiApiSuite;
import org.apache.logging.log4j.LogManager;
import org.apache.logging.log4j.Logger;

import java.util.List;

import static com.hedera.services.bdd.spec.HapiApiSpec.defaultHapiSpec;
import static com.hedera.services.bdd.spec.infrastructure.meta.ContractResources.ZENOS_BANK_DEPOSIT_TOKENS;
import static com.hedera.services.bdd.spec.infrastructure.meta.ContractResources.ZENOS_BANK_WITHDRAW_TOKENS;
import static com.hedera.services.bdd.spec.queries.QueryVerbs.getTxnRecord;
import static com.hedera.services.bdd.spec.transactions.TxnVerbs.contractCall;
import static com.hedera.services.bdd.spec.transactions.TxnVerbs.contractCreate;
import static com.hedera.services.bdd.spec.transactions.TxnVerbs.cryptoCreate;
import static com.hedera.services.bdd.spec.transactions.TxnVerbs.cryptoTransfer;
import static com.hedera.services.bdd.spec.transactions.TxnVerbs.fileCreate;
import static com.hedera.services.bdd.spec.transactions.TxnVerbs.tokenAssociate;
import static com.hedera.services.bdd.spec.transactions.TxnVerbs.tokenCreate;
import static com.hedera.services.bdd.spec.transactions.token.TokenMovement.moving;
import static com.hedera.services.bdd.spec.utilops.CustomSpecAssert.allRunFor;
import static com.hedera.services.bdd.spec.utilops.UtilVerbs.newKeyNamed;
import static com.hedera.services.bdd.spec.utilops.UtilVerbs.updateLargeFile;
import static com.hedera.services.bdd.spec.utilops.UtilVerbs.withOpContext;
import static com.hedera.services.bdd.suites.contract.Utils.asAddress;
import static com.hedera.services.bdd.suites.contract.Utils.extractByteCode;
import static com.hederahashgraph.api.proto.java.TokenType.FUNGIBLE_COMMON;

public class ContractHTSSuite extends HapiApiSuite {
	private static final Logger log = LogManager.getLogger(ContractHTSSuite.class);
	private static final long TOTAL_SUPPLY = 1_000;
	private static final String A_TOKEN = "TokenA";
	private static final String TOKEN_TREASURY = "treasury";

	public static void main(String... args) {
		new ContractHTSSuite().runSuiteAsync();
	}

	@Override
	public boolean canRunAsync() {
		return true;
	}

	@Override
	protected List<HapiApiSpec> getSpecsInSuite() {
		return allOf(
				positiveSpecs(),
				negativeSpecs()
		);
	}

	List<HapiApiSpec> negativeSpecs() {
		return List.of();
	}

	List<HapiApiSpec> positiveSpecs() {
		return List.of(
<<<<<<< HEAD
				depositAndWithdraw()
=======
				depositAndWithdraw(),
				associateToken(),
				dissociateToken()
>>>>>>> 9430465a
		);
	}

	private HapiApiSpec depositAndWithdraw() {
		final var theAccount = "anybody";
		final var theReceiver = "somebody";
		final var theKey = "multipurpose";
		final var theContract = "zeno's bank";
		return defaultHapiSpec("depositAndWithdraw")
				.given(
						newKeyNamed(theKey),
						cryptoCreate(theAccount).balance(10 * ONE_HUNDRED_HBARS),
						cryptoCreate(theReceiver),
						cryptoCreate(TOKEN_TREASURY),
						tokenCreate(A_TOKEN)
								.tokenType(FUNGIBLE_COMMON)
								.initialSupply(TOTAL_SUPPLY)
								.treasury(TOKEN_TREASURY),
						fileCreate("bytecode").payingWith(theAccount),
						updateLargeFile(theAccount, "bytecode", extractByteCode(ContractResources.ZENOS_BANK_CONTRACT)),
						withOpContext(
								(spec, opLog) ->
										allRunFor(
												spec,
												contractCreate(theContract, ContractResources.ZENOS_BANK_CONSTRUCTOR,
														asAddress(spec.registry().getTokenID(A_TOKEN)))
														.payingWith(theAccount)
														.bytecode("bytecode")
														.via("creationTx")
														.gas(28_000))),
						getTxnRecord("creationTx").logged(),
						tokenAssociate(theAccount, List.of(A_TOKEN)),
						tokenAssociate(theContract, List.of(A_TOKEN)),
						cryptoTransfer(moving(200, A_TOKEN).between(TOKEN_TREASURY, theAccount))
				).when(
						contractCall(theContract, ZENOS_BANK_DEPOSIT_TOKENS, 50)
								.payingWith(theAccount)
								.gas(48_000)
								.via("zeno"),
						getTxnRecord("zeno").andAllChildRecords().logged()
				).then(
						contractCall(theContract, ZENOS_BANK_WITHDRAW_TOKENS)
								.payingWith(theReceiver)
								.alsoSigningWithFullPrefix(theContract)
								.gas(70_000)
								.via("receiver"),
						getTxnRecord("receiver").andAllChildRecords().logged()
				);
	}

	@Override
	protected Logger getResultsLogger() {
		return log;
	}
}<|MERGE_RESOLUTION|>--- conflicted
+++ resolved
@@ -77,13 +77,7 @@
 
 	List<HapiApiSpec> positiveSpecs() {
 		return List.of(
-<<<<<<< HEAD
 				depositAndWithdraw()
-=======
-				depositAndWithdraw(),
-				associateToken(),
-				dissociateToken()
->>>>>>> 9430465a
 		);
 	}
 
