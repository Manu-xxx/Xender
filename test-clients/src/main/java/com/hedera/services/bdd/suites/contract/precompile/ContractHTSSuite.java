package com.hedera.services.bdd.suites.contract.precompile;

/*-
 * ‌
 * Hedera Services Test Clients
 * ​
 * Copyright (C) 2018 - 2021 Hedera Hashgraph, LLC
 * ​
 * Licensed under the Apache License, Version 2.0 (the "License");
 * you may not use this file except in compliance with the License.
 * You may obtain a copy of the License at
 *
 *      http://www.apache.org/licenses/LICENSE-2.0
 *
 * Unless required by applicable law or agreed to in writing, software
 * distributed under the License is distributed on an "AS IS" BASIS,
 * WITHOUT WARRANTIES OR CONDITIONS OF ANY KIND, either express or implied.
 * See the License for the specific language governing permissions and
 * limitations under the License.
 * ‍
 */

import com.hedera.services.bdd.spec.HapiApiSpec;
import com.hedera.services.bdd.spec.assertions.AccountInfoAsserts;
import com.hedera.services.bdd.spec.assertions.NonFungibleTransfers;
import com.hedera.services.bdd.spec.infrastructure.meta.ContractResources;
import com.hedera.services.bdd.spec.transactions.token.TokenMovement;
import com.hedera.services.bdd.suites.HapiApiSuite;
import com.hederahashgraph.api.proto.java.AccountID;
import com.hederahashgraph.api.proto.java.TokenID;
import com.hederahashgraph.api.proto.java.TokenSupplyType;
import com.hederahashgraph.api.proto.java.TokenType;
import org.apache.logging.log4j.LogManager;
import org.apache.logging.log4j.Logger;

import java.util.List;
import java.util.concurrent.atomic.AtomicReference;

import static com.google.protobuf.ByteString.copyFromUtf8;
import static com.hedera.services.bdd.spec.HapiApiSpec.defaultHapiSpec;
import static com.hedera.services.bdd.spec.HapiPropertySource.asToken;
import static com.hedera.services.bdd.spec.assertions.SomeFungibleTransfers.changingFungibleBalances;
import static com.hedera.services.bdd.spec.assertions.TransactionRecordAsserts.recordWith;
import static com.hedera.services.bdd.spec.assertions.TransferListAsserts.including;
import static com.hedera.services.bdd.spec.infrastructure.meta.ContractResources.HBAR_FEE_COLLECTOR_CONSTRUCTOR;
import static com.hedera.services.bdd.spec.infrastructure.meta.ContractResources.HBAR_FEE_COLLECTOR_DISTRIBUTE;
import static com.hedera.services.bdd.spec.infrastructure.meta.ContractResources.TRANSFER_AMOUNT_AND_TOKEN_TRANSFER_TO_ADDRESS;
import static com.hedera.services.bdd.spec.infrastructure.meta.ContractResources.VERSATILE_TRANSFERS_CONSTRUCTOR;
import static com.hedera.services.bdd.spec.infrastructure.meta.ContractResources.VERSATILE_TRANSFERS_DISTRIBUTE;
import static com.hedera.services.bdd.spec.infrastructure.meta.ContractResources.VERSATILE_TRANSFERS_DISTRIBUTE_STATIC_NESTED_CALL;
import static com.hedera.services.bdd.spec.infrastructure.meta.ContractResources.VERSATILE_TRANSFERS_NFT;
import static com.hedera.services.bdd.spec.infrastructure.meta.ContractResources.VERSATILE_TRANSFERS_NFTS;
import static com.hedera.services.bdd.spec.infrastructure.meta.ContractResources.VERSATILE_TRANSFERS_TOKENS;
import static com.hedera.services.bdd.spec.infrastructure.meta.ContractResources.ZENOS_BANK_DEPOSIT_TOKENS;
import static com.hedera.services.bdd.spec.infrastructure.meta.ContractResources.ZENOS_BANK_WITHDRAW_TOKENS;
import static com.hedera.services.bdd.spec.queries.QueryVerbs.getAccountBalance;
import static com.hedera.services.bdd.spec.queries.QueryVerbs.getAccountInfo;
import static com.hedera.services.bdd.spec.queries.QueryVerbs.getTokenInfo;
import static com.hedera.services.bdd.spec.queries.QueryVerbs.getTxnRecord;
import static com.hedera.services.bdd.spec.transactions.TxnVerbs.contractCall;
import static com.hedera.services.bdd.spec.transactions.TxnVerbs.contractCreate;
import static com.hedera.services.bdd.spec.transactions.TxnVerbs.cryptoCreate;
import static com.hedera.services.bdd.spec.transactions.TxnVerbs.cryptoTransfer;
import static com.hedera.services.bdd.spec.transactions.TxnVerbs.fileCreate;
import static com.hedera.services.bdd.spec.transactions.TxnVerbs.mintToken;
import static com.hedera.services.bdd.spec.transactions.TxnVerbs.tokenAssociate;
import static com.hedera.services.bdd.spec.transactions.TxnVerbs.tokenCreate;
import static com.hedera.services.bdd.spec.transactions.crypto.HapiCryptoTransfer.tinyBarsFromTo;
import static com.hedera.services.bdd.spec.transactions.token.CustomFeeSpecs.fixedHbarFee;
import static com.hedera.services.bdd.spec.transactions.token.CustomFeeSpecs.fixedHtsFee;
import static com.hedera.services.bdd.spec.transactions.token.TokenMovement.moving;
import static com.hedera.services.bdd.spec.transactions.token.TokenMovement.movingUnique;
import static com.hedera.services.bdd.spec.utilops.CustomSpecAssert.allRunFor;
import static com.hedera.services.bdd.spec.utilops.UtilVerbs.childRecordsCheck;
import static com.hedera.services.bdd.spec.utilops.UtilVerbs.newKeyNamed;
import static com.hedera.services.bdd.spec.utilops.UtilVerbs.updateLargeFile;
import static com.hedera.services.bdd.spec.utilops.UtilVerbs.withOpContext;
import static com.hedera.services.bdd.suites.contract.Utils.asAddress;
import static com.hedera.services.bdd.suites.contract.Utils.extractByteCode;
import static com.hedera.services.bdd.suites.utils.MiscEETUtils.metadata;
import static com.hederahashgraph.api.proto.java.ResponseCodeEnum.CONTRACT_REVERT_EXECUTED;
import static com.hederahashgraph.api.proto.java.ResponseCodeEnum.INSUFFICIENT_SENDER_ACCOUNT_BALANCE_FOR_CUSTOM_FEE;
import static com.hederahashgraph.api.proto.java.ResponseCodeEnum.INSUFFICIENT_TOKEN_BALANCE;
import static com.hederahashgraph.api.proto.java.ResponseCodeEnum.INVALID_SIGNATURE;
import static com.hederahashgraph.api.proto.java.ResponseCodeEnum.REVERTED_SUCCESS;
import static com.hederahashgraph.api.proto.java.ResponseCodeEnum.SUCCESS;
import static com.hederahashgraph.api.proto.java.ResponseCodeEnum.TRANSFERS_NOT_ZERO_SUM_FOR_TOKEN;
import static com.hederahashgraph.api.proto.java.TokenType.FUNGIBLE_COMMON;
import static com.hederahashgraph.api.proto.java.TokenType.NON_FUNGIBLE_UNIQUE;

public class ContractHTSSuite extends HapiApiSuite {
	private static final Logger log = LogManager.getLogger(ContractHTSSuite.class);

	private static final long GAS_TO_OFFER = 2_000_000L;

	private static final String CONTRACT = "theContract";
	private static final String NESTED = "theNestedContract";

	private static final long TOTAL_SUPPLY = 1_000;
	private static final long AMOUNT_TO_SEND = 10L;
	private static final long CUSTOM_HBAR_FEE_AMOUNT = 100L;
	private static final String TOKEN_TREASURY = "treasury";

	private static final String A_TOKEN = "TokenA";
	private static final String NFT = "nft";

	private static final String ACCOUNT = "sender";
	private static final String FEE_COLLECTOR = "feeCollector";
	private static final String RECEIVER = "receiver";
	private static final String SECOND_RECEIVER = "receiver2";

	private static final String FEE_TOKEN = "feeToken";

	private static final String UNIVERSAL_KEY = "multipurpose";

	public static void main(String... args) {
		new ContractHTSSuite().runSuiteSync();
	}

	@Override
	public boolean canRunAsync() {
		return true;
	}

	@Override
	protected List<HapiApiSpec> getSpecsInSuite() {
		return allOf(
				positiveSpecs(),
				negativeSpecs()
		);
	}

	List<HapiApiSpec> negativeSpecs() {
		return List.of(
				HSCS_PREC_017_rollback_after_insufficient_balance(),
				nonZeroTransfersFail()
		);
	}

	List<HapiApiSpec> positiveSpecs() {
		return List.of(new HapiApiSpec[] {
						distributeMultipleTokens(),
						depositAndWithdrawFungibleTokens(),
						transferNft(),
						transferMultipleNfts(),
						tokenTransferFromFeeCollector(),
						tokenTransferFromFeeCollectorStaticNestedCall(),
						hbarTransferFromFeeCollector()
				}
		);
	}

	private HapiApiSpec HSCS_PREC_017_rollback_after_insufficient_balance() {
		/*-
			Alice has 7 hbars
			TokenWithHbarFee has a custom fee of 4 hbars
			Bob calls contract TransferAmountAndToken.sol trying to transfer both NFTs from Alice's account with 2 calls
			 to the HTS transferNft() precompile
			First transfer is successful
			Second transfer fails because Alice can't afford the custom fee
			The contract reverts because of require(success)
			Verify the fee collector has a 0 hbar balance meaning the first successful transfer was reverted and no
			custom fees were paid.
		 */
		final var alice = "alice";
		final var bob = "bob";
		final var treasuryForToken = "treasuryForToken";
		final var feeCollector = "feeCollector";
		final var supplyKey = "supplyKey";
		final var tokenWithHbarFee = "tokenWithHbarFee";
		final var theContract = "theContract";

		return defaultHapiSpec("HSCS_PREC_017_rollback_after_insufficient_balance")
				.given(
						newKeyNamed(supplyKey),
						cryptoCreate(alice).balance(7 * ONE_HBAR),
						cryptoCreate(bob).balance(ONE_HUNDRED_HBARS),
						cryptoCreate(treasuryForToken).balance(ONE_HUNDRED_HBARS),
						cryptoCreate(feeCollector).balance(0L),
						tokenCreate(tokenWithHbarFee)
								.tokenType(NON_FUNGIBLE_UNIQUE)
								.supplyKey(supplyKey)
								.initialSupply(0L)
								.treasury(treasuryForToken)
								.withCustom(fixedHbarFee(4 * ONE_HBAR, feeCollector)),
						mintToken(tokenWithHbarFee, List.of(copyFromUtf8("First!"))),
						mintToken(tokenWithHbarFee, List.of(copyFromUtf8("Second!"))),
						fileCreate("bytecode").payingWith(bob),
						updateLargeFile(bob, "bytecode",
								extractByteCode(ContractResources.TRANSFER_AMOUNT_AND_TOKEN_CONTRACT)),
						withOpContext(
								(spec, opLog) ->
										allRunFor(
												spec,
												contractCreate(theContract,
														ContractResources.TRANSFER_AMOUNT_AND_TOKEN_CONSTRUCTOR,
														asAddress(spec.registry().getTokenID(tokenWithHbarFee)))
														.payingWith(bob)
														.bytecode("bytecode")
														.gas(GAS_TO_OFFER))),
						tokenAssociate(alice, tokenWithHbarFee),
						tokenAssociate(bob, tokenWithHbarFee),
						tokenAssociate(theContract, tokenWithHbarFee),
						cryptoTransfer(movingUnique(tokenWithHbarFee, 1L).between(treasuryForToken, alice))
								.payingWith(GENESIS),
						cryptoTransfer(movingUnique(tokenWithHbarFee, 2L).between(treasuryForToken, alice))
								.payingWith(GENESIS),
						getAccountInfo(feeCollector).has(AccountInfoAsserts.accountWith().balance(0L))
				)
				.when(
						withOpContext(
								(spec, opLog) -> allRunFor(
										spec,
										contractCall(theContract, TRANSFER_AMOUNT_AND_TOKEN_TRANSFER_TO_ADDRESS,
												asAddress(spec.registry().getAccountID(alice)),
												asAddress(spec.registry().getAccountID(bob)),
												1L, 2L)
												.payingWith(bob)
												.alsoSigningWithFullPrefix(alice)
												.gas(GAS_TO_OFFER)
												.via("contractCallTxn")
												.hasKnownStatus(CONTRACT_REVERT_EXECUTED)))
				)
				.then(
						childRecordsCheck("contractCallTxn", CONTRACT_REVERT_EXECUTED,
								recordWith()
										.status(REVERTED_SUCCESS),
								recordWith()
										.status(INSUFFICIENT_SENDER_ACCOUNT_BALANCE_FOR_CUSTOM_FEE)
						),
						getAccountInfo(feeCollector).has(AccountInfoAsserts.accountWith().balance(0L))
				);
	}

	private HapiApiSpec depositAndWithdrawFungibleTokens() {
		return defaultHapiSpec("depositAndWithdrawFungibleTokens")
				.given(
						newKeyNamed(UNIVERSAL_KEY),
						cryptoCreate(ACCOUNT).balance(10 * ONE_HUNDRED_HBARS),
						cryptoCreate(RECEIVER),
						cryptoCreate(TOKEN_TREASURY),
						tokenCreate(A_TOKEN)
								.tokenType(FUNGIBLE_COMMON)
								.initialSupply(TOTAL_SUPPLY)
								.treasury(TOKEN_TREASURY),
						fileCreate("bytecode").payingWith(ACCOUNT),
						updateLargeFile(ACCOUNT, "bytecode", extractByteCode(ContractResources.ZENOS_BANK_CONTRACT)),
						withOpContext(
								(spec, opLog) ->
										allRunFor(
												spec,
												contractCreate(CONTRACT, ContractResources.ZENOS_BANK_CONSTRUCTOR,
														asAddress(spec.registry().getTokenID(A_TOKEN)))
														.payingWith(ACCOUNT)
														.bytecode("bytecode")
														.via("creationTx")
														.gas(GAS_TO_OFFER))),
						tokenAssociate(ACCOUNT, List.of(A_TOKEN)),
						tokenAssociate(CONTRACT, List.of(A_TOKEN)),
						cryptoTransfer(moving(200, A_TOKEN).between(TOKEN_TREASURY, ACCOUNT))
				).when(
						contractCall(CONTRACT, ZENOS_BANK_DEPOSIT_TOKENS, 50)
								.payingWith(ACCOUNT)
								.gas(GAS_TO_OFFER)
								.via("zeno"),
						contractCall(CONTRACT, ZENOS_BANK_WITHDRAW_TOKENS)
								.payingWith(RECEIVER)
								.gas(GAS_TO_OFFER)
								.via("receiverTx")
				).then(
						childRecordsCheck("zeno",
								SUCCESS,
								recordWith()
										.status(SUCCESS)
										.tokenTransfers(
												changingFungibleBalances()
														.including(A_TOKEN, ACCOUNT, -50L)
														.including(A_TOKEN, CONTRACT, 50L)
										)),
						childRecordsCheck("receiverTx",
								SUCCESS,
								recordWith()
										.status(SUCCESS),
								recordWith()
										.status(SUCCESS)
										.tokenTransfers(
												changingFungibleBalances()
														.including(A_TOKEN, CONTRACT, -25L)
														.including(A_TOKEN, RECEIVER, 25L)
										))
				);
	}

	private HapiApiSpec distributeMultipleTokens() {
		final var theSecondReceiver = "somebody2";
		return defaultHapiSpec("DistributeMultipleTokens")
				.given(
						newKeyNamed(UNIVERSAL_KEY),
						cryptoCreate(ACCOUNT).balance(10 * ONE_HUNDRED_HBARS),
						cryptoCreate(RECEIVER),
						cryptoCreate(theSecondReceiver),
						cryptoCreate(TOKEN_TREASURY),
						tokenCreate(A_TOKEN)
								.tokenType(TokenType.FUNGIBLE_COMMON)
								.initialSupply(TOTAL_SUPPLY)
								.treasury(TOKEN_TREASURY),
						fileCreate("bytecode").payingWith(ACCOUNT),
						updateLargeFile(ACCOUNT, "bytecode",
								extractByteCode(ContractResources.VERSATILE_TRANSFERS_CONTRACT)),
						fileCreate("nestedBytecode").payingWith(ACCOUNT),
						updateLargeFile(ACCOUNT, "nestedBytecode",
								extractByteCode(ContractResources.DISTRIBUTOR_CONTRACT)),
						withOpContext(
								(spec, opLog) -> {
									allRunFor(spec, contractCreate(NESTED)
											.payingWith(ACCOUNT)
											.bytecode("nestedBytecode")
											.gas(GAS_TO_OFFER));
									allRunFor(
											spec,
											contractCreate(CONTRACT, VERSATILE_TRANSFERS_CONSTRUCTOR,
<<<<<<< HEAD
													getNestedContractAddress(
															spec))
=======
													getNestedContractAddress(spec))
>>>>>>> e5579f27
													.payingWith(ACCOUNT)
													.bytecode("bytecode")
													.gas(GAS_TO_OFFER));
								}),
						tokenAssociate(ACCOUNT, List.of(A_TOKEN)),
						tokenAssociate(CONTRACT, List.of(A_TOKEN)),
						tokenAssociate(RECEIVER, List.of(A_TOKEN)),
						tokenAssociate(theSecondReceiver, List.of(A_TOKEN)),
						cryptoTransfer(moving(200, A_TOKEN).between(TOKEN_TREASURY, ACCOUNT))
				).when(
						withOpContext(
								(spec, opLog) -> {
									final var sender = asAddress(spec.registry().getAccountID(ACCOUNT));
									final var receiver1 = asAddress(spec.registry().getAccountID(RECEIVER));
									final var receiver2 = asAddress(spec.registry().getAccountID(theSecondReceiver));

									final var accounts = List.of(sender, receiver1, receiver2);
									final var amounts = List.of(-10L, 5L, 5L);

									allRunFor(
											spec,
											contractCall(CONTRACT, VERSATILE_TRANSFERS_TOKENS,
													asAddress(spec.registry().getTokenID(A_TOKEN)),
													accounts.toArray(),
													amounts.toArray()
											)
													.payingWith(ACCOUNT)
													.gas(GAS_TO_OFFER)
													.via("distributeTx"));
								})

				).then(
						childRecordsCheck("distributeTx", SUCCESS, recordWith()
								.status(SUCCESS)
								.tokenTransfers(
										changingFungibleBalances()
												.including(A_TOKEN, ACCOUNT, -10L)
												.including(A_TOKEN, RECEIVER, 5L)
												.including(A_TOKEN, theSecondReceiver, 5L)
								))
				);
	}

	private HapiApiSpec tokenTransferFromFeeCollector() {
		return defaultHapiSpec("TokenTransferFromFeeCollector")
				.given(
						cryptoCreate(ACCOUNT).balance(10 * ONE_HUNDRED_HBARS).maxAutomaticTokenAssociations(10),
						cryptoCreate(FEE_COLLECTOR),
						cryptoCreate(RECEIVER).maxAutomaticTokenAssociations(10),
						cryptoCreate(SECOND_RECEIVER),
						cryptoCreate(TOKEN_TREASURY),

						tokenCreate(FEE_TOKEN)
								.tokenType(FUNGIBLE_COMMON)
								.initialSupply(TOTAL_SUPPLY)
								.treasury(TOKEN_TREASURY),

						tokenAssociate(FEE_COLLECTOR, FEE_TOKEN),

						tokenCreate(A_TOKEN)
								.tokenType(TokenType.FUNGIBLE_COMMON)
								.initialSupply(TOTAL_SUPPLY)
								.treasury(TOKEN_TREASURY)
								.withCustom(fixedHtsFee(100L, FEE_TOKEN, FEE_COLLECTOR)),

						tokenAssociate(ACCOUNT, A_TOKEN),
						tokenAssociate(RECEIVER, A_TOKEN),
						tokenAssociate(SECOND_RECEIVER, A_TOKEN),

						cryptoTransfer(moving(TOTAL_SUPPLY, FEE_TOKEN)
								.between(TOKEN_TREASURY, ACCOUNT)),
						cryptoTransfer(moving(TOTAL_SUPPLY, A_TOKEN)
								.between(TOKEN_TREASURY, ACCOUNT)),

						fileCreate("bytecode").payingWith(ACCOUNT),
						updateLargeFile(ACCOUNT, "bytecode",
								extractByteCode(ContractResources.VERSATILE_TRANSFERS_CONTRACT)),
						fileCreate("nestedBytecode").payingWith(ACCOUNT),
						updateLargeFile(ACCOUNT, "nestedBytecode",
								extractByteCode(ContractResources.DISTRIBUTOR_CONTRACT)),
						withOpContext(
								(spec, opLog) -> {
									allRunFor(spec, contractCreate(NESTED)
											.payingWith(ACCOUNT)
											.bytecode("nestedBytecode")
											.gas(GAS_TO_OFFER));
									allRunFor(
											spec,
											contractCreate(CONTRACT, VERSATILE_TRANSFERS_CONSTRUCTOR,
													getNestedContractAddress(
															spec))
													.payingWith(ACCOUNT)
													.bytecode("bytecode")
													.gas(GAS_TO_OFFER));
								})
				).when(
						withOpContext(
								(spec, opLog) -> {
									final var sender = asAddress(spec.registry().getAccountID(ACCOUNT));
									final var receiver1 = asAddress(spec.registry().getAccountID(RECEIVER));
									final var receiver2 = asAddress(spec.registry().getAccountID(SECOND_RECEIVER));

									final var accounts = List.of(sender, receiver1, receiver2);
									final var amounts = List.of(-10L, 5L, 5L);

									/* --- HSCS-PREC-009 --- */
									allRunFor(
											spec,
											contractCall(CONTRACT, VERSATILE_TRANSFERS_DISTRIBUTE,
													asAddress(spec.registry().getTokenID(A_TOKEN)),
													asAddress(spec.registry().getTokenID(FEE_TOKEN)),
													accounts.toArray(),
													amounts.toArray(),
													asAddress(spec.registry().getAccountID(FEE_COLLECTOR))
											)
													.payingWith(ACCOUNT)
													.gas(GAS_TO_OFFER)
													.via("distributeTx")
													.alsoSigningWithFullPrefix(FEE_COLLECTOR)
													.hasKnownStatus(SUCCESS));

									/* --- HSCS-PREC-018 --- */
									allRunFor(
											spec,
											contractCall(CONTRACT, VERSATILE_TRANSFERS_DISTRIBUTE,
													asAddress(spec.registry().getTokenID(A_TOKEN)),
													asAddress(spec.registry().getTokenID(FEE_TOKEN)),
													accounts.toArray(),
													amounts.toArray(),
													asAddress(spec.registry().getAccountID(FEE_COLLECTOR))
											)
													.payingWith(ACCOUNT)
													.gas(GAS_TO_OFFER)
													.via("missingSignatureTx")
													.hasKnownStatus(CONTRACT_REVERT_EXECUTED));

									/* --- HSCS-PREC-023 --- */
									allRunFor(
											spec,
											contractCall(CONTRACT, VERSATILE_TRANSFERS_DISTRIBUTE,
													asAddress(spec.registry().getTokenID(A_TOKEN)),
													asAddress(spec.registry().getTokenID(FEE_TOKEN)),
													accounts.toArray(),
													amounts.toArray(),
													asAddress(spec.registry().getAccountID(RECEIVER))
											)
													.payingWith(ACCOUNT)
													.gas(GAS_TO_OFFER)
													.via("failingChildFrameTx")
													.alsoSigningWithFullPrefix(RECEIVER)
													.hasKnownStatus(CONTRACT_REVERT_EXECUTED));
								})

				).then(
						childRecordsCheck("distributeTx", SUCCESS,
								recordWith()
										.status(SUCCESS)
										.tokenTransfers(
												changingFungibleBalances()
														.including(A_TOKEN, ACCOUNT, -10L)
														.including(A_TOKEN, RECEIVER, 5L)
														.including(A_TOKEN, SECOND_RECEIVER, 5L)
										),
								recordWith()
										.status(SUCCESS)
										.tokenTransfers(
												changingFungibleBalances()
														.including(FEE_TOKEN, FEE_COLLECTOR, -100L)
														.including(FEE_TOKEN, ACCOUNT, 100L)
										)),

						childRecordsCheck("missingSignatureTx", CONTRACT_REVERT_EXECUTED,
								recordWith()
										.status(REVERTED_SUCCESS),
								recordWith()
										.status(INVALID_SIGNATURE)),

						childRecordsCheck("failingChildFrameTx", CONTRACT_REVERT_EXECUTED,
								recordWith()
										.status(REVERTED_SUCCESS),
								recordWith()
										.status(INSUFFICIENT_TOKEN_BALANCE)),

						getAccountBalance(ACCOUNT).hasTokenBalance(FEE_TOKEN, 1000),
						getAccountBalance(FEE_COLLECTOR).hasTokenBalance(FEE_TOKEN, 0)
				);
	}

	private HapiApiSpec tokenTransferFromFeeCollectorStaticNestedCall() {
		return defaultHapiSpec("TokenTransferFromFeeCollectorStaticNestedCall")
				.given(
						cryptoCreate(ACCOUNT).balance(10 * ONE_HUNDRED_HBARS).maxAutomaticTokenAssociations(10),
						cryptoCreate(FEE_COLLECTOR),
						cryptoCreate(RECEIVER).maxAutomaticTokenAssociations(10),
						cryptoCreate(SECOND_RECEIVER),
						cryptoCreate(TOKEN_TREASURY),

						tokenCreate(FEE_TOKEN)
								.tokenType(FUNGIBLE_COMMON)
								.initialSupply(TOTAL_SUPPLY)
								.treasury(TOKEN_TREASURY),

						tokenAssociate(FEE_COLLECTOR, FEE_TOKEN),

						tokenCreate(A_TOKEN)
								.tokenType(TokenType.FUNGIBLE_COMMON)
								.initialSupply(TOTAL_SUPPLY)
								.treasury(TOKEN_TREASURY)
								.withCustom(fixedHtsFee(100L, FEE_TOKEN, FEE_COLLECTOR)),

						tokenAssociate(ACCOUNT, A_TOKEN),
						tokenAssociate(RECEIVER, A_TOKEN),
						tokenAssociate(SECOND_RECEIVER, A_TOKEN),

						cryptoTransfer(moving(TOTAL_SUPPLY, FEE_TOKEN)
								.between(TOKEN_TREASURY, ACCOUNT)),
						cryptoTransfer(moving(TOTAL_SUPPLY, A_TOKEN)
								.between(TOKEN_TREASURY, ACCOUNT)),

						fileCreate("bytecode").payingWith(ACCOUNT),
						updateLargeFile(ACCOUNT, "bytecode",
								extractByteCode(ContractResources.VERSATILE_TRANSFERS_CONTRACT)),
						fileCreate("nestedBytecode").payingWith(ACCOUNT),
						updateLargeFile(ACCOUNT, "nestedBytecode",
								extractByteCode(ContractResources.DISTRIBUTOR_CONTRACT)),
						withOpContext(
								(spec, opLog) -> {
									allRunFor(spec, contractCreate(NESTED)
											.payingWith(ACCOUNT)
											.bytecode("nestedBytecode")
											.gas(GAS_TO_OFFER));
									allRunFor(
											spec,
											contractCreate(CONTRACT, VERSATILE_TRANSFERS_CONSTRUCTOR,
													getNestedContractAddress(
															spec))
													.payingWith(ACCOUNT)
													.bytecode("bytecode")
													.gas(GAS_TO_OFFER));
								})
				).when(
						withOpContext(
								(spec, opLog) -> {
									final var sender = asAddress(spec.registry().getAccountID(ACCOUNT));
									final var receiver1 = asAddress(spec.registry().getAccountID(RECEIVER));
									final var receiver2 = asAddress(spec.registry().getAccountID(SECOND_RECEIVER));

									final var accounts = List.of(sender, receiver1, receiver2);
									final var amounts = List.of(-10L, 5L, 5L);

									/* --- HSCS-PREC-009 --- */
									allRunFor(
											spec,
											contractCall(CONTRACT, VERSATILE_TRANSFERS_DISTRIBUTE_STATIC_NESTED_CALL,
													asAddress(spec.registry().getTokenID(A_TOKEN)),
													asAddress(spec.registry().getTokenID(FEE_TOKEN)),
													accounts.toArray(),
													amounts.toArray(),
													asAddress(spec.registry().getAccountID(FEE_COLLECTOR))
											)
													.payingWith(ACCOUNT)
													.gas(GAS_TO_OFFER)
													.via("distributeTx")
													.alsoSigningWithFullPrefix(FEE_COLLECTOR)
													.hasKnownStatus(SUCCESS));

									/* --- HSCS-PREC-018 --- */
									allRunFor(
											spec,
											contractCall(CONTRACT, VERSATILE_TRANSFERS_DISTRIBUTE_STATIC_NESTED_CALL,
													asAddress(spec.registry().getTokenID(A_TOKEN)),
													asAddress(spec.registry().getTokenID(FEE_TOKEN)),
													accounts.toArray(),
													amounts.toArray(),
													asAddress(spec.registry().getAccountID(FEE_COLLECTOR))
											)
													.payingWith(ACCOUNT)
													.gas(GAS_TO_OFFER)
													.via("missingSignatureTx")
													.hasKnownStatus(CONTRACT_REVERT_EXECUTED));

									/* --- HSCS-PREC-023 --- */
									allRunFor(
											spec,
											contractCall(CONTRACT, VERSATILE_TRANSFERS_DISTRIBUTE_STATIC_NESTED_CALL,
													asAddress(spec.registry().getTokenID(A_TOKEN)),
													asAddress(spec.registry().getTokenID(FEE_TOKEN)),
													accounts.toArray(),
													amounts.toArray(),
													asAddress(spec.registry().getAccountID(RECEIVER))
											)
													.payingWith(ACCOUNT)
													.gas(GAS_TO_OFFER)
													.via("failingChildFrameTx")
													.alsoSigningWithFullPrefix(RECEIVER)
													.hasKnownStatus(CONTRACT_REVERT_EXECUTED));
								})

				).then(
						childRecordsCheck("distributeTx", SUCCESS,
								recordWith()
										.status(SUCCESS)
										.tokenTransfers(
												changingFungibleBalances()
														.including(A_TOKEN, ACCOUNT, -10L)
														.including(A_TOKEN, RECEIVER, 5L)
														.including(A_TOKEN, SECOND_RECEIVER, 5L)
										),
								recordWith()
										.status(SUCCESS)
										.tokenTransfers(
												changingFungibleBalances()
														.including(FEE_TOKEN, FEE_COLLECTOR, -100L)
														.including(FEE_TOKEN, ACCOUNT, 100L)
										)),

						childRecordsCheck("missingSignatureTx", CONTRACT_REVERT_EXECUTED,
								recordWith()
										.status(REVERTED_SUCCESS),
								recordWith()
										.status(INVALID_SIGNATURE)),

						childRecordsCheck("failingChildFrameTx", CONTRACT_REVERT_EXECUTED,
								recordWith()
										.status(REVERTED_SUCCESS),
								recordWith()
										.status(INSUFFICIENT_TOKEN_BALANCE)),

						getAccountBalance(ACCOUNT).hasTokenBalance(FEE_TOKEN, 1000),
						getAccountBalance(FEE_COLLECTOR).hasTokenBalance(FEE_TOKEN, 0)
				);
	}

	/* --- HSCS-PREC-009 ---
	 * Contract is a custom hbar fee collector
	 * Contract that otherwise wouldn't have enough balance for a .transfer of hbars can perform the transfer after
	 * collecting the custom hbar fees from a nested token transfer through the HTS precompile
	 * */
	private HapiApiSpec hbarTransferFromFeeCollector() {
		final AtomicReference<TokenID> tokenID = new AtomicReference<>();
		final AtomicReference<AccountID> senderAccountID = new AtomicReference<>();
		final AtomicReference<AccountID> tokenReceiverAccountID = new AtomicReference<>();
		final AtomicReference<AccountID> hbarReceiverAccountID = new AtomicReference<>();

		return defaultHapiSpec("HbarTransferFromFeeCollector")
				.given(
						cryptoCreate(ACCOUNT)
								.balance(10 * ONE_HUNDRED_HBARS)
								.exposingCreatedIdTo(senderAccountID::set)
								.maxAutomaticTokenAssociations(10),
						cryptoCreate(RECEIVER)
								.exposingCreatedIdTo(tokenReceiverAccountID::set)
								.maxAutomaticTokenAssociations(10),
						cryptoCreate(SECOND_RECEIVER)
								.exposingCreatedIdTo(hbarReceiverAccountID::set)
								.balance(0L),
						cryptoCreate(TOKEN_TREASURY),
						withOpContext(
								(spec, opLog) -> allRunFor(spec,
										fileCreate("bytecode")
												.payingWith(ACCOUNT),
										updateLargeFile(ACCOUNT, "bytecode",
												extractByteCode(ContractResources.HBAR_FEE_COLLECTOR)),
										fileCreate("nestedBytecode")
												.payingWith(ACCOUNT),
										updateLargeFile(ACCOUNT, "nestedBytecode",
												extractByteCode(ContractResources.NESTED_HTS_TRANSFERRER)),
										contractCreate(NESTED)
												.payingWith(ACCOUNT)
												.bytecode("nestedBytecode")
												.gas(280_000)))
				).when(
						withOpContext(
								(spec, opLog) -> {
									allRunFor(spec,
											contractCreate(CONTRACT,
													HBAR_FEE_COLLECTOR_CONSTRUCTOR, getNestedContractAddress(
															spec))
													.payingWith(ACCOUNT)
													.bytecode("bytecode")
													.gas(280_000),
											tokenCreate(A_TOKEN)
													.tokenType(TokenType.FUNGIBLE_COMMON)
													.initialSupply(TOTAL_SUPPLY)
													.treasury(TOKEN_TREASURY)
													.exposingCreatedIdTo(id -> tokenID.set(asToken(id)))
													.withCustom(fixedHbarFee(CUSTOM_HBAR_FEE_AMOUNT, CONTRACT)),
											cryptoTransfer(moving(TOTAL_SUPPLY, A_TOKEN)
													.between(TOKEN_TREASURY, ACCOUNT)));
									allRunFor(spec, contractCall(CONTRACT, HBAR_FEE_COLLECTOR_DISTRIBUTE,
											asAddress(tokenID.get()),
											asAddress(senderAccountID.get()),
											asAddress(tokenReceiverAccountID.get()),
											asAddress(hbarReceiverAccountID.get()),
											AMOUNT_TO_SEND,
											CUSTOM_HBAR_FEE_AMOUNT)
											.payingWith(ACCOUNT)
											.gas(GAS_TO_OFFER)
											.via("distributeTx"));
								})
				).then(
						getTxnRecord("distributeTx")
								.andAllChildRecords()
								.logged()
								.hasPriority(recordWith().transfers(including(
										tinyBarsFromTo(CONTRACT, SECOND_RECEIVER, CUSTOM_HBAR_FEE_AMOUNT)))),
						childRecordsCheck("distributeTx", SUCCESS,
								recordWith()
										.status(SUCCESS)
										.transfers(including(tinyBarsFromTo(ACCOUNT, CONTRACT, CUSTOM_HBAR_FEE_AMOUNT)))
										.tokenTransfers(
												changingFungibleBalances()
														.including(A_TOKEN, ACCOUNT, -AMOUNT_TO_SEND)
														.including(A_TOKEN, RECEIVER, AMOUNT_TO_SEND)
										)),
						getAccountBalance(SECOND_RECEIVER).hasTinyBars(CUSTOM_HBAR_FEE_AMOUNT)
				);
	}

	private HapiApiSpec transferNft() {
		return defaultHapiSpec("TransferNft")
				.given(
						newKeyNamed(UNIVERSAL_KEY),
						cryptoCreate(ACCOUNT).balance(10 * ONE_HUNDRED_HBARS),
						cryptoCreate(RECEIVER),
						cryptoCreate(TOKEN_TREASURY),
						tokenCreate(NFT)
								.tokenType(NON_FUNGIBLE_UNIQUE)
								.supplyKey(UNIVERSAL_KEY)
								.supplyType(TokenSupplyType.INFINITE)
								.initialSupply(0)
								.treasury(TOKEN_TREASURY),
						tokenAssociate(ACCOUNT, NFT),
						mintToken(NFT, List.of(metadata("firstMemo"), metadata("secondMemo"))),
						fileCreate("bytecode").payingWith(ACCOUNT),
						updateLargeFile(ACCOUNT, "bytecode",
								extractByteCode(ContractResources.VERSATILE_TRANSFERS_CONTRACT)),
						fileCreate("nestedBytecode").payingWith(ACCOUNT),
						updateLargeFile(ACCOUNT, "nestedBytecode",
								extractByteCode(ContractResources.DISTRIBUTOR_CONTRACT)),
						withOpContext(
								(spec, opLog) -> {
									allRunFor(spec, contractCreate(NESTED)
											.payingWith(ACCOUNT)
											.bytecode("nestedBytecode")
											.gas(GAS_TO_OFFER));
									allRunFor(
											spec,
											contractCreate(CONTRACT, VERSATILE_TRANSFERS_CONSTRUCTOR,
													getNestedContractAddress(
															spec))
													.payingWith(ACCOUNT)
													.bytecode("bytecode")
													.gas(GAS_TO_OFFER));
								}),
						tokenAssociate(CONTRACT, List.of(NFT)),
						tokenAssociate(RECEIVER, List.of(NFT)),
						cryptoTransfer(TokenMovement.movingUnique(NFT, 1).between(TOKEN_TREASURY, ACCOUNT))
				).when(
						withOpContext(
								(spec, opLog) -> {
									final var tokenAddress = asAddress(spec.registry().getTokenID(NFT));
									final var sender = asAddress(spec.registry().getAccountID(ACCOUNT));
									final var receiver = asAddress(spec.registry().getAccountID(RECEIVER));

									allRunFor(
											spec,
											contractCall(CONTRACT, VERSATILE_TRANSFERS_NFT,
													tokenAddress,
													sender,
													receiver,
													1L
											)
													.payingWith(ACCOUNT)
													.gas(GAS_TO_OFFER)
													.via("distributeTx"));
								})

				).then(
						getTokenInfo(NFT).hasTotalSupply(2),
						getAccountInfo(RECEIVER).hasOwnedNfts(1),
						getAccountBalance(RECEIVER).hasTokenBalance(NFT, 1),
						getAccountInfo(ACCOUNT).hasOwnedNfts(0),
						getAccountBalance(ACCOUNT).hasTokenBalance(NFT, 0),

						childRecordsCheck("distributeTx", SUCCESS, recordWith()
								.status(SUCCESS)
								.tokenTransfers(
										NonFungibleTransfers.changingNFTBalances()
												.including(NFT, ACCOUNT, RECEIVER, 1L)
								))
				);
	}

	private HapiApiSpec transferMultipleNfts() {
		return defaultHapiSpec("TransferMultipleNfts")
				.given(
						newKeyNamed(UNIVERSAL_KEY),
						cryptoCreate(ACCOUNT).balance(10 * ONE_HUNDRED_HBARS),
						cryptoCreate(RECEIVER),
						cryptoCreate(TOKEN_TREASURY),
						tokenCreate(NFT)
								.tokenType(NON_FUNGIBLE_UNIQUE)
								.supplyKey(UNIVERSAL_KEY)
								.supplyType(TokenSupplyType.INFINITE)
								.initialSupply(0)
								.treasury(TOKEN_TREASURY),
						tokenAssociate(ACCOUNT, NFT),
						mintToken(NFT, List.of(metadata("firstMemo"), metadata("secondMemo"))),
						fileCreate("bytecode").payingWith(ACCOUNT),
						updateLargeFile(ACCOUNT, "bytecode",
								extractByteCode(ContractResources.VERSATILE_TRANSFERS_CONTRACT)),
						fileCreate("nestedBytecode").payingWith(ACCOUNT),
						updateLargeFile(ACCOUNT, "nestedBytecode",
								extractByteCode(ContractResources.DISTRIBUTOR_CONTRACT)),
						withOpContext(
								(spec, opLog) -> {
									allRunFor(spec, contractCreate(NESTED)
											.payingWith(ACCOUNT)
											.bytecode("nestedBytecode")
											.gas(GAS_TO_OFFER));
									allRunFor(
											spec,
											contractCreate(CONTRACT, VERSATILE_TRANSFERS_CONSTRUCTOR,
													getNestedContractAddress(
															spec))
													.payingWith(ACCOUNT)
													.bytecode("bytecode")
													.gas(GAS_TO_OFFER));
								}),
						tokenAssociate(CONTRACT, List.of(NFT)),
						tokenAssociate(RECEIVER, List.of(NFT)),
						cryptoTransfer(TokenMovement.movingUnique(NFT, 1, 2).between(TOKEN_TREASURY, ACCOUNT))
				).when(
						withOpContext(
								(spec, opLog) -> {
									final var tokenAddress = asAddress(spec.registry().getTokenID(NFT));
									final var sender = asAddress(spec.registry().getAccountID(ACCOUNT));
									final var receiver = asAddress(spec.registry().getAccountID(RECEIVER));

									final var theSenders = List.of(sender, sender);
									final var theReceivers = List.of(receiver, receiver);
									final var theSerialNumbers = List.of(1L, 2L);

									allRunFor(
											spec,
											contractCall(CONTRACT, VERSATILE_TRANSFERS_NFTS,
													tokenAddress,
													theSenders,
													theReceivers,
													theSerialNumbers
											)
													.payingWith(ACCOUNT)
													.gas(GAS_TO_OFFER)
													.via("distributeTx"));
								})

				).then(
						childRecordsCheck("distributeTx", SUCCESS, recordWith()
								.status(SUCCESS)
								.tokenTransfers(
										NonFungibleTransfers.changingNFTBalances()
												.including(NFT, ACCOUNT, RECEIVER, 1L)
												.including(NFT, ACCOUNT, RECEIVER, 2L)
								)),
						getTokenInfo(NFT).hasTotalSupply(2),
						getAccountInfo(RECEIVER).hasOwnedNfts(2),
						getAccountBalance(RECEIVER).hasTokenBalance(NFT, 2),
						getAccountInfo(ACCOUNT).hasOwnedNfts(0),
						getAccountBalance(ACCOUNT).hasTokenBalance(NFT, 0)
				);
	}

	private HapiApiSpec nonZeroTransfersFail() {
		final var theSecondReceiver = "somebody2";
		return defaultHapiSpec("NonZeroTransfersFail")
				.given(
						newKeyNamed(UNIVERSAL_KEY),
						cryptoCreate(ACCOUNT).balance(10 * ONE_HUNDRED_HBARS),
						cryptoCreate(RECEIVER),
						cryptoCreate(theSecondReceiver),
						cryptoCreate(TOKEN_TREASURY),
						tokenCreate(A_TOKEN)
								.tokenType(TokenType.FUNGIBLE_COMMON)
								.initialSupply(TOTAL_SUPPLY)
								.treasury(TOKEN_TREASURY),
						fileCreate("bytecode").payingWith(ACCOUNT),
						updateLargeFile(ACCOUNT, "bytecode",
								extractByteCode(ContractResources.VERSATILE_TRANSFERS_CONTRACT)),
						fileCreate("nestedBytecode").payingWith(ACCOUNT),
						updateLargeFile(ACCOUNT, "nestedBytecode",
								extractByteCode(ContractResources.DISTRIBUTOR_CONTRACT)),
						withOpContext(
								(spec, opLog) -> {
									allRunFor(spec, contractCreate(NESTED)
											.payingWith(ACCOUNT)
											.bytecode("nestedBytecode")
											.gas(GAS_TO_OFFER));
									allRunFor(
											spec,
											contractCreate(CONTRACT, VERSATILE_TRANSFERS_CONSTRUCTOR,
													getNestedContractAddress(spec))
													.payingWith(ACCOUNT)
													.bytecode("bytecode")
													.gas(GAS_TO_OFFER));
								}),
						tokenAssociate(ACCOUNT, List.of(A_TOKEN)),
						tokenAssociate(CONTRACT, List.of(A_TOKEN)),
						tokenAssociate(RECEIVER, List.of(A_TOKEN)),
						tokenAssociate(theSecondReceiver, List.of(A_TOKEN)),
						cryptoTransfer(moving(200, A_TOKEN).between(TOKEN_TREASURY, ACCOUNT))
				).when(
						withOpContext(
								(spec, opLog) -> {
									final var receiver1 = asAddress(spec.registry().getAccountID(RECEIVER));
									final var receiver2 = asAddress(spec.registry().getAccountID(theSecondReceiver));

									final var accounts = List.of(receiver1, receiver2);
									final var amounts = List.of(5L, 5L);

									allRunFor(
											spec,
											contractCall(CONTRACT, VERSATILE_TRANSFERS_TOKENS,
													asAddress(spec.registry().getTokenID(A_TOKEN)),
													accounts.toArray(),
													amounts.toArray()
											)
													.payingWith(ACCOUNT)
													.gas(GAS_TO_OFFER)
													.hasKnownStatus(CONTRACT_REVERT_EXECUTED)
													.via("distributeTx"));
								})

				).then(
						childRecordsCheck("distributeTx", CONTRACT_REVERT_EXECUTED,
								recordWith().status(TRANSFERS_NOT_ZERO_SUM_FOR_TOKEN))
				);
	}

	private String getNestedContractAddress(HapiApiSpec spec) {
		return AssociatePrecompileSuite.getNestedContractAddress(ContractHTSSuite.NESTED, spec);
	}

	@Override
	protected Logger getResultsLogger() {
		return log;
	}
}<|MERGE_RESOLUTION|>--- conflicted
+++ resolved
@@ -319,12 +319,8 @@
 									allRunFor(
 											spec,
 											contractCreate(CONTRACT, VERSATILE_TRANSFERS_CONSTRUCTOR,
-<<<<<<< HEAD
 													getNestedContractAddress(
 															spec))
-=======
-													getNestedContractAddress(spec))
->>>>>>> e5579f27
 													.payingWith(ACCOUNT)
 													.bytecode("bytecode")
 													.gas(GAS_TO_OFFER));
