--- conflicted
+++ resolved
@@ -101,57 +101,6 @@
 	@Override
 	protected List<HapiApiSpec> getSpecsInSuite() {
 		return List.of(
-<<<<<<< HEAD
-//				getTokenNftInfoWorks(),
-//				mintHappyPath(),
-//				tokenMintWorksWhenAccountsAreFrozenByDefault(),
-//				mintFailsWithDeletedToken(),
-//				mintWorksWithRepeatedMetadata(),
-//				failsGetTokenNftInfoWithNoNft(),
-//				mintRespectsConstraints(),
-//				mintFailsWithTooLargeMetadata(),
-//				mintFailsWithInvalidMetadata(),
-//				distinguishesFeeSubTypes(),
-//
-//				burnHappyPath(),
-//				burnFailsOnInvalidSerialNumber(),
-//				burnRespectsConstraints(),
-//				treasuryBalanceCorrectAfterBurn(),
-//				burnWorksWhenAccountsAreFrozenByDefault(),
-//
-//				wipeHappyPath(),
-//				wipeFailsWithInvalidSerialNumber(),
-//				wipeRespectsConstraints(),
-//				uniqueWipeFailsWhenInvokedOnFungibleToken(),
-//				commonWipeFailsWhenInvokedOnUniqueToken(),
-//
-//				uniqueTokenMintReceiptCheck(),
-//				associatesNftAsExpected(),
-//				failsWithAccountWithoutNfts(),
-//				validatesQueryOutOfRange(),
-//				failsWithInvalidQueryBoundaries(),
-//				getAccountNftsInfoFailsWithDeletedAccount(),
-//				getAccountNftsInfoFailsWithInexistentAccount(),
-//				associatesNftAsExpected(),
-//				failsWithAccountWithoutNfts(),
-//				validatesQueryOutOfRange(),
-//				failsWithInvalidQueryBoundaries(),
-//				getAccountNftsInfoFailsWithDeletedAccount(),
-//				getAccountNftsInfoFailsWithInexistentAccount(),
-//
-//				baseUniqueMintOperationIsChargedExpectedFee(),
-				baseUniqueBurnOperationIsChargedExpectedFee()
-		);
-	}
-
-	private HapiApiSpec baseUniqueBurnOperationIsChargedExpectedFee() {
-		final var uniqueToken = "nftType";
-		final var supplyKey = "burn!";
-		final var civilianPayer = "civilian";
-		final var standard10SerialNums = LongStream.range(1, 10).boxed().collect(Collectors.toList());
-		final var baseTxn = "baseTxn";
-		final var expectedNftBurnPriceUsd = 0.001;
-=======
 				mintFailsWithLargeBatchSize(),
 				mintFailsWithTooLongMetadata(),
 				mintFailsWithInvalidMetadataFromBatch(),
@@ -194,7 +143,18 @@
 				getTokenNftInfosFailsWithTokenWithoutNfts(),
 				getTokenNftInfosFailsWithInvalidQueryBoundaries(),
 				getTokenNftInfosFailsWithDeletedTokenNft(),
->>>>>>> 8c5ac6da
+
+				baseUniqueMintOperationIsChargedExpectedFee(),
+				baseUniqueBurnOperationIsChargedExpectedFee()
+		);
+	}
+
+	private HapiApiSpec baseUniqueBurnOperationIsChargedExpectedFee() {
+		final var uniqueToken = "nftType";
+		final var supplyKey = "burn!";
+		final var civilianPayer = "civilian";
+		final var baseTxn = "baseTxn";
+		final var expectedNftBurnPriceUsd = 0.001;
 
 		return defaultHapiSpec("BaseUniqueBurnOperationIsChargedExpectedFee")
 				.given(
