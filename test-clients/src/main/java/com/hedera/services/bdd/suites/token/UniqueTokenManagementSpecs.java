--- conflicted
+++ resolved
@@ -140,10 +140,7 @@
 
 				getTokenNftInfoWorks(),
 				getTokenNftInfoFailsWithNoNft(),
-<<<<<<< HEAD
 				failsWithFungibleTokenGetNftInfos(),
-=======
->>>>>>> 2c09409d
 
 				getTokenNftInfosAssociatesTokenNftInfosAsExpected(),
 				getTokenNftInfosValidatesQueryRange(),
@@ -151,12 +148,10 @@
 				getTokenNftInfosFailsWithInvalidQueryBoundaries(),
 				getTokenNftInfosFailsWithDeletedTokenNft(),
 
-<<<<<<< HEAD
 				tokenDissociateHappyPath(),
-				tokenDissociateFailsIfAccountOwnsUniqueTokens()
-=======
+				tokenDissociateFailsIfAccountOwnsUniqueTokens(),
+
 				baseUniqueMintOperationIsChargedExpectedFee()
->>>>>>> 2c09409d
 		);
 	}
 
@@ -1195,7 +1190,6 @@
 				);
 	}
 
-<<<<<<< HEAD
 	private HapiApiSpec getAccountNftsInfoFailsWithDeletedAccount() {
 		return defaultHapiSpec("GetAccountNftsInfoFailsWithDeletedAccount")
 				.given(
@@ -1260,8 +1254,6 @@
 				);
 	}
 
-
-=======
 	private HapiApiSpec baseUniqueMintOperationIsChargedExpectedFee() {
 		final var uniqueToken = "nftType";
 		final var supplyKey = "mint!";
@@ -1292,7 +1284,6 @@
 				);
 	}
 
->>>>>>> 2c09409d
 	protected Logger getResultsLogger() {
 		return log;
 	}
@@ -1302,5 +1293,4 @@
 		(new Random()).nextBytes(contents);
 		return contents;
 	}
-
 }