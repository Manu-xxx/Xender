--- conflicted
+++ resolved
@@ -33,10 +33,7 @@
 import com.hederahashgraph.api.proto.java.Key;
 import com.hederahashgraph.api.proto.java.Timestamp;
 import com.hederahashgraph.api.proto.java.TokenCreateTransactionBody;
-<<<<<<< HEAD
-=======
 import com.hederahashgraph.api.proto.java.TokenSupplyType;
->>>>>>> f4ab405b
 import com.hederahashgraph.api.proto.java.TokenType;
 import com.hederahashgraph.api.proto.java.Transaction;
 import com.hederahashgraph.api.proto.java.TransactionBody;
@@ -64,10 +61,7 @@
 
 	private boolean advertiseCreation = false;
 	private Optional<TokenType> tokenType = Optional.empty();
-<<<<<<< HEAD
-=======
 	private Optional<TokenSupplyType> supplyType = Optional.empty();
->>>>>>> f4ab405b
 	private OptionalInt decimals = OptionalInt.empty();
 	private OptionalLong expiry = OptionalLong.empty();
 	private OptionalLong initialSupply = OptionalLong.empty();
@@ -110,14 +104,11 @@
 		return this;
 	}
 
-<<<<<<< HEAD
-=======
 	public HapiTokenCreate supplyType(TokenSupplyType supplyType) {
 		this.supplyType = Optional.of(supplyType);
 		return this;
 	}
 
->>>>>>> f4ab405b
 	public HapiTokenCreate advertisingCreation() {
 		advertiseCreation = true;
 		return this;
@@ -236,10 +227,7 @@
 				.<TokenCreateTransactionBody, TokenCreateTransactionBody.Builder>body(
 						TokenCreateTransactionBody.class, b -> {
 							tokenType.ifPresent(b::setTokenType);
-<<<<<<< HEAD
-=======
 							supplyType.ifPresent(b::setSupplyType);
->>>>>>> f4ab405b
 							symbol.ifPresent(b::setSymbol);
 							name.ifPresent(b::setName);
 							entityMemo.ifPresent(s -> b.setMemo(s));
