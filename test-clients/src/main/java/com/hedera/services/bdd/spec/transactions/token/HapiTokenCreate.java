package com.hedera.services.bdd.spec.transactions.token;

/*-
 * ‌
 * Hedera Services Test Clients
 * ​
 * Copyright (C) 2018 - 2021 Hedera Hashgraph, LLC
 * ​
 * Licensed under the Apache License, Version 2.0 (the "License");
 * you may not use this file except in compliance with the License.
 * You may obtain a copy of the License at
 *
 *      http://www.apache.org/licenses/LICENSE-2.0
 *
 * Unless required by applicable law or agreed to in writing, software
 * distributed under the License is distributed on an "AS IS" BASIS,
 * WITHOUT WARRANTIES OR CONDITIONS OF ANY KIND, either express or implied.
 * See the License for the specific language governing permissions and
 * limitations under the License.
 * ‍
 */

import com.google.common.base.MoreObjects;
import com.google.protobuf.InvalidProtocolBufferException;
import com.hedera.services.bdd.spec.HapiApiSpec;
import com.hedera.services.bdd.spec.HapiPropertySource;
import com.hedera.services.bdd.spec.transactions.HapiTxnOp;
import com.hedera.services.bdd.spec.transactions.TxnUtils;
import com.hedera.services.legacy.proto.utils.CommonUtils;
import com.hedera.services.usage.token.TokenCreateUsage;
import com.hederahashgraph.api.proto.java.CustomFee;
import com.hederahashgraph.api.proto.java.Duration;
import com.hederahashgraph.api.proto.java.FeeData;
import com.hederahashgraph.api.proto.java.HederaFunctionality;
import com.hederahashgraph.api.proto.java.Key;
import com.hederahashgraph.api.proto.java.Timestamp;
import com.hederahashgraph.api.proto.java.TokenCreateTransactionBody;
import com.hederahashgraph.api.proto.java.TokenSupplyType;
import com.hederahashgraph.api.proto.java.TokenType;
import com.hederahashgraph.api.proto.java.Transaction;
import com.hederahashgraph.api.proto.java.TransactionBody;
import com.hederahashgraph.api.proto.java.TransactionResponse;
import com.hederahashgraph.fee.SigValueObj;
import org.apache.logging.log4j.LogManager;
import org.apache.logging.log4j.Logger;

import java.util.ArrayList;
import java.util.List;
import java.util.Optional;
import java.util.OptionalInt;
import java.util.OptionalLong;
import java.util.function.Consumer;
import java.util.function.Function;

import static com.hedera.services.bdd.spec.transactions.TxnFactory.bannerWith;
import static com.hedera.services.bdd.spec.transactions.TxnUtils.suFrom;
import static com.hederahashgraph.api.proto.java.ResponseCodeEnum.SUCCESS;

public class HapiTokenCreate extends HapiTxnOp<HapiTokenCreate> {
	static final Logger log = LogManager.getLogger(HapiTokenCreate.class);

	private String token;

	private boolean advertiseCreation = false;
	private Optional<TokenType> tokenType = Optional.empty();
	private Optional<TokenSupplyType> supplyType = Optional.empty();
	private OptionalInt decimals = OptionalInt.empty();
	private OptionalLong expiry = OptionalLong.empty();
	private OptionalLong initialSupply = OptionalLong.empty();
	private OptionalLong maxSupply = OptionalLong.empty();
	private OptionalLong autoRenewPeriod = OptionalLong.empty();
	private Optional<String> freezeKey = Optional.empty();
	private Optional<String> kycKey = Optional.empty();
	private Optional<String> wipeKey = Optional.empty();
	private Optional<String> supplyKey = Optional.empty();
	private Optional<String> feeScheduleKey = Optional.empty();
	private Optional<String> symbol = Optional.empty();
	private Optional<String> entityMemo = Optional.empty();
	private Optional<String> name = Optional.empty();
	private Optional<String> treasury = Optional.empty();
	private Optional<String> adminKey = Optional.empty();
	private Optional<Boolean> freezeDefault = Optional.empty();
	private Optional<String> autoRenewAccount = Optional.empty();
	private Optional<Consumer<String>> createdIdObs = Optional.empty();
	private Optional<Function<HapiApiSpec, String>> symbolFn = Optional.empty();
	private Optional<Function<HapiApiSpec, String>> nameFn = Optional.empty();
	private final List<Function<HapiApiSpec, CustomFee>> feeScheduleSuppliers = new ArrayList<>();

	@Override
	public HederaFunctionality type() {
		return HederaFunctionality.TokenCreate;
	}

	public HapiTokenCreate(String token) {
		this.token = token;
	}

	public void setTokenPrefix(String prefix) {
		token = prefix + token;
	}

	public HapiTokenCreate withCustom(Function<HapiApiSpec, CustomFee> supplier) {
		feeScheduleSuppliers.add(supplier);
		return this;
	}

	public HapiTokenCreate entityMemo(String memo) {
		this.entityMemo = Optional.of(memo);
		return this;
	}

<<<<<<< HEAD
	public HapiTokenCreate tokenType(TokenType tokenType) {
		this.tokenType = Optional.of(tokenType);
		return this;
	}

	public HapiTokenCreate supplyType(TokenSupplyType supplyType) {
		this.supplyType = Optional.of(supplyType);
=======
	public HapiTokenCreate exposingCreatedIdTo(Consumer<String> obs) {
		createdIdObs = Optional.of(obs);
		return this;
	}

	public HapiTokenCreate entityMemo(String memo) {
		this.entityMemo = Optional.of(memo);
>>>>>>> 37147810
		return this;
	}

	public HapiTokenCreate tokenType(TokenType tokenType) {
		this.tokenType = Optional.of(tokenType);
		return this;
	}

	public HapiTokenCreate supplyType(TokenSupplyType supplyType) {
		this.supplyType = Optional.of(supplyType);
		return this;
	}

	public HapiTokenCreate advertisingCreation() {
		advertiseCreation = true;
		return this;
	}

	public HapiTokenCreate initialSupply(long initialSupply) {
		this.initialSupply = OptionalLong.of(initialSupply);
		return this;
	}

	public HapiTokenCreate maxSupply(long maxSupply) {
		this.maxSupply = OptionalLong.of(maxSupply);
		return this;
	}

	public HapiTokenCreate decimals(int decimals) {
		this.decimals = OptionalInt.of(decimals);
		return this;
	}

	public HapiTokenCreate freezeDefault(boolean frozenByDefault) {
		freezeDefault = Optional.of(frozenByDefault);
		return this;
	}

	public HapiTokenCreate freezeKey(String name) {
		freezeKey = Optional.of(name);
		return this;
	}

	public HapiTokenCreate expiry(long at) {
		expiry = OptionalLong.of(at);
		return this;
	}

	public HapiTokenCreate kycKey(String name) {
		kycKey = Optional.of(name);
		return this;
	}

	public HapiTokenCreate wipeKey(String name) {
		wipeKey = Optional.of(name);
		return this;
	}

	public HapiTokenCreate supplyKey(String name) {
		supplyKey = Optional.of(name);
		return this;
	}

	public HapiTokenCreate feeScheduleKey(String name) {
		feeScheduleKey = Optional.of(name);
		return this;
	}

	public HapiTokenCreate symbol(String symbol) {
		this.symbol = Optional.of(symbol);
		return this;
	}

	public HapiTokenCreate symbol(Function<HapiApiSpec, String> symbolFn) {
		this.symbolFn = Optional.of(symbolFn);
		return this;
	}

	public HapiTokenCreate name(String name) {
		this.name = Optional.of(name);
		return this;
	}

	public HapiTokenCreate name(Function<HapiApiSpec, String> nameFn) {
		this.nameFn = Optional.of(nameFn);
		return this;
	}

	public HapiTokenCreate adminKey(String adminKeyName) {
		this.adminKey = Optional.of(adminKeyName);
		return this;
	}

	public HapiTokenCreate treasury(String treasury) {
		this.treasury = Optional.of(treasury);
		return this;
	}

	public HapiTokenCreate autoRenewAccount(String account) {
		this.autoRenewAccount = Optional.of(account);
		return this;
	}

	public HapiTokenCreate autoRenewPeriod(long secs) {
		this.autoRenewPeriod = OptionalLong.of(secs);
		return this;
	}

	@Override
	protected HapiTokenCreate self() {
		return this;
	}

	@Override
	protected long feeFor(HapiApiSpec spec, Transaction txn, int numPayerKeys) throws Throwable {
		return spec.fees().forActivityBasedOp(
				HederaFunctionality.TokenCreate, this::usageEstimate, txn, numPayerKeys);
	}

	private FeeData usageEstimate(TransactionBody txn, SigValueObj svo) {
		return TokenCreateUsage.newEstimate(txn, suFrom(svo)).get();
	}

	@Override
	protected Consumer<TransactionBody.Builder> opBodyDef(HapiApiSpec spec) throws Throwable {
		if (symbolFn.isPresent()) {
			symbol = Optional.of(symbolFn.get().apply(spec));
		}
		if (nameFn.isPresent()) {
			name = Optional.of(nameFn.get().apply(spec));
		}
		TokenCreateTransactionBody opBody = spec
				.txns()
				.<TokenCreateTransactionBody, TokenCreateTransactionBody.Builder>body(
						TokenCreateTransactionBody.class, b -> {
							tokenType.ifPresent(b::setTokenType);
							supplyType.ifPresent(b::setSupplyType);
							symbol.ifPresent(b::setSymbol);
							name.ifPresent(b::setName);
							entityMemo.ifPresent(s -> b.setMemo(s));
							initialSupply.ifPresent(b::setInitialSupply);
							maxSupply.ifPresent(b::setMaxSupply);
							decimals.ifPresent(b::setDecimals);
							freezeDefault.ifPresent(b::setFreezeDefault);
							adminKey.ifPresent(k -> b.setAdminKey(spec.registry().getKey(k)));
							freezeKey.ifPresent(k -> b.setFreezeKey(spec.registry().getKey(k)));
							supplyKey.ifPresent(k -> b.setSupplyKey(spec.registry().getKey(k)));
							feeScheduleKey.ifPresent(k -> b.setFeeScheduleKey(spec.registry().getKey(k)));
							if (autoRenewAccount.isPresent()) {
								var id = TxnUtils.asId(autoRenewAccount.get(), spec);
								b.setAutoRenewAccount(id);
								long secs = autoRenewPeriod.orElse(spec.setup().defaultAutoRenewPeriod().getSeconds());
								b.setAutoRenewPeriod(Duration.newBuilder().setSeconds(secs).build());
							}
							expiry.ifPresent(t -> b.setExpiry(Timestamp.newBuilder().setSeconds(t).build()));
							wipeKey.ifPresent(k -> b.setWipeKey(spec.registry().getKey(k)));
							kycKey.ifPresent(k -> b.setKycKey(spec.registry().getKey(k)));
							treasury.ifPresent(a -> {
								var treasuryId = TxnUtils.asId(a, spec);
								b.setTreasury(treasuryId);
							});
							if (!feeScheduleSuppliers.isEmpty()) {
								for (var supplier : feeScheduleSuppliers) {
									b.addCustomFees(supplier.apply(spec));
								}
							}
						});
		return b -> b.setTokenCreation(opBody);
	}

	@Override
	protected List<Function<HapiApiSpec, Key>> defaultSigners() {
		List<Function<HapiApiSpec, Key>> signers = new ArrayList<>(List.of(
				spec -> spec.registry().getKey(effectivePayer(spec)),
				spec -> spec.registry().getKey(treasury.orElseGet(spec.setup()::defaultPayerName))));
		adminKey.ifPresent(k -> signers.add(spec -> spec.registry().getKey(k)));
		freezeKey.ifPresent(k -> signers.add(spec -> spec.registry().getKey(k)));
		autoRenewAccount.ifPresent(k -> signers.add(spec -> spec.registry().getKey(k)));
		return signers;
	}

	@Override
	protected Function<Transaction, TransactionResponse> callToUse(HapiApiSpec spec) {
		return spec.clients().getTokenSvcStub(targetNodeFor(spec), useTls)::createToken;
	}

	@Override
	protected void updateStateOf(HapiApiSpec spec) {
		if (actualStatus != SUCCESS) {
			return;
		}
		var registry = spec.registry();
		symbol.ifPresent(s -> registry.saveSymbol(token, s));
		name.ifPresent(s -> registry.saveName(token, s));
		registry.saveMemo(token, memo.orElse(""));
		registry.saveTokenId(token, lastReceipt.getTokenID());
		registry.saveTreasury(token, treasury.orElse(spec.setup().defaultPayerName()));
		createdIdObs.ifPresent(obs -> obs.accept(HapiPropertySource.asTokenString(lastReceipt.getTokenID())));

		try {
			var submittedBody = CommonUtils.extractTransactionBody(txnSubmitted);
			var op = submittedBody.getTokenCreation();
			if (op.hasKycKey()) {
				registry.saveKycKey(token, op.getKycKey());
			}
			if (op.hasWipeKey()) {
				registry.saveWipeKey(token, op.getWipeKey());
			}
			if (op.hasAdminKey()) {
				registry.saveAdminKey(token, op.getAdminKey());
			}
			if (op.hasSupplyKey()) {
				registry.saveSupplyKey(token, op.getSupplyKey());
			}
			if (op.hasFreezeKey()) {
				registry.saveFreezeKey(token, op.getFreezeKey());
			}
			if (op.hasFeeScheduleKey()) {
				registry.saveFeeScheduleKey(token, op.getFeeScheduleKey());
			}
		} catch (InvalidProtocolBufferException impossible) { }

		if (advertiseCreation) {
			String banner = "\n\n" + bannerWith(
					String.format(
							"Created token '%s' with id '0.0.%d'.", token, lastReceipt.getTokenID().getTokenNum()));
			log.info(banner);
		}
	}

	@Override
	protected MoreObjects.ToStringHelper toStringHelper() {
		MoreObjects.ToStringHelper helper = super.toStringHelper()
				.add("token", token);
		Optional
				.ofNullable(lastReceipt)
				.ifPresent(receipt -> {
					if (receipt.getTokenID().getTokenNum() != 0) {
						helper.add("created", receipt.getTokenID().getTokenNum());
					}
				});
		return helper;
	}
}<|MERGE_RESOLUTION|>--- conflicted
+++ resolved
@@ -109,23 +109,8 @@
 		return this;
 	}
 
-<<<<<<< HEAD
-	public HapiTokenCreate tokenType(TokenType tokenType) {
-		this.tokenType = Optional.of(tokenType);
-		return this;
-	}
-
-	public HapiTokenCreate supplyType(TokenSupplyType supplyType) {
-		this.supplyType = Optional.of(supplyType);
-=======
 	public HapiTokenCreate exposingCreatedIdTo(Consumer<String> obs) {
 		createdIdObs = Optional.of(obs);
-		return this;
-	}
-
-	public HapiTokenCreate entityMemo(String memo) {
-		this.entityMemo = Optional.of(memo);
->>>>>>> 37147810
 		return this;
 	}
 
@@ -346,7 +331,8 @@
 			if (op.hasFeeScheduleKey()) {
 				registry.saveFeeScheduleKey(token, op.getFeeScheduleKey());
 			}
-		} catch (InvalidProtocolBufferException impossible) { }
+		} catch (InvalidProtocolBufferException impossible) {
+		}
 
 		if (advertiseCreation) {
 			String banner = "\n\n" + bannerWith(
