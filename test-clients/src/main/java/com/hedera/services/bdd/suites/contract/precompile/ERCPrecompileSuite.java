--- conflicted
+++ resolved
@@ -133,13 +133,9 @@
 				getErc20TokenDecimalsFromErc721TokenFails(),
 				transferErc20TokenFromErc721TokenFails(),
 				transferErc20TokenReceiverContract(),
-<<<<<<< HEAD
-				transferErc20TokenSenderAccount()
-//				transferErc20TokenFromContract()
-=======
 				transferErc20TokenSenderAccount(),
 				transferErc20TokenAliasedSender()
->>>>>>> c8b0921d
+//				transferErc20TokenFromContract()
 		);
 	}
 
@@ -659,7 +655,101 @@
 				);
 	}
 
-<<<<<<< HEAD
+	private HapiApiSpec transferErc20TokenAliasedSender() {
+		final var aliasedTransferTxn = "aliasedTransferTxn";
+		final var addLiquidityTxn = "addLiquidityTxn";
+		final var create2Txn = "create2Txn";
+
+		final var ACCOUNT_A = "AccountA";
+		final var ACCOUNT_B = "AccountB";
+		final var TOKEN_A = "TokenA";
+
+		final var ALIASED_TRANSFER = "aliasedTransfer";
+		final byte[][] ALIASED_ADDRESS = new byte[1][1];
+
+		final AtomicReference<String> childMirror = new AtomicReference<>();
+		final AtomicReference<String> childEip1014 = new AtomicReference<>();
+
+		return defaultHapiSpec("ERC_20_TRANSFER_ALIASED_SENDER")
+				.given(
+						UtilVerbs.overriding("contracts.redirectTokenCalls", "true"),
+						UtilVerbs.overriding("contracts.precompile.exportRecordResults", "true"),
+						UtilVerbs.overriding("contracts.throttle.throttleByGas", "false"),
+						newKeyNamed(MULTI_KEY),
+						cryptoCreate(OWNER),
+						cryptoCreate(ACCOUNT),
+						cryptoCreate(ACCOUNT_A).key(MULTI_KEY).balance(ONE_MILLION_HBARS),
+						cryptoCreate(ACCOUNT_B).balance(ONE_MILLION_HBARS),
+						tokenCreate("TokenA")
+								.adminKey(MULTI_KEY)
+								.initialSupply(10000)
+								.treasury(ACCOUNT_A),
+						tokenAssociate(ACCOUNT_B, TOKEN_A),
+						fileCreate(ALIASED_TRANSFER),
+						updateLargeFile(OWNER, ALIASED_TRANSFER,
+								extractByteCode(ContractResources.ALIASED_TRANSFER_CONTRACT)),
+						contractCreate(ALIASED_TRANSFER)
+								.bytecode(ALIASED_TRANSFER)
+								.gas(300_000),
+						withOpContext(
+								(spec, opLog) -> allRunFor(
+										spec,
+										contractCall(ALIASED_TRANSFER,
+												ContractResources.ALIASED_TRANSFER_DEPLOY_WITH_CREATE2_ABI,
+												asAddress(spec.registry().getTokenID(TOKEN_A)))
+												.exposingResultTo(result -> {
+													final var res = (byte[])result[0];
+													ALIASED_ADDRESS[0] = res;
+												})
+												.payingWith(ACCOUNT)
+												.alsoSigningWithFullPrefix(MULTI_KEY)
+												.via(create2Txn).gas(GAS_TO_OFFER)
+												.hasKnownStatus(SUCCESS)
+								)
+						)
+				).when(
+						captureChildCreate2MetaFor(
+								2, 0,
+								"setup", create2Txn, childMirror, childEip1014),
+						withOpContext(
+								(spec, opLog) -> allRunFor(
+										spec,
+										contractCall(ALIASED_TRANSFER,
+												ContractResources.ALIASED_GIVE_TOKENS_TO_OPERATOR_ABI,
+												asAddress(spec.registry().getTokenID(TOKEN_A)),
+												asAddress(spec.registry().getAccountID(ACCOUNT_A)),
+												1500)
+												.payingWith(ACCOUNT)
+												.alsoSigningWithFullPrefix(MULTI_KEY)
+												.via(addLiquidityTxn).gas(GAS_TO_OFFER)
+												.hasKnownStatus(SUCCESS)
+								)
+						),
+						withOpContext(
+								(spec, opLog) -> allRunFor(
+										spec,
+										contractCall(ALIASED_TRANSFER,
+												ContractResources.ALIASED_TRANSFER_ABI,
+												asAddress(spec.registry().getAccountID(ACCOUNT_B)),
+												1000)
+												.payingWith(ACCOUNT)
+												.alsoSigningWithFullPrefix(MULTI_KEY)
+												.via(aliasedTransferTxn).gas(GAS_TO_OFFER)
+												.hasKnownStatus(SUCCESS)
+								))
+				).then(
+						sourcing(
+								() -> getContractInfo(asContractString(
+										contractIdFromHexedMirrorAddress(childMirror.get())))
+										.hasToken(ExpectedTokenRel.relationshipWith(TOKEN_A).balance(500))
+										.logged()
+						),
+						getAccountBalance(ACCOUNT_B).hasTokenBalance(TOKEN_A, 1000),
+						getAccountBalance(ACCOUNT_A).hasTokenBalance(TOKEN_A, 8500)
+				);
+	}
+
+	private HapiApiSpec erc20AllowanceReturnsFails() {
 
 	private HapiApiSpec transferErc20TokenFrom() {
 		final var accountNotAssignedToTokenTxn = "accountNotAssignedToTokenTxn";
@@ -955,103 +1045,6 @@
 	}
 
 	private HapiApiSpec erc20Allowance() {
-=======
-	private HapiApiSpec transferErc20TokenAliasedSender() {
-		final var aliasedTransferTxn = "aliasedTransferTxn";
-		final var addLiquidityTxn = "addLiquidityTxn";
-		final var create2Txn = "create2Txn";
-
-		final var ACCOUNT_A = "AccountA";
-		final var ACCOUNT_B = "AccountB";
-		final var TOKEN_A = "TokenA";
-
-		final var ALIASED_TRANSFER = "aliasedTransfer";
-		final byte[][] ALIASED_ADDRESS = new byte[1][1];
-
-		final AtomicReference<String> childMirror = new AtomicReference<>();
-		final AtomicReference<String> childEip1014 = new AtomicReference<>();
-
-		return defaultHapiSpec("ERC_20_TRANSFER_ALIASED_SENDER")
-				.given(
-						UtilVerbs.overriding("contracts.redirectTokenCalls", "true"),
-						UtilVerbs.overriding("contracts.precompile.exportRecordResults", "true"),
-						UtilVerbs.overriding("contracts.throttle.throttleByGas", "false"),
-						newKeyNamed(MULTI_KEY),
-						cryptoCreate(OWNER),
-						cryptoCreate(ACCOUNT),
-						cryptoCreate(ACCOUNT_A).key(MULTI_KEY).balance(ONE_MILLION_HBARS),
-						cryptoCreate(ACCOUNT_B).balance(ONE_MILLION_HBARS),
-						tokenCreate("TokenA")
-								.adminKey(MULTI_KEY)
-								.initialSupply(10000)
-								.treasury(ACCOUNT_A),
-						tokenAssociate(ACCOUNT_B, TOKEN_A),
-						fileCreate(ALIASED_TRANSFER),
-						updateLargeFile(OWNER, ALIASED_TRANSFER,
-								extractByteCode(ContractResources.ALIASED_TRANSFER_CONTRACT)),
-						contractCreate(ALIASED_TRANSFER)
-								.bytecode(ALIASED_TRANSFER)
-								.gas(300_000),
-						withOpContext(
-								(spec, opLog) -> allRunFor(
-										spec,
-										contractCall(ALIASED_TRANSFER,
-												ContractResources.ALIASED_TRANSFER_DEPLOY_WITH_CREATE2_ABI,
-												asAddress(spec.registry().getTokenID(TOKEN_A)))
-												.exposingResultTo(result -> {
-													final var res = (byte[])result[0];
-													ALIASED_ADDRESS[0] = res;
-												})
-												.payingWith(ACCOUNT)
-												.alsoSigningWithFullPrefix(MULTI_KEY)
-												.via(create2Txn).gas(GAS_TO_OFFER)
-												.hasKnownStatus(SUCCESS)
-								)
-						)
-				).when(
-						captureChildCreate2MetaFor(
-								2, 0,
-								"setup", create2Txn, childMirror, childEip1014),
-						withOpContext(
-								(spec, opLog) -> allRunFor(
-										spec,
-										contractCall(ALIASED_TRANSFER,
-												ContractResources.ALIASED_GIVE_TOKENS_TO_OPERATOR_ABI,
-												asAddress(spec.registry().getTokenID(TOKEN_A)),
-												asAddress(spec.registry().getAccountID(ACCOUNT_A)),
-												1500)
-												.payingWith(ACCOUNT)
-												.alsoSigningWithFullPrefix(MULTI_KEY)
-												.via(addLiquidityTxn).gas(GAS_TO_OFFER)
-												.hasKnownStatus(SUCCESS)
-								)
-						),
-						withOpContext(
-								(spec, opLog) -> allRunFor(
-										spec,
-										contractCall(ALIASED_TRANSFER,
-												ContractResources.ALIASED_TRANSFER_ABI,
-												asAddress(spec.registry().getAccountID(ACCOUNT_B)),
-												1000)
-												.payingWith(ACCOUNT)
-												.alsoSigningWithFullPrefix(MULTI_KEY)
-												.via(aliasedTransferTxn).gas(GAS_TO_OFFER)
-												.hasKnownStatus(SUCCESS)
-								))
-				).then(
-						sourcing(
-								() -> getContractInfo(asContractString(
-										contractIdFromHexedMirrorAddress(childMirror.get())))
-										.hasToken(ExpectedTokenRel.relationshipWith(TOKEN_A).balance(500))
-										.logged()
-						),
-						getAccountBalance(ACCOUNT_B).hasTokenBalance(TOKEN_A, 1000),
-						getAccountBalance(ACCOUNT_A).hasTokenBalance(TOKEN_A, 8500)
-				);
-	}
-
-	private HapiApiSpec erc20AllowanceReturnsFails() {
->>>>>>> c8b0921d
 		final var theSpender = "spender";
 		final var theSpender2 = "spender2";
 		final var allowanceTxn = "allowanceTxn";
