/*
 * Copyright (C) 2022 Hedera Hashgraph, LLC
 *
 * Licensed under the Apache License, Version 2.0 (the "License");
 * you may not use this file except in compliance with the License.
 * You may obtain a copy of the License at
 *
 *      http://www.apache.org/licenses/LICENSE-2.0
 *
 * Unless required by applicable law or agreed to in writing, software
 * distributed under the License is distributed on an "AS IS" BASIS,
 * WITHOUT WARRANTIES OR CONDITIONS OF ANY KIND, either express or implied.
 * See the License for the specific language governing permissions and
 * limitations under the License.
 */
package com.hedera.services.bdd.suites.contract.precompile;

import static com.hedera.node.app.service.evm.utils.EthSigsUtils.recoverAddressFromPubKey;
import static com.hedera.services.bdd.spec.HapiApiSpec.defaultHapiSpec;
import static com.hedera.services.bdd.spec.HapiPropertySource.asContractString;
import static com.hedera.services.bdd.spec.HapiPropertySource.asHexedSolidityAddress;
import static com.hedera.services.bdd.spec.HapiPropertySource.contractIdFromHexedMirrorAddress;
import static com.hedera.services.bdd.spec.assertions.AccountDetailsAsserts.accountWith;
import static com.hedera.services.bdd.spec.assertions.AssertUtils.inOrder;
import static com.hedera.services.bdd.spec.assertions.ContractFnResultAsserts.resultWith;
import static com.hedera.services.bdd.spec.assertions.ContractLogAsserts.logWith;
import static com.hedera.services.bdd.spec.assertions.TransactionRecordAsserts.recordWith;
import static com.hedera.services.bdd.spec.keys.KeyShape.SIMPLE;
import static com.hedera.services.bdd.spec.keys.SigControl.ON;
import static com.hedera.services.bdd.spec.queries.QueryVerbs.contractCallLocal;
import static com.hedera.services.bdd.spec.queries.QueryVerbs.getAccountBalance;
import static com.hedera.services.bdd.spec.queries.QueryVerbs.getAccountDetails;
import static com.hedera.services.bdd.spec.queries.QueryVerbs.getAccountInfo;
import static com.hedera.services.bdd.spec.queries.QueryVerbs.getAliasedAccountBalance;
import static com.hedera.services.bdd.spec.queries.QueryVerbs.getAliasedAccountInfo;
import static com.hedera.services.bdd.spec.queries.QueryVerbs.getContractInfo;
import static com.hedera.services.bdd.spec.queries.QueryVerbs.getTokenNftInfo;
import static com.hedera.services.bdd.spec.queries.QueryVerbs.getTxnRecord;
import static com.hedera.services.bdd.spec.transactions.TxnVerbs.contractCall;
import static com.hedera.services.bdd.spec.transactions.TxnVerbs.contractCallWithFunctionAbi;
import static com.hedera.services.bdd.spec.transactions.TxnVerbs.contractCreate;
import static com.hedera.services.bdd.spec.transactions.TxnVerbs.cryptoApproveAllowance;
import static com.hedera.services.bdd.spec.transactions.TxnVerbs.cryptoCreate;
import static com.hedera.services.bdd.spec.transactions.TxnVerbs.cryptoTransfer;
import static com.hedera.services.bdd.spec.transactions.TxnVerbs.cryptoUpdate;
import static com.hedera.services.bdd.spec.transactions.TxnVerbs.fileCreate;
import static com.hedera.services.bdd.spec.transactions.TxnVerbs.mintToken;
import static com.hedera.services.bdd.spec.transactions.TxnVerbs.tokenAssociate;
import static com.hedera.services.bdd.spec.transactions.TxnVerbs.tokenCreate;
import static com.hedera.services.bdd.spec.transactions.TxnVerbs.uploadInitCode;
import static com.hedera.services.bdd.spec.transactions.contract.HapiParserUtil.asHeadlongAddress;
import static com.hedera.services.bdd.spec.transactions.token.TokenMovement.moving;
import static com.hedera.services.bdd.spec.transactions.token.TokenMovement.movingUnique;
import static com.hedera.services.bdd.spec.transactions.token.TokenMovement.movingUniqueWithAllowance;
import static com.hedera.services.bdd.spec.utilops.CustomSpecAssert.allRunFor;
import static com.hedera.services.bdd.spec.utilops.UtilVerbs.balanceSnapshot;
import static com.hedera.services.bdd.spec.utilops.UtilVerbs.childRecordsCheck;
import static com.hedera.services.bdd.spec.utilops.UtilVerbs.newKeyNamed;
<<<<<<< HEAD
import static com.hedera.services.bdd.spec.utilops.UtilVerbs.resetToDefault;
=======
import static com.hedera.services.bdd.spec.utilops.UtilVerbs.reduceFeeFor;
>>>>>>> 2ebda0b6
import static com.hedera.services.bdd.spec.utilops.UtilVerbs.sourcing;
import static com.hedera.services.bdd.spec.utilops.UtilVerbs.withOpContext;
import static com.hedera.services.bdd.suites.contract.Utils.asAddress;
import static com.hedera.services.bdd.suites.contract.Utils.asHexedAddress;
import static com.hedera.services.bdd.suites.contract.Utils.asToken;
import static com.hedera.services.bdd.suites.contract.Utils.captureChildCreate2MetaFor;
import static com.hedera.services.bdd.suites.contract.Utils.eventSignatureOf;
import static com.hedera.services.bdd.suites.contract.Utils.getABIFor;
import static com.hedera.services.bdd.suites.contract.Utils.parsedToByteString;
import static com.hedera.services.bdd.suites.crypto.AutoAccountCreationSuite.LAZY_MEMO;
import static com.hedera.services.bdd.suites.crypto.CryptoCreateSuite.LAZY_CREATION_ENABLED;
import static com.hedera.services.bdd.suites.utils.contracts.AddressResult.hexedAddress;
import static com.hedera.services.bdd.suites.utils.contracts.BoolResult.flag;
import static com.hedera.services.bdd.suites.utils.contracts.precompile.HTSPrecompileResult.htsPrecompileResult;
import static com.hederahashgraph.api.proto.java.ResponseCodeEnum.ACCOUNT_REPEATED_IN_ACCOUNT_AMOUNTS;
import static com.hederahashgraph.api.proto.java.ResponseCodeEnum.AMOUNT_EXCEEDS_ALLOWANCE;
import static com.hederahashgraph.api.proto.java.ResponseCodeEnum.CONTRACT_REVERT_EXECUTED;
import static com.hederahashgraph.api.proto.java.ResponseCodeEnum.INSUFFICIENT_TOKEN_BALANCE;
import static com.hederahashgraph.api.proto.java.ResponseCodeEnum.INVALID_ACCOUNT_ID;
import static com.hederahashgraph.api.proto.java.ResponseCodeEnum.INVALID_ALLOWANCE_OWNER_ID;
import static com.hederahashgraph.api.proto.java.ResponseCodeEnum.INVALID_ALLOWANCE_SPENDER_ID;
import static com.hederahashgraph.api.proto.java.ResponseCodeEnum.INVALID_SIGNATURE;
import static com.hederahashgraph.api.proto.java.ResponseCodeEnum.INVALID_SOLIDITY_ADDRESS;
import static com.hederahashgraph.api.proto.java.ResponseCodeEnum.INVALID_TOKEN_ID;
<<<<<<< HEAD
import static com.hederahashgraph.api.proto.java.ResponseCodeEnum.REVERTED_SUCCESS;
=======
import static com.hederahashgraph.api.proto.java.ResponseCodeEnum.MAX_CHILD_RECORDS_EXCEEDED;
>>>>>>> 2ebda0b6
import static com.hederahashgraph.api.proto.java.ResponseCodeEnum.SENDER_DOES_NOT_OWN_NFT_SERIAL_NO;
import static com.hederahashgraph.api.proto.java.ResponseCodeEnum.SPENDER_ACCOUNT_SAME_AS_OWNER;
import static com.hederahashgraph.api.proto.java.ResponseCodeEnum.SPENDER_DOES_NOT_HAVE_ALLOWANCE;
import static com.hederahashgraph.api.proto.java.ResponseCodeEnum.SUCCESS;
import static com.hederahashgraph.api.proto.java.ResponseCodeEnum.TOKEN_NOT_ASSOCIATED_TO_ACCOUNT;
import static com.hederahashgraph.api.proto.java.TokenType.FUNGIBLE_COMMON;
import static com.hederahashgraph.api.proto.java.TokenType.NON_FUNGIBLE_UNIQUE;

import com.esaulpaugh.headlong.abi.Address;
import com.google.protobuf.ByteString;
import com.hedera.node.app.hapi.utils.ByteStringUtils;
import com.hedera.node.app.hapi.utils.contracts.ParsingConstants.FunctionType;
import com.hedera.services.bdd.spec.HapiApiSpec;
import com.hedera.services.bdd.spec.HapiPropertySource;
import com.hedera.services.bdd.spec.assertions.AccountInfoAsserts;
import com.hedera.services.bdd.spec.queries.crypto.ExpectedTokenRel;
import com.hedera.services.bdd.spec.transactions.contract.HapiParserUtil;
import com.hedera.services.bdd.spec.transactions.token.TokenMovement;
import com.hedera.services.bdd.spec.utilops.UtilVerbs;
import com.hedera.services.bdd.suites.HapiApiSuite;
import com.hederahashgraph.api.proto.java.AccountID;
import com.hederahashgraph.api.proto.java.HederaFunctionality;
import com.hederahashgraph.api.proto.java.TokenID;
import com.hederahashgraph.api.proto.java.TokenSupplyType;
import com.hederahashgraph.api.proto.java.TokenType;
import java.math.BigInteger;
import java.nio.charset.StandardCharsets;
import java.util.List;
import java.util.concurrent.atomic.AtomicReference;
import org.apache.logging.log4j.LogManager;
import org.apache.logging.log4j.Logger;
import org.apache.tuweni.bytes.Bytes;

public class ERCPrecompileSuite extends HapiApiSuite {
    private static final Logger log = LogManager.getLogger(ERCPrecompileSuite.class);
    private static final long GAS_TO_OFFER = 2_000_000L;
    private static final String FUNGIBLE_TOKEN = "fungibleToken";
    private static final String NON_FUNGIBLE_TOKEN = "nonFungibleToken";
    private static final String MULTI_KEY = "purpose";
    private static final String ERC_20_CONTRACT_NAME = "erc20Contract";
    private static final String OWNER = "owner";
    private static final String ACCOUNT = "anybody";
    private static final String RECIPIENT = "recipient";
    private static final String FIRST = "FIRST";
    private static final String TOKEN_NAME = "TokenA";
    private static final ByteString FIRST_META =
            ByteString.copyFrom(FIRST.getBytes(StandardCharsets.UTF_8));
    private static final ByteString SECOND_META =
            ByteString.copyFrom(FIRST.getBytes(StandardCharsets.UTF_8));
    private static final String TRANSFER_SIG_NAME = "transferSig";
    private static final String ERC_20_CONTRACT = "ERC20Contract";
    private static final String ERC_721_CONTRACT = "ERC721Contract";
    private static final String NAME_TXN = "nameTxn";
    private static final String SYMBOL_TXN = "symbolTxn";
    private static final String TOTAL_SUPPLY_TXN = "totalSupplyTxn";
    private static final String BALANCE_OF_TXN = "balanceOfTxn";
    private static final String ALLOWANCE_TXN = "allowanceTxn";
    private static final String TRANSFER_TXN = "transferTxn";

    private static final String TRANSFER_THEN_REVERT_TXN = "transferThenRevertTxn";
    private static final String TRANSFER_FROM_ACCOUNT_TXN = "transferFromAccountTxn";
    private static final String TRANSFER_FROM_ACCOUNT_REVERT_TXN = "transferFromAccountRevertTxn";
    private static final String BASE_APPROVE_TXN = "baseApproveTxn";
    private static final String IS_APPROVED_FOR_ALL = "isApprovedForAll";
    private static final String GET_ALLOWANCE = "getAllowance";
    private static final String ALLOWANCE = "allowance";
    private static final String SYMBOL = "symbol";
    private static final String DECIMALS = "decimals";
    private static final String TOTAL_SUPPLY = "totalSupply";
    private static final String BALANCE_OF = "balanceOf";
    private static final String TRANSFER = "transfer";

    private static final String TRANSFER_THEN_REVERT = "transferThenRevert";
    private static final String TRANSFER_FROM_THEN_REVERT = "transferFromThenRevert";
    private static final String APPROVE = "approve";
    private static final String OWNER_OF = "ownerOf";
    private static final String TOKEN_URI = "tokenURI";
    private static final String TOKEN = "token";
    private static final String SPENDER = "spender";
    private static final String NF_TOKEN = "nfToken";
    private static final String TRANSFER_FROM = "transferFrom";
    private static final String ERC_20_ABI = "ERC20ABI";
    private static final String ERC_721_ABI = "ERC721ABI";
    private static final String MULTI_KEY_NAME = "multiKey";
    private static final String A_CIVILIAN = "aCivilian";
    private static final String B_CIVILIAN = "bCivilian";
    private static final String DO_TRANSFER_FROM = "doTransferFrom";
    private static final String GET_APPROVED = "getApproved";
    private static final String GET_BALANCE_OF = "getBalanceOf";
    private static final String MISSING_FROM = "MISSING_FROM";
    private static final String MISSING_TO = "MISSING_TO";
    private static final String SOME_ERC_20_SCENARIOS = "SomeERC20Scenarios";
    private static final String SOME_ERC_721_SCENARIOS = "SomeERC721Scenarios";
    private static final String GET_OWNER_OF = "getOwnerOf";
    private static final String OPERATOR_DOES_NOT_EXISTS = "OPERATOR_DOES_NOT_EXISTS";
    private static final String SET_APPROVAL_FOR_ALL = "setApprovalForAll";
    private static final String CONTRACTS_REDIRECT_TOKEN_CALLS = "contracts.redirectTokenCalls";
    private static final String CONTRACTS_PRECOMPILE_EXPORT_RECORD_RESULTS =
            "contracts.precompile.exportRecordResults";
    private static final String REVOKE_SPECIFIC_APPROVAL = "revokeSpecificApproval";
    private static final String MSG_SENDER_IS_NOT_THE_SAME_AS_FROM =
            "MSG_SENDER_IS_NOT_THE_SAME_AS_FROM";
    private static final String MSG_SENDER_IS_THE_SAME_AS_FROM = "MSG_SENDER_IS_THE_SAME_AS_FROM";
    private static final String MISSING_TOKEN = "MISSING_TOKEN";
    private static final String WITH_SPENDER = "WITH_SPENDER";
    private static final String DO_SPECIFIC_APPROVAL = "doSpecificApproval";
    private static final String NFT_TOKEN_MINT = "nftTokenMint";
    static final String TRANSFER_SIGNATURE = "Transfer(address,address,uint256)";

    public static void main(String... args) {
        new ERCPrecompileSuite().runSuiteSync();
    }

    @Override
    public boolean canRunConcurrent() {
        return false;
    }

    @Override
    public List<HapiApiSpec> getSpecsInSuite() {
        return allOf(ERC_20(), ERC_721());
    }

    List<HapiApiSpec> ERC_20() {
        return List.of(
                getErc20TokenName(),
                getErc20TokenSymbol(),
                getErc20TokenDecimals(),
                getErc20TotalSupply(),
                getErc20BalanceOfAccount(),
                transferErc20Token(),
                erc20Allowance(),
                erc20Approve(),
                someERC20ApproveAllowanceScenariosPass(),
                someERC20NegativeTransferFromScenariosPass(),
                someERC20ApproveAllowanceScenarioInOneCall(),
                getErc20TokenDecimalsFromErc721TokenFails(),
                transferErc20TokenFromErc721TokenFails(),
                transferErc20TokenReceiverContract(),
                transferErc20TokenSenderAccount(),
                transferErc20TokenAliasedSender(),
                directCallsWorkForERC20(),
                erc20TransferFrom(),
                erc20TransferFromSelf(),
<<<<<<< HEAD
                transferErc20TokenToEVMAddressAliasRevertAndTransferAgainSuccessfully());
=======
                getErc20TokenNameExceedingLimits());
>>>>>>> 2ebda0b6
    }

    List<HapiApiSpec> ERC_721() {
        return List.of(
                getErc721TokenName(),
                getErc721Symbol(),
                getErc721TokenURI(),
                getErc721OwnerOf(),
                getErc721BalanceOf(),
                getErc721TotalSupply(),
                getErc721TokenURIFromErc20TokenFails(),
                getErc721OwnerOfFromErc20TokenFails(),
                directCallsWorkForERC721(),
                someERC721ApproveAndRemoveScenariosPass(),
                someERC721NegativeTransferFromScenariosPass(),
                erc721TransferFromWithApproval(),
                erc721TransferFromWithApproveForAll(),
                someERC721GetApprovedScenariosPass(),
                someERC721BalanceOfScenariosPass(),
                someERC721OwnerOfScenariosPass(),
                someERC721IsApprovedForAllScenariosPass(),
                getErc721IsApprovedForAll(),
                someERC721SetApprovedForAllScenariosPass(),
                erc721TransferFromWithApprovalToEVMAddressAliasRevertAndTransferFromAgainSuccessfully());
    }

    private HapiApiSpec getErc20TokenName() {
        return defaultHapiSpec("ERC_20_NAME")
                .given(
                        newKeyNamed(MULTI_KEY),
                        cryptoCreate(ACCOUNT).balance(100 * ONE_HUNDRED_HBARS),
                        cryptoCreate(TOKEN_TREASURY),
                        tokenCreate(FUNGIBLE_TOKEN)
                                .tokenType(TokenType.FUNGIBLE_COMMON)
                                .supplyType(TokenSupplyType.INFINITE)
                                .initialSupply(5)
                                .name(TOKEN_NAME)
                                .treasury(TOKEN_TREASURY)
                                .adminKey(MULTI_KEY)
                                .supplyKey(MULTI_KEY),
                        uploadInitCode(ERC_20_CONTRACT),
                        contractCreate(ERC_20_CONTRACT))
                .when(
                        withOpContext(
                                (spec, opLog) ->
                                        allRunFor(
                                                spec,
                                                contractCall(
                                                                ERC_20_CONTRACT,
                                                                "name",
                                                                asHeadlongAddress(
                                                                        asHexedAddress(
                                                                                spec.registry()
                                                                                        .getTokenID(
                                                                                                FUNGIBLE_TOKEN))))
                                                        .payingWith(ACCOUNT)
                                                        .via(NAME_TXN)
                                                        .gas(4_000_000)
                                                        .hasKnownStatus(SUCCESS))))
                .then(
                        childRecordsCheck(
                                NAME_TXN,
                                SUCCESS,
                                recordWith()
                                        .status(SUCCESS)
                                        .contractCallResult(
                                                resultWith()
                                                        .contractCallResult(
                                                                htsPrecompileResult()
                                                                        .forFunction(
                                                                                FunctionType
                                                                                        .ERC_NAME)
                                                                        .withName(TOKEN_NAME)))));
    }

    private HapiApiSpec getErc20TokenSymbol() {
        final var tokenSymbol = "F";
        final AtomicReference<String> tokenAddr = new AtomicReference<>();

        return defaultHapiSpec("ERC_20_SYMBOL")
                .given(
                        newKeyNamed(MULTI_KEY),
                        cryptoCreate(ACCOUNT).balance(100 * ONE_HUNDRED_HBARS),
                        cryptoCreate(TOKEN_TREASURY),
                        tokenCreate(FUNGIBLE_TOKEN)
                                .tokenType(TokenType.FUNGIBLE_COMMON)
                                .supplyType(TokenSupplyType.INFINITE)
                                .initialSupply(5)
                                .symbol(tokenSymbol)
                                .treasury(TOKEN_TREASURY)
                                .adminKey(MULTI_KEY)
                                .supplyKey(MULTI_KEY)
                                .exposingCreatedIdTo(
                                        id ->
                                                tokenAddr.set(
                                                        asHexedSolidityAddress(
                                                                HapiPropertySource.asToken(id)))),
                        uploadInitCode(ERC_20_CONTRACT),
                        contractCreate(ERC_20_CONTRACT))
                .when(
                        withOpContext(
                                (spec, opLog) ->
                                        allRunFor(
                                                spec,
                                                contractCall(
                                                                ERC_20_CONTRACT,
                                                                SYMBOL,
                                                                asHeadlongAddress(
                                                                        asHexedAddress(
                                                                                spec.registry()
                                                                                        .getTokenID(
                                                                                                FUNGIBLE_TOKEN))))
                                                        .payingWith(ACCOUNT)
                                                        .via(SYMBOL_TXN)
                                                        .hasKnownStatus(SUCCESS)
                                                        .gas(GAS_TO_OFFER))))
                .then(
                        childRecordsCheck(
                                SYMBOL_TXN,
                                SUCCESS,
                                recordWith()
                                        .status(SUCCESS)
                                        .contractCallResult(
                                                resultWith()
                                                        .contractCallResult(
                                                                htsPrecompileResult()
                                                                        .forFunction(
                                                                                FunctionType
                                                                                        .ERC_SYMBOL)
                                                                        .withSymbol(tokenSymbol)))),
                        sourcing(
                                () ->
                                        contractCallLocal(
                                                ERC_20_CONTRACT,
                                                SYMBOL,
                                                asHeadlongAddress(tokenAddr.get()))));
    }

    private HapiApiSpec getErc20TokenDecimals() {
        final var decimals = 10;
        final var decimalsTxn = "decimalsTxn";
        final AtomicReference<String> tokenAddr = new AtomicReference<>();

        return defaultHapiSpec("ERC_20_DECIMALS")
                .given(
                        newKeyNamed(MULTI_KEY),
                        cryptoCreate(ACCOUNT).balance(100 * ONE_HUNDRED_HBARS),
                        cryptoCreate(TOKEN_TREASURY),
                        tokenCreate(FUNGIBLE_TOKEN)
                                .tokenType(TokenType.FUNGIBLE_COMMON)
                                .supplyType(TokenSupplyType.INFINITE)
                                .initialSupply(5)
                                .decimals(decimals)
                                .treasury(TOKEN_TREASURY)
                                .adminKey(MULTI_KEY)
                                .supplyKey(MULTI_KEY)
                                .exposingCreatedIdTo(
                                        id ->
                                                tokenAddr.set(
                                                        asHexedSolidityAddress(
                                                                HapiPropertySource.asToken(id)))),
                        fileCreate(ERC_20_CONTRACT_NAME),
                        uploadInitCode(ERC_20_CONTRACT),
                        contractCreate(ERC_20_CONTRACT))
                .when(
                        withOpContext(
                                (spec, opLog) ->
                                        allRunFor(
                                                spec,
                                                contractCall(
                                                                ERC_20_CONTRACT,
                                                                DECIMALS,
                                                                asHeadlongAddress(
                                                                        asHexedAddress(
                                                                                spec.registry()
                                                                                        .getTokenID(
                                                                                                FUNGIBLE_TOKEN))))
                                                        .payingWith(ACCOUNT)
                                                        .via(decimalsTxn)
                                                        .hasKnownStatus(SUCCESS)
                                                        .gas(GAS_TO_OFFER))))
                .then(
                        childRecordsCheck(
                                decimalsTxn,
                                SUCCESS,
                                recordWith()
                                        .status(SUCCESS)
                                        .contractCallResult(
                                                resultWith()
                                                        .contractCallResult(
                                                                htsPrecompileResult()
                                                                        .forFunction(
                                                                                FunctionType
                                                                                        .ERC_DECIMALS)
                                                                        .withDecimals(decimals)))),
                        sourcing(
                                () ->
                                        contractCallLocal(
                                                ERC_20_CONTRACT,
                                                DECIMALS,
                                                asHeadlongAddress(tokenAddr.get()))));
    }

    private HapiApiSpec getErc20TotalSupply() {
        final var totalSupply = 50;
        final var supplyTxn = "supplyTxn";
        final AtomicReference<String> tokenAddr = new AtomicReference<>();

        return defaultHapiSpec("ERC_20_TOTAL_SUPPLY")
                .given(
                        newKeyNamed(MULTI_KEY),
                        cryptoCreate(ACCOUNT).balance(100 * ONE_HUNDRED_HBARS),
                        cryptoCreate(TOKEN_TREASURY),
                        tokenCreate(FUNGIBLE_TOKEN)
                                .tokenType(TokenType.FUNGIBLE_COMMON)
                                .initialSupply(totalSupply)
                                .treasury(TOKEN_TREASURY)
                                .adminKey(MULTI_KEY)
                                .supplyKey(MULTI_KEY)
                                .exposingCreatedIdTo(
                                        id ->
                                                tokenAddr.set(
                                                        asHexedSolidityAddress(
                                                                HapiPropertySource.asToken(id)))),
                        uploadInitCode(ERC_20_CONTRACT),
                        contractCreate(ERC_20_CONTRACT))
                .when(
                        withOpContext(
                                (spec, opLog) ->
                                        allRunFor(
                                                spec,
                                                contractCall(
                                                                ERC_20_CONTRACT,
                                                                TOTAL_SUPPLY,
                                                                HapiParserUtil.asHeadlongAddress(
                                                                        asAddress(
                                                                                spec.registry()
                                                                                        .getTokenID(
                                                                                                FUNGIBLE_TOKEN))))
                                                        .payingWith(ACCOUNT)
                                                        .via(supplyTxn)
                                                        .hasKnownStatus(SUCCESS)
                                                        .gas(GAS_TO_OFFER))))
                .then(
                        childRecordsCheck(
                                supplyTxn,
                                SUCCESS,
                                recordWith()
                                        .status(SUCCESS)
                                        .contractCallResult(
                                                resultWith()
                                                        .contractCallResult(
                                                                htsPrecompileResult()
                                                                        .forFunction(
                                                                                FunctionType
                                                                                        .ERC_TOTAL_SUPPLY)
                                                                        .withTotalSupply(
                                                                                totalSupply)))),
                        sourcing(
                                () ->
                                        contractCallLocal(
                                                ERC_20_CONTRACT,
                                                DECIMALS,
                                                asHeadlongAddress(tokenAddr.get()))));
    }

    private HapiApiSpec getErc20BalanceOfAccount() {
        final var balanceTxn = "balanceTxn";
        final var zeroBalanceTxn = "zBalanceTxn";
        final AtomicReference<String> tokenAddr = new AtomicReference<>();
        final AtomicReference<String> accountAddr = new AtomicReference<>();

        return defaultHapiSpec("ERC_20_BALANCE_OF")
                .given(
                        newKeyNamed(MULTI_KEY),
                        cryptoCreate(ACCOUNT)
                                .balance(100 * ONE_HUNDRED_HBARS)
                                .exposingCreatedIdTo(
                                        id -> accountAddr.set(asHexedSolidityAddress(id))),
                        cryptoCreate(TOKEN_TREASURY),
                        tokenCreate(FUNGIBLE_TOKEN)
                                .tokenType(TokenType.FUNGIBLE_COMMON)
                                .supplyType(TokenSupplyType.INFINITE)
                                .initialSupply(5)
                                .treasury(TOKEN_TREASURY)
                                .adminKey(MULTI_KEY)
                                .supplyKey(MULTI_KEY)
                                .exposingCreatedIdTo(
                                        id ->
                                                tokenAddr.set(
                                                        asHexedSolidityAddress(
                                                                HapiPropertySource.asToken(id)))),
                        uploadInitCode(ERC_20_CONTRACT),
                        contractCreate(ERC_20_CONTRACT))
                .when(
                        withOpContext(
                                (spec, opLog) ->
                                        allRunFor(
                                                spec,
                                                contractCall(
                                                                ERC_20_CONTRACT,
                                                                BALANCE_OF,
                                                                HapiParserUtil.asHeadlongAddress(
                                                                        asAddress(
                                                                                spec.registry()
                                                                                        .getTokenID(
                                                                                                FUNGIBLE_TOKEN))),
                                                                HapiParserUtil.asHeadlongAddress(
                                                                        asAddress(
                                                                                spec.registry()
                                                                                        .getAccountID(
                                                                                                ACCOUNT))))
                                                        .payingWith(ACCOUNT)
                                                        .via(zeroBalanceTxn)
                                                        .hasKnownStatus(SUCCESS)
                                                        .gas(GAS_TO_OFFER),
                                                tokenAssociate(ACCOUNT, List.of(FUNGIBLE_TOKEN)),
                                                cryptoTransfer(
                                                        moving(3, FUNGIBLE_TOKEN)
                                                                .between(TOKEN_TREASURY, ACCOUNT)),
                                                contractCall(
                                                                ERC_20_CONTRACT,
                                                                BALANCE_OF,
                                                                HapiParserUtil.asHeadlongAddress(
                                                                        asAddress(
                                                                                spec.registry()
                                                                                        .getTokenID(
                                                                                                FUNGIBLE_TOKEN))),
                                                                HapiParserUtil.asHeadlongAddress(
                                                                        asAddress(
                                                                                spec.registry()
                                                                                        .getAccountID(
                                                                                                ACCOUNT))))
                                                        .payingWith(ACCOUNT)
                                                        .via(balanceTxn)
                                                        .hasKnownStatus(SUCCESS)
                                                        .gas(GAS_TO_OFFER))))
                .then(
                        /* expect 0 returned from balanceOf() if the account and token are not associated */
                        childRecordsCheck(
                                zeroBalanceTxn,
                                SUCCESS,
                                recordWith()
                                        .status(SUCCESS)
                                        .contractCallResult(
                                                resultWith()
                                                        .contractCallResult(
                                                                htsPrecompileResult()
                                                                        .forFunction(
                                                                                FunctionType
                                                                                        .ERC_BALANCE)
                                                                        .withBalance(0)))),
                        childRecordsCheck(
                                balanceTxn,
                                SUCCESS,
                                recordWith()
                                        .status(SUCCESS)
                                        .contractCallResult(
                                                resultWith()
                                                        .contractCallResult(
                                                                htsPrecompileResult()
                                                                        .forFunction(
                                                                                FunctionType
                                                                                        .ERC_BALANCE)
                                                                        .withBalance(3)))),
                        sourcing(
                                () ->
                                        contractCallLocal(
                                                ERC_20_CONTRACT,
                                                BALANCE_OF,
                                                asHeadlongAddress(tokenAddr.get()),
                                                asHeadlongAddress(accountAddr.get()))));
    }

    private HapiApiSpec transferErc20Token() {
        final AtomicReference<String> tokenAddr = new AtomicReference<>();
        final AtomicReference<String> accountAddr = new AtomicReference<>();

        return defaultHapiSpec("ERC_20_TRANSFER")
                .given(
                        newKeyNamed(MULTI_KEY),
                        cryptoCreate(ACCOUNT)
                                .balance(100 * ONE_HUNDRED_HBARS)
                                .exposingCreatedIdTo(
                                        id -> accountAddr.set(asHexedSolidityAddress(id))),
                        cryptoCreate(RECIPIENT),
                        cryptoCreate(TOKEN_TREASURY),
                        tokenCreate(FUNGIBLE_TOKEN)
                                .tokenType(TokenType.FUNGIBLE_COMMON)
                                .initialSupply(5)
                                .treasury(TOKEN_TREASURY)
                                .adminKey(MULTI_KEY)
                                .supplyKey(MULTI_KEY)
                                .exposingCreatedIdTo(
                                        id ->
                                                tokenAddr.set(
                                                        HapiPropertySource.asHexedSolidityAddress(
                                                                HapiPropertySource.asToken(id)))),
                        uploadInitCode(ERC_20_CONTRACT),
                        contractCreate(ERC_20_CONTRACT),
                        tokenAssociate(ACCOUNT, List.of(FUNGIBLE_TOKEN)),
                        tokenAssociate(RECIPIENT, List.of(FUNGIBLE_TOKEN)),
                        tokenAssociate(ERC_20_CONTRACT, List.of(FUNGIBLE_TOKEN)),
                        cryptoTransfer(
                                moving(5, FUNGIBLE_TOKEN).between(TOKEN_TREASURY, ERC_20_CONTRACT)))
                .when(
                        withOpContext(
                                (spec, opLog) ->
                                        allRunFor(
                                                spec,
                                                contractCall(
                                                                ERC_20_CONTRACT,
                                                                TRANSFER,
                                                                HapiParserUtil.asHeadlongAddress(
                                                                        asAddress(
                                                                                spec.registry()
                                                                                        .getTokenID(
                                                                                                FUNGIBLE_TOKEN))),
                                                                HapiParserUtil.asHeadlongAddress(
                                                                        asAddress(
                                                                                spec.registry()
                                                                                        .getAccountID(
                                                                                                RECIPIENT))),
                                                                BigInteger.TWO)
                                                        .via(TRANSFER_TXN)
                                                        .gas(GAS_TO_OFFER)
                                                        .hasKnownStatus(SUCCESS))))
                .then(
                        getContractInfo(ERC_20_CONTRACT).saveToRegistry(ERC_20_CONTRACT),
                        getAccountInfo(RECIPIENT).savingSnapshot(RECIPIENT),
                        withOpContext(
                                (spec, log) -> {
                                    final var sender =
                                            spec.registry()
                                                    .getContractInfo(ERC_20_CONTRACT)
                                                    .getContractID();
                                    final var receiver =
                                            spec.registry()
                                                    .getAccountInfo(RECIPIENT)
                                                    .getAccountID();
                                    final var idOfToken =
                                            "0.0."
                                                    + (spec.registry()
                                                            .getTokenID(FUNGIBLE_TOKEN)
                                                            .getTokenNum());
                                    var txnRecord =
                                            getTxnRecord(TRANSFER_TXN)
                                                    .hasPriority(
                                                            recordWith()
                                                                    .contractCallResult(
                                                                            resultWith()
                                                                                    .logs(
                                                                                            inOrder(
                                                                                                    logWith()
                                                                                                            .contract(
                                                                                                                    idOfToken)
                                                                                                            .withTopicsInOrder(
                                                                                                                    List
                                                                                                                            .of(
                                                                                                                                    eventSignatureOf(
                                                                                                                                            TRANSFER_SIGNATURE),
                                                                                                                                    parsedToByteString(
                                                                                                                                            sender
                                                                                                                                                    .getContractNum()),
                                                                                                                                    parsedToByteString(
                                                                                                                                            receiver
                                                                                                                                                    .getAccountNum())))
                                                                                                            .longValue(
                                                                                                                    2)))))
                                                    .andAllChildRecords()
                                                    .logged();
                                    allRunFor(spec, txnRecord);
                                }),
                        childRecordsCheck(
                                TRANSFER_TXN,
                                SUCCESS,
                                recordWith()
                                        .status(SUCCESS)
                                        .contractCallResult(
                                                resultWith()
                                                        .contractCallResult(
                                                                htsPrecompileResult()
                                                                        .forFunction(
                                                                                FunctionType
                                                                                        .ERC_TRANSFER)
                                                                        .withErcFungibleTransferStatus(
                                                                                true)))),
                        getAccountBalance(ERC_20_CONTRACT).hasTokenBalance(FUNGIBLE_TOKEN, 3),
                        getAccountBalance(RECIPIENT).hasTokenBalance(FUNGIBLE_TOKEN, 2),
                        sourcing(
                                () ->
                                        contractCallLocal(
                                                        ERC_20_CONTRACT,
                                                        TRANSFER,
                                                        asHeadlongAddress(tokenAddr.get()),
                                                        asHeadlongAddress(accountAddr.get()),
                                                        BigInteger.ONE)
                                                .hasAnswerOnlyPrecheck(CONTRACT_REVERT_EXECUTED)));
    }

    private HapiApiSpec transferErc20TokenToEVMAddressAliasRevertAndTransferAgainSuccessfully() {
        final AtomicReference<String> tokenAddr = new AtomicReference<>();

        return defaultHapiSpec(
                        "transferErc20TokenToEVMAddressAliasRevertAndTransferAgainSuccessfully")
                .given(
                        UtilVerbs.overriding(LAZY_CREATION_ENABLED, "true"),
                        newKeyNamed(SECP_256K1_SOURCE_KEY).shape(SECP_256K1_SHAPE),
                        newKeyNamed(MULTI_KEY),
                        cryptoCreate(TOKEN_TREASURY),
                        tokenCreate(FUNGIBLE_TOKEN)
                                .tokenType(TokenType.FUNGIBLE_COMMON)
                                .initialSupply(5)
                                .treasury(TOKEN_TREASURY)
                                .adminKey(MULTI_KEY)
                                .supplyKey(MULTI_KEY)
                                .exposingCreatedIdTo(
                                        id ->
                                                tokenAddr.set(
                                                        HapiPropertySource.asHexedSolidityAddress(
                                                                HapiPropertySource.asToken(id)))),
                        uploadInitCode(ERC_20_CONTRACT),
                        contractCreate(ERC_20_CONTRACT),
                        tokenAssociate(ERC_20_CONTRACT, List.of(FUNGIBLE_TOKEN)),
                        cryptoTransfer(
                                moving(5, FUNGIBLE_TOKEN).between(TOKEN_TREASURY, ERC_20_CONTRACT)))
                .when(
                        withOpContext(
                                (spec, opLog) -> {
                                    final var ecdsaKey =
                                            spec.registry().getKey(SECP_256K1_SOURCE_KEY);
                                    final var tmp = ecdsaKey.getECDSASecp256K1().toByteArray();
                                    final var addressBytes = recoverAddressFromPubKey(tmp);
                                    final var alias = ByteStringUtils.wrapUnsafely(addressBytes);
                                    allRunFor(
                                            spec,
                                            contractCall(
                                                            ERC_20_CONTRACT,
                                                            TRANSFER_THEN_REVERT,
                                                            HapiParserUtil.asHeadlongAddress(
                                                                    asAddress(
                                                                            spec.registry()
                                                                                    .getTokenID(
                                                                                            FUNGIBLE_TOKEN))),
                                                            HapiParserUtil.asHeadlongAddress(
                                                                    addressBytes),
                                                            BigInteger.valueOf(2))
                                                    .via(TRANSFER_THEN_REVERT_TXN)
                                                    .gas(GAS_TO_OFFER)
                                                    .hasKnownStatus(CONTRACT_REVERT_EXECUTED),
                                            contractCall(
                                                            ERC_20_CONTRACT,
                                                            TRANSFER,
                                                            HapiParserUtil.asHeadlongAddress(
                                                                    asAddress(
                                                                            spec.registry()
                                                                                    .getTokenID(
                                                                                            FUNGIBLE_TOKEN))),
                                                            HapiParserUtil.asHeadlongAddress(
                                                                    addressBytes),
                                                            BigInteger.valueOf(2))
                                                    .via(TRANSFER_TXN)
                                                    .gas(GAS_TO_OFFER)
                                                    .hasKnownStatus(SUCCESS),
                                            getAliasedAccountInfo(SECP_256K1_SOURCE_KEY)
                                                    .has(
                                                            AccountInfoAsserts.accountWith()
                                                                    .hasEmptyKey()
                                                                    .evmAddressAlias(alias)
                                                                    .autoRenew(
                                                                            THREE_MONTHS_IN_SECONDS)
                                                                    .receiverSigReq(false)
                                                                    .memo(LAZY_MEMO)),
                                            getAliasedAccountBalance(alias)
                                                    .hasTokenBalance(FUNGIBLE_TOKEN, 2)
                                                    .logged(),
                                            childRecordsCheck(
                                                    TRANSFER_THEN_REVERT_TXN,
                                                    CONTRACT_REVERT_EXECUTED,
                                                    recordWith().status(REVERTED_SUCCESS)),
                                            childRecordsCheck(
                                                    TRANSFER_TXN,
                                                    SUCCESS,
                                                    recordWith().status(SUCCESS),
                                                    recordWith().status(SUCCESS)));
                                }))
                .then(resetToDefault(LAZY_CREATION_ENABLED));
    }

    private HapiApiSpec transferErc20TokenReceiverContract() {
        final var nestedContract = "NestedERC20Contract";

        return defaultHapiSpec("ERC_20_TRANSFER_RECEIVER_CONTRACT")
                .given(
                        newKeyNamed(MULTI_KEY),
                        cryptoCreate(ACCOUNT).balance(100 * ONE_MILLION_HBARS),
                        cryptoCreate(RECIPIENT),
                        cryptoCreate(TOKEN_TREASURY),
                        tokenCreate(FUNGIBLE_TOKEN)
                                .tokenType(TokenType.FUNGIBLE_COMMON)
                                .initialSupply(5)
                                .treasury(TOKEN_TREASURY)
                                .adminKey(MULTI_KEY)
                                .supplyKey(MULTI_KEY),
                        uploadInitCode(ERC_20_CONTRACT, nestedContract),
                        contractCreate(ERC_20_CONTRACT),
                        contractCreate(nestedContract),
                        tokenAssociate(ACCOUNT, List.of(FUNGIBLE_TOKEN)),
                        tokenAssociate(RECIPIENT, List.of(FUNGIBLE_TOKEN)),
                        tokenAssociate(ERC_20_CONTRACT, List.of(FUNGIBLE_TOKEN)),
                        tokenAssociate(nestedContract, List.of(FUNGIBLE_TOKEN)),
                        cryptoTransfer(
                                moving(5, FUNGIBLE_TOKEN).between(TOKEN_TREASURY, ERC_20_CONTRACT)))
                .when(
                        withOpContext(
                                (spec, opLog) ->
                                        allRunFor(
                                                spec,
                                                contractCall(
                                                                ERC_20_CONTRACT,
                                                                TRANSFER,
                                                                HapiParserUtil.asHeadlongAddress(
                                                                        asAddress(
                                                                                spec.registry()
                                                                                        .getTokenID(
                                                                                                FUNGIBLE_TOKEN))),
                                                                HapiParserUtil.asHeadlongAddress(
                                                                        asAddress(
                                                                                spec.registry()
                                                                                        .getContractId(
                                                                                                nestedContract))),
                                                                BigInteger.TWO)
                                                        .via(TRANSFER_TXN)
                                                        .gas(GAS_TO_OFFER)
                                                        .hasKnownStatus(SUCCESS))))
                .then(
                        getContractInfo(ERC_20_CONTRACT).saveToRegistry(ERC_20_CONTRACT),
                        getContractInfo(nestedContract).saveToRegistry(nestedContract),
                        withOpContext(
                                (spec, log) -> {
                                    final var sender =
                                            spec.registry()
                                                    .getContractInfo(ERC_20_CONTRACT)
                                                    .getContractID();
                                    final var receiver =
                                            spec.registry()
                                                    .getContractInfo(nestedContract)
                                                    .getContractID();

                                    var txnRecord =
                                            getTxnRecord(TRANSFER_TXN)
                                                    .hasPriority(
                                                            recordWith()
                                                                    .contractCallResult(
                                                                            resultWith()
                                                                                    .logs(
                                                                                            inOrder(
                                                                                                    logWith()
                                                                                                            .withTopicsInOrder(
                                                                                                                    List
                                                                                                                            .of(
                                                                                                                                    eventSignatureOf(
                                                                                                                                            TRANSFER_SIGNATURE),
                                                                                                                                    parsedToByteString(
                                                                                                                                            sender
                                                                                                                                                    .getContractNum()),
                                                                                                                                    parsedToByteString(
                                                                                                                                            receiver
                                                                                                                                                    .getContractNum())))
                                                                                                            .longValue(
                                                                                                                    2)))))
                                                    .andAllChildRecords()
                                                    .logged();
                                    allRunFor(spec, txnRecord);
                                }),
                        childRecordsCheck(
                                TRANSFER_TXN,
                                SUCCESS,
                                recordWith()
                                        .status(SUCCESS)
                                        .contractCallResult(
                                                resultWith()
                                                        .contractCallResult(
                                                                htsPrecompileResult()
                                                                        .forFunction(
                                                                                FunctionType
                                                                                        .ERC_TRANSFER)
                                                                        .withErcFungibleTransferStatus(
                                                                                true)))),
                        getAccountBalance(ERC_20_CONTRACT).hasTokenBalance(FUNGIBLE_TOKEN, 3),
                        getAccountBalance(nestedContract).hasTokenBalance(FUNGIBLE_TOKEN, 2));
    }

    private HapiApiSpec transferErc20TokenSenderAccount() {
        return defaultHapiSpec("ERC_20_TRANSFER_SENDER_ACCOUNT")
                .given(
                        newKeyNamed(MULTI_KEY),
                        cryptoCreate(ACCOUNT).balance(100 * ONE_MILLION_HBARS),
                        cryptoCreate(RECIPIENT),
                        cryptoCreate(TOKEN_TREASURY),
                        tokenCreate(FUNGIBLE_TOKEN)
                                .tokenType(TokenType.FUNGIBLE_COMMON)
                                .initialSupply(5)
                                .treasury(TOKEN_TREASURY)
                                .adminKey(MULTI_KEY)
                                .supplyKey(MULTI_KEY),
                        tokenAssociate(ACCOUNT, List.of(FUNGIBLE_TOKEN)),
                        tokenAssociate(RECIPIENT, List.of(FUNGIBLE_TOKEN)),
                        cryptoTransfer(moving(5, FUNGIBLE_TOKEN).between(TOKEN_TREASURY, ACCOUNT)),
                        uploadInitCode(ERC_20_CONTRACT),
                        contractCreate(ERC_20_CONTRACT))
                .when(
                        withOpContext(
                                (spec, opLog) ->
                                        allRunFor(
                                                spec,
                                                contractCall(
                                                                ERC_20_CONTRACT,
                                                                "delegateTransfer",
                                                                HapiParserUtil.asHeadlongAddress(
                                                                        asAddress(
                                                                                spec.registry()
                                                                                        .getTokenID(
                                                                                                FUNGIBLE_TOKEN))),
                                                                HapiParserUtil.asHeadlongAddress(
                                                                        asAddress(
                                                                                spec.registry()
                                                                                        .getAccountID(
                                                                                                RECIPIENT))),
                                                                BigInteger.TWO)
                                                        .payingWith(ACCOUNT)
                                                        .alsoSigningWithFullPrefix(MULTI_KEY)
                                                        .via(TRANSFER_TXN)
                                                        .gas(GAS_TO_OFFER)
                                                        .hasKnownStatus(SUCCESS))))
                .then(
                        getAccountInfo(ACCOUNT).savingSnapshot(ACCOUNT),
                        getAccountInfo(RECIPIENT).savingSnapshot(RECIPIENT),
                        withOpContext(
                                (spec, log) -> {
                                    final var sender =
                                            spec.registry().getAccountInfo(ACCOUNT).getAccountID();
                                    final var receiver =
                                            spec.registry()
                                                    .getAccountInfo(RECIPIENT)
                                                    .getAccountID();

                                    var txnRecord =
                                            getTxnRecord(TRANSFER_TXN)
                                                    .hasPriority(
                                                            recordWith()
                                                                    .contractCallResult(
                                                                            resultWith()
                                                                                    .logs(
                                                                                            inOrder(
                                                                                                    logWith()
                                                                                                            .withTopicsInOrder(
                                                                                                                    List
                                                                                                                            .of(
                                                                                                                                    eventSignatureOf(
                                                                                                                                            TRANSFER_SIGNATURE),
                                                                                                                                    parsedToByteString(
                                                                                                                                            sender
                                                                                                                                                    .getAccountNum()),
                                                                                                                                    parsedToByteString(
                                                                                                                                            receiver
                                                                                                                                                    .getAccountNum())))
                                                                                                            .longValue(
                                                                                                                    2)))))
                                                    .andAllChildRecords()
                                                    .logged();
                                    allRunFor(spec, txnRecord);
                                }),
                        childRecordsCheck(
                                TRANSFER_TXN,
                                SUCCESS,
                                recordWith()
                                        .status(SUCCESS)
                                        .contractCallResult(
                                                resultWith()
                                                        .contractCallResult(
                                                                htsPrecompileResult()
                                                                        .forFunction(
                                                                                FunctionType
                                                                                        .ERC_TRANSFER)
                                                                        .withErcFungibleTransferStatus(
                                                                                true)))),
                        getAccountBalance(ACCOUNT).hasTokenBalance(FUNGIBLE_TOKEN, 3),
                        getAccountBalance(RECIPIENT).hasTokenBalance(FUNGIBLE_TOKEN, 2));
    }

    private HapiApiSpec transferErc20TokenAliasedSender() {
        final var aliasedTransferTxn = "aliasedTransferTxn";
        final var addLiquidityTxn = "addLiquidityTxn";
        final var create2Txn = "create2Txn";

        final var ACCOUNT_A = "AccountA";
        final var ACCOUNT_B = "AccountB";

        final var ALIASED_TRANSFER = "AliasedTransfer";
        final byte[][] ALIASED_ADDRESS = new byte[1][1];

        final AtomicReference<String> childMirror = new AtomicReference<>();
        final AtomicReference<String> childEip1014 = new AtomicReference<>();

        return defaultHapiSpec("ERC_20_TRANSFER_ALIASED_SENDER")
                .given(
                        UtilVerbs.overriding("contracts.throttle.throttleByGas", "false"),
                        newKeyNamed(MULTI_KEY),
                        cryptoCreate(OWNER),
                        cryptoCreate(ACCOUNT),
                        cryptoCreate(ACCOUNT_A).key(MULTI_KEY).balance(ONE_MILLION_HBARS),
                        cryptoCreate(ACCOUNT_B).balance(ONE_MILLION_HBARS),
                        tokenCreate(TOKEN_NAME)
                                .adminKey(MULTI_KEY)
                                .initialSupply(10000)
                                .treasury(ACCOUNT_A),
                        tokenAssociate(ACCOUNT_B, TOKEN_NAME),
                        uploadInitCode(ALIASED_TRANSFER),
                        contractCreate(ALIASED_TRANSFER).gas(300_000),
                        withOpContext(
                                (spec, opLog) ->
                                        allRunFor(
                                                spec,
                                                contractCall(
                                                                ALIASED_TRANSFER,
                                                                "deployWithCREATE2",
                                                                asHeadlongAddress(
                                                                        asHexedAddress(
                                                                                spec.registry()
                                                                                        .getTokenID(
                                                                                                TOKEN_NAME))))
                                                        .exposingResultTo(
                                                                result -> {
                                                                    final var res =
                                                                            (Address) result[0];
                                                                    ALIASED_ADDRESS[0] =
                                                                            res.value()
                                                                                    .toByteArray();
                                                                })
                                                        .payingWith(ACCOUNT)
                                                        .alsoSigningWithFullPrefix(MULTI_KEY)
                                                        .via(create2Txn)
                                                        .gas(GAS_TO_OFFER)
                                                        .hasKnownStatus(SUCCESS))))
                .when(
                        captureChildCreate2MetaFor(
                                2, 0, "setup", create2Txn, childMirror, childEip1014),
                        withOpContext(
                                (spec, opLog) ->
                                        allRunFor(
                                                spec,
                                                contractCall(
                                                                ALIASED_TRANSFER,
                                                                "giveTokensToOperator",
                                                                HapiParserUtil.asHeadlongAddress(
                                                                        asAddress(
                                                                                spec.registry()
                                                                                        .getTokenID(
                                                                                                TOKEN_NAME))),
                                                                HapiParserUtil.asHeadlongAddress(
                                                                        asAddress(
                                                                                spec.registry()
                                                                                        .getAccountID(
                                                                                                ACCOUNT_A))),
                                                                1500L)
                                                        .payingWith(ACCOUNT)
                                                        .alsoSigningWithFullPrefix(MULTI_KEY)
                                                        .via(addLiquidityTxn)
                                                        .gas(GAS_TO_OFFER)
                                                        .hasKnownStatus(SUCCESS))),
                        withOpContext(
                                (spec, opLog) ->
                                        allRunFor(
                                                spec,
                                                contractCall(
                                                                ALIASED_TRANSFER,
                                                                TRANSFER,
                                                                HapiParserUtil.asHeadlongAddress(
                                                                        asAddress(
                                                                                spec.registry()
                                                                                        .getAccountID(
                                                                                                ACCOUNT_B))),
                                                                BigInteger.valueOf(1000))
                                                        .payingWith(ACCOUNT)
                                                        .alsoSigningWithFullPrefix(MULTI_KEY)
                                                        .via(aliasedTransferTxn)
                                                        .gas(GAS_TO_OFFER)
                                                        .hasKnownStatus(SUCCESS))))
                .then(
                        sourcing(
                                () ->
                                        getContractInfo(
                                                        asContractString(
                                                                contractIdFromHexedMirrorAddress(
                                                                        childMirror.get())))
                                                .hasToken(
                                                        ExpectedTokenRel.relationshipWith(
                                                                        TOKEN_NAME)
                                                                .balance(500))
                                                .logged()),
                        getAccountBalance(ACCOUNT_B).hasTokenBalance(TOKEN_NAME, 1000),
                        getAccountBalance(ACCOUNT_A).hasTokenBalance(TOKEN_NAME, 8500),
                        resetToDefault("contracts.throttle.throttleByGas"));
    }

    private HapiApiSpec transferErc20TokenFrom() {
        final var accountNotAssignedToTokenTxn = "accountNotAssignedToTokenTxn";
        final var transferFromOtherAccountWithSignaturesTxn =
                "transferFromOtherAccountWithSignaturesTxn";
        final var transferWithZeroAddressesTxn = "transferWithZeroAddressesTxn";
        final var transferWithAccountWithZeroAddressTxn = "transferWithAccountWithZeroAddressTxn";
        final var transferWithRecipientWithZeroAddressTxn =
                "transferWithRecipientWithZeroAddressTxn";

        return defaultHapiSpec("ERC_20_TRANSFER_FROM")
                .given(
                        newKeyNamed(MULTI_KEY),
                        cryptoCreate(ACCOUNT).balance(10 * ONE_MILLION_HBARS),
                        cryptoCreate(RECIPIENT),
                        cryptoCreate(TOKEN_TREASURY),
                        tokenCreate(FUNGIBLE_TOKEN)
                                .tokenType(TokenType.FUNGIBLE_COMMON)
                                .initialSupply(35)
                                .treasury(TOKEN_TREASURY)
                                .adminKey(MULTI_KEY)
                                .supplyKey(MULTI_KEY),
                        uploadInitCode(ERC_20_CONTRACT),
                        contractCreate(ERC_20_CONTRACT))
                .when(
                        withOpContext(
                                (spec, opLog) ->
                                        allRunFor(
                                                spec,
                                                contractCall(
                                                                ERC_20_CONTRACT,
                                                                TRANSFER_FROM,
                                                                HapiParserUtil.asHeadlongAddress(
                                                                        asAddress(
                                                                                spec.registry()
                                                                                        .getTokenID(
                                                                                                FUNGIBLE_TOKEN))),
                                                                HapiParserUtil.asHeadlongAddress(
                                                                        asAddress(
                                                                                spec.registry()
                                                                                        .getAccountID(
                                                                                                ACCOUNT))),
                                                                HapiParserUtil.asHeadlongAddress(
                                                                        asAddress(
                                                                                spec.registry()
                                                                                        .getAccountID(
                                                                                                RECIPIENT))),
                                                                BigInteger.valueOf(5))
                                                        .payingWith(GENESIS)
                                                        .via(accountNotAssignedToTokenTxn)
                                                        .hasKnownStatus(CONTRACT_REVERT_EXECUTED),
                                                tokenAssociate(ACCOUNT, List.of(FUNGIBLE_TOKEN)),
                                                tokenAssociate(RECIPIENT, List.of(FUNGIBLE_TOKEN)),
                                                cryptoTransfer(
                                                                TokenMovement.moving(
                                                                                20, FUNGIBLE_TOKEN)
                                                                        .between(
                                                                                TOKEN_TREASURY,
                                                                                ACCOUNT))
                                                        .payingWith(ACCOUNT),
                                                contractCall(
                                                                ERC_20_CONTRACT,
                                                                TRANSFER_FROM,
                                                                HapiParserUtil.asHeadlongAddress(
                                                                        asAddress(
                                                                                spec.registry()
                                                                                        .getTokenID(
                                                                                                FUNGIBLE_TOKEN))),
                                                                HapiParserUtil.asHeadlongAddress(
                                                                        asAddress(
                                                                                spec.registry()
                                                                                        .getAccountID(
                                                                                                ACCOUNT))),
                                                                HapiParserUtil.asHeadlongAddress(
                                                                        asAddress(
                                                                                spec.registry()
                                                                                        .getAccountID(
                                                                                                RECIPIENT))),
                                                                BigInteger.valueOf(5))
                                                        .payingWith(ACCOUNT)
                                                        .via(TRANSFER_FROM_ACCOUNT_TXN)
                                                        .hasKnownStatus(SUCCESS),
                                                newKeyNamed(TRANSFER_SIG_NAME)
                                                        .shape(SIMPLE.signedWith(ON)),
                                                cryptoUpdate(ACCOUNT).key(TRANSFER_SIG_NAME),
                                                cryptoUpdate(RECIPIENT).key(TRANSFER_SIG_NAME),
                                                contractCall(
                                                                ERC_20_CONTRACT,
                                                                TRANSFER_FROM,
                                                                HapiParserUtil.asHeadlongAddress(
                                                                        asAddress(
                                                                                spec.registry()
                                                                                        .getTokenID(
                                                                                                FUNGIBLE_TOKEN))),
                                                                HapiParserUtil.asHeadlongAddress(
                                                                        asAddress(
                                                                                spec.registry()
                                                                                        .getAccountID(
                                                                                                ACCOUNT))),
                                                                HapiParserUtil.asHeadlongAddress(
                                                                        asAddress(
                                                                                spec.registry()
                                                                                        .getAccountID(
                                                                                                RECIPIENT))),
                                                                BigInteger.valueOf(5))
                                                        .payingWith(GENESIS)
                                                        .alsoSigningWithFullPrefix(
                                                                TRANSFER_SIG_NAME)
                                                        .via(
                                                                transferFromOtherAccountWithSignaturesTxn)
                                                        .hasKnownStatus(SUCCESS),
                                                contractCall(
                                                                ERC_20_CONTRACT,
                                                                TRANSFER_FROM,
                                                                HapiParserUtil.asHeadlongAddress(
                                                                        asAddress(
                                                                                spec.registry()
                                                                                        .getTokenID(
                                                                                                FUNGIBLE_TOKEN))),
                                                                HapiParserUtil.asHeadlongAddress(
                                                                        new byte[20]),
                                                                HapiParserUtil.asHeadlongAddress(
                                                                        new byte[20]),
                                                                BigInteger.valueOf(5))
                                                        .payingWith(GENESIS)
                                                        .via(transferWithZeroAddressesTxn)
                                                        .hasKnownStatus(CONTRACT_REVERT_EXECUTED),
                                                contractCall(
                                                                ERC_20_CONTRACT,
                                                                TRANSFER_FROM,
                                                                HapiParserUtil.asHeadlongAddress(
                                                                        asAddress(
                                                                                spec.registry()
                                                                                        .getTokenID(
                                                                                                FUNGIBLE_TOKEN))),
                                                                HapiParserUtil.asHeadlongAddress(
                                                                        new byte[20]),
                                                                HapiParserUtil.asHeadlongAddress(
                                                                        asAddress(
                                                                                spec.registry()
                                                                                        .getAccountID(
                                                                                                RECIPIENT))),
                                                                BigInteger.valueOf(5))
                                                        .payingWith(GENESIS)
                                                        .via(transferWithAccountWithZeroAddressTxn)
                                                        .hasKnownStatus(CONTRACT_REVERT_EXECUTED),
                                                contractCall(
                                                                ERC_20_CONTRACT,
                                                                TRANSFER_FROM,
                                                                HapiParserUtil.asHeadlongAddress(
                                                                        asAddress(
                                                                                spec.registry()
                                                                                        .getTokenID(
                                                                                                FUNGIBLE_TOKEN))),
                                                                HapiParserUtil.asHeadlongAddress(
                                                                        asAddress(
                                                                                spec.registry()
                                                                                        .getAccountID(
                                                                                                ACCOUNT))),
                                                                HapiParserUtil.asHeadlongAddress(
                                                                        new byte[20]),
                                                                BigInteger.valueOf(5))
                                                        .payingWith(ACCOUNT)
                                                        .via(
                                                                transferWithRecipientWithZeroAddressTxn)
                                                        .hasKnownStatus(CONTRACT_REVERT_EXECUTED))))
                .then(
                        getAccountInfo(ACCOUNT).savingSnapshot(ACCOUNT),
                        getAccountInfo(RECIPIENT).savingSnapshot(RECIPIENT),
                        withOpContext(
                                (spec, log) -> {
                                    final var sender =
                                            spec.registry().getAccountInfo(ACCOUNT).getAccountID();
                                    final var receiver =
                                            spec.registry()
                                                    .getAccountInfo(RECIPIENT)
                                                    .getAccountID();

                                    var accountNotAssignedToTokenRecord =
                                            getTxnRecord(accountNotAssignedToTokenTxn)
                                                    .hasChildRecords(
                                                            recordWith().status(INVALID_SIGNATURE))
                                                    .andAllChildRecords()
                                                    .logged();

                                    var transferWithZeroAddressesRecord =
                                            getTxnRecord(transferWithZeroAddressesTxn)
                                                    .hasChildRecords(
                                                            recordWith()
                                                                    .status(
                                                                            ACCOUNT_REPEATED_IN_ACCOUNT_AMOUNTS))
                                                    .andAllChildRecords()
                                                    .logged();

                                    var transferWithAccountWithZeroAddressRecord =
                                            getTxnRecord(transferWithAccountWithZeroAddressTxn)
                                                    .hasChildRecords(
                                                            recordWith().status(INVALID_ACCOUNT_ID))
                                                    .andAllChildRecords()
                                                    .logged();

                                    var transferWithRecipientWithZeroAddressRecord =
                                            getTxnRecord(transferWithRecipientWithZeroAddressTxn)
                                                    .hasChildRecords(
                                                            recordWith().status(INVALID_ACCOUNT_ID))
                                                    .andAllChildRecords()
                                                    .logged();

                                    var transferFromAccountRecord =
                                            getTxnRecord(TRANSFER_FROM_ACCOUNT_TXN)
                                                    .hasPriority(
                                                            recordWith()
                                                                    .contractCallResult(
                                                                            resultWith()
                                                                                    .logs(
                                                                                            inOrder(
                                                                                                    logWith()
                                                                                                            .withTopicsInOrder(
                                                                                                                    List
                                                                                                                            .of(
                                                                                                                                    eventSignatureOf(
                                                                                                                                            TRANSFER_SIGNATURE),
                                                                                                                                    parsedToByteString(
                                                                                                                                            sender
                                                                                                                                                    .getAccountNum()),
                                                                                                                                    parsedToByteString(
                                                                                                                                            receiver
                                                                                                                                                    .getAccountNum())))
                                                                                                            .longValue(
                                                                                                                    5)))))
                                                    .andAllChildRecords()
                                                    .logged();
                                    var transferFromNotOwnerWithSignaturesRecord =
                                            getTxnRecord(transferFromOtherAccountWithSignaturesTxn)
                                                    .hasPriority(
                                                            recordWith()
                                                                    .contractCallResult(
                                                                            resultWith()
                                                                                    .logs(
                                                                                            inOrder(
                                                                                                    logWith()
                                                                                                            .withTopicsInOrder(
                                                                                                                    List
                                                                                                                            .of(
                                                                                                                                    eventSignatureOf(
                                                                                                                                            TRANSFER_SIGNATURE),
                                                                                                                                    parsedToByteString(
                                                                                                                                            sender
                                                                                                                                                    .getAccountNum()),
                                                                                                                                    parsedToByteString(
                                                                                                                                            receiver
                                                                                                                                                    .getAccountNum())))
                                                                                                            .longValue(
                                                                                                                    5)))))
                                                    .andAllChildRecords()
                                                    .logged();

                                    allRunFor(
                                            spec,
                                            accountNotAssignedToTokenRecord,
                                            transferWithZeroAddressesRecord,
                                            transferWithAccountWithZeroAddressRecord,
                                            transferWithRecipientWithZeroAddressRecord,
                                            transferFromAccountRecord,
                                            transferFromNotOwnerWithSignaturesRecord);
                                }),
                        childRecordsCheck(
                                TRANSFER_FROM_ACCOUNT_TXN,
                                SUCCESS,
                                recordWith()
                                        .status(SUCCESS)
                                        .contractCallResult(
                                                resultWith()
                                                        .contractCallResult(
                                                                htsPrecompileResult()
                                                                        .forFunction(
                                                                                FunctionType
                                                                                        .ERC_TRANSFER)
                                                                        .withErcFungibleTransferStatus(
                                                                                true)))),
                        childRecordsCheck(
                                transferFromOtherAccountWithSignaturesTxn,
                                SUCCESS,
                                recordWith()
                                        .status(SUCCESS)
                                        .contractCallResult(
                                                resultWith()
                                                        .contractCallResult(
                                                                htsPrecompileResult()
                                                                        .forFunction(
                                                                                FunctionType
                                                                                        .ERC_TRANSFER)
                                                                        .withErcFungibleTransferStatus(
                                                                                true)))),
                        getAccountBalance(TOKEN_TREASURY).hasTokenBalance(FUNGIBLE_TOKEN, 15),
                        getAccountBalance(ACCOUNT).hasTokenBalance(FUNGIBLE_TOKEN, 10),
                        getAccountBalance(RECIPIENT).hasTokenBalance(FUNGIBLE_TOKEN, 10));
    }

    private HapiApiSpec transferErc20TokenFromContract() {
        final var transferFromOtherContractWithSignaturesTxn =
                "transferFromOtherContractWithSignaturesTxn";
        final var nestedContract = "NestedERC20Contract";

        return defaultHapiSpec("ERC_20_TRANSFER_FROM_CONTRACT")
                .given(
                        newKeyNamed(MULTI_KEY),
                        cryptoCreate(ACCOUNT).balance(10 * ONE_MILLION_HBARS),
                        cryptoCreate(RECIPIENT),
                        cryptoCreate(TOKEN_TREASURY),
                        tokenCreate(FUNGIBLE_TOKEN)
                                .tokenType(TokenType.FUNGIBLE_COMMON)
                                .initialSupply(35)
                                .treasury(TOKEN_TREASURY)
                                .adminKey(MULTI_KEY)
                                .supplyKey(MULTI_KEY),
                        uploadInitCode(ERC_20_CONTRACT, nestedContract),
                        newKeyNamed(TRANSFER_SIG_NAME).shape(SIMPLE.signedWith(ON)),
                        contractCreate(ERC_20_CONTRACT).adminKey(TRANSFER_SIG_NAME),
                        contractCreate(nestedContract).adminKey(TRANSFER_SIG_NAME))
                .when(
                        withOpContext(
                                (spec, opLog) ->
                                        allRunFor(
                                                spec,
                                                tokenAssociate(ACCOUNT, List.of(FUNGIBLE_TOKEN)),
                                                tokenAssociate(RECIPIENT, List.of(FUNGIBLE_TOKEN)),
                                                tokenAssociate(
                                                        ERC_20_CONTRACT, List.of(FUNGIBLE_TOKEN)),
                                                tokenAssociate(
                                                        nestedContract, List.of(FUNGIBLE_TOKEN)),
                                                cryptoTransfer(
                                                                TokenMovement.moving(
                                                                                20, FUNGIBLE_TOKEN)
                                                                        .between(
                                                                                TOKEN_TREASURY,
                                                                                ERC_20_CONTRACT))
                                                        .payingWith(ACCOUNT),
                                                contractCall(
                                                                ERC_20_CONTRACT,
                                                                TRANSFER_FROM,
                                                                HapiParserUtil.asHeadlongAddress(
                                                                        asAddress(
                                                                                spec.registry()
                                                                                        .getTokenID(
                                                                                                FUNGIBLE_TOKEN))),
                                                                HapiParserUtil.asHeadlongAddress(
                                                                        asAddress(
                                                                                spec.registry()
                                                                                        .getContractId(
                                                                                                ERC_20_CONTRACT))),
                                                                HapiParserUtil.asHeadlongAddress(
                                                                        asAddress(
                                                                                spec.registry()
                                                                                        .getContractId(
                                                                                                nestedContract))),
                                                                BigInteger.valueOf(5))
                                                        .via(TRANSFER_TXN)
                                                        .hasKnownStatus(SUCCESS),
                                                contractCall(
                                                                ERC_20_CONTRACT,
                                                                TRANSFER_FROM,
                                                                HapiParserUtil.asHeadlongAddress(
                                                                        asAddress(
                                                                                spec.registry()
                                                                                        .getTokenID(
                                                                                                FUNGIBLE_TOKEN))),
                                                                HapiParserUtil.asHeadlongAddress(
                                                                        asAddress(
                                                                                spec.registry()
                                                                                        .getContractId(
                                                                                                ERC_20_CONTRACT))),
                                                                HapiParserUtil.asHeadlongAddress(
                                                                        asAddress(
                                                                                spec.registry()
                                                                                        .getContractId(
                                                                                                nestedContract))),
                                                                BigInteger.valueOf(5))
                                                        .payingWith(GENESIS)
                                                        .alsoSigningWithFullPrefix(
                                                                TRANSFER_SIG_NAME)
                                                        .via(
                                                                transferFromOtherContractWithSignaturesTxn))))
                .then(
                        getContractInfo(ERC_20_CONTRACT).saveToRegistry(ERC_20_CONTRACT),
                        getContractInfo(nestedContract).saveToRegistry(nestedContract),
                        withOpContext(
                                (spec, log) -> {
                                    final var sender =
                                            spec.registry()
                                                    .getContractInfo(ERC_20_CONTRACT)
                                                    .getContractID();
                                    final var receiver =
                                            spec.registry()
                                                    .getContractInfo(nestedContract)
                                                    .getContractID();

                                    var transferRecord =
                                            getTxnRecord(TRANSFER_TXN)
                                                    .hasPriority(
                                                            recordWith()
                                                                    .contractCallResult(
                                                                            resultWith()
                                                                                    .logs(
                                                                                            inOrder(
                                                                                                    logWith()
                                                                                                            .withTopicsInOrder(
                                                                                                                    List
                                                                                                                            .of(
                                                                                                                                    eventSignatureOf(
                                                                                                                                            TRANSFER_SIGNATURE),
                                                                                                                                    parsedToByteString(
                                                                                                                                            sender
                                                                                                                                                    .getContractNum()),
                                                                                                                                    parsedToByteString(
                                                                                                                                            receiver
                                                                                                                                                    .getContractNum())))
                                                                                                            .longValue(
                                                                                                                    5)))))
                                                    .andAllChildRecords()
                                                    .logged();

                                    var transferFromOtherContractWithSignaturesTxnRecord =
                                            getTxnRecord(transferFromOtherContractWithSignaturesTxn)
                                                    .hasPriority(
                                                            recordWith()
                                                                    .contractCallResult(
                                                                            resultWith()
                                                                                    .logs(
                                                                                            inOrder(
                                                                                                    logWith()
                                                                                                            .withTopicsInOrder(
                                                                                                                    List
                                                                                                                            .of(
                                                                                                                                    eventSignatureOf(
                                                                                                                                            TRANSFER_SIGNATURE),
                                                                                                                                    parsedToByteString(
                                                                                                                                            sender
                                                                                                                                                    .getContractNum()),
                                                                                                                                    parsedToByteString(
                                                                                                                                            receiver
                                                                                                                                                    .getContractNum())))
                                                                                                            .longValue(
                                                                                                                    5)))))
                                                    .andAllChildRecords()
                                                    .logged();

                                    allRunFor(
                                            spec,
                                            transferRecord,
                                            transferFromOtherContractWithSignaturesTxnRecord);
                                }),
                        childRecordsCheck(
                                TRANSFER_TXN,
                                SUCCESS,
                                recordWith()
                                        .status(SUCCESS)
                                        .contractCallResult(
                                                resultWith()
                                                        .contractCallResult(
                                                                htsPrecompileResult()
                                                                        .forFunction(
                                                                                FunctionType
                                                                                        .ERC_TRANSFER)
                                                                        .withErcFungibleTransferStatus(
                                                                                true)))),
                        childRecordsCheck(
                                transferFromOtherContractWithSignaturesTxn,
                                SUCCESS,
                                recordWith()
                                        .status(SUCCESS)
                                        .contractCallResult(
                                                resultWith()
                                                        .contractCallResult(
                                                                htsPrecompileResult()
                                                                        .forFunction(
                                                                                FunctionType
                                                                                        .ERC_TRANSFER)
                                                                        .withErcFungibleTransferStatus(
                                                                                true)))),
                        getAccountBalance(ERC_20_CONTRACT).hasTokenBalance(FUNGIBLE_TOKEN, 10),
                        getAccountBalance(nestedContract).hasTokenBalance(FUNGIBLE_TOKEN, 10));
    }

    private HapiApiSpec erc20Allowance() {
        return defaultHapiSpec("ERC_20_ALLOWANCE")
                .given(
                        newKeyNamed(MULTI_KEY),
                        cryptoCreate(OWNER).balance(100 * ONE_HUNDRED_HBARS),
                        cryptoCreate(SPENDER),
                        cryptoCreate(TOKEN_TREASURY),
                        tokenCreate(FUNGIBLE_TOKEN)
                                .tokenType(TokenType.FUNGIBLE_COMMON)
                                .supplyType(TokenSupplyType.FINITE)
                                .initialSupply(10L)
                                .maxSupply(1000L)
                                .treasury(TOKEN_TREASURY)
                                .adminKey(MULTI_KEY)
                                .supplyKey(MULTI_KEY),
                        uploadInitCode(ERC_20_CONTRACT),
                        contractCreate(ERC_20_CONTRACT),
                        tokenAssociate(OWNER, FUNGIBLE_TOKEN),
                        cryptoTransfer(moving(10, FUNGIBLE_TOKEN).between(TOKEN_TREASURY, OWNER)),
                        cryptoApproveAllowance()
                                .payingWith(DEFAULT_PAYER)
                                .addTokenAllowance(OWNER, FUNGIBLE_TOKEN, SPENDER, 2L)
                                .via(BASE_APPROVE_TXN)
                                .logged()
                                .signedBy(DEFAULT_PAYER, OWNER)
                                .fee(ONE_HBAR))
                .when(
                        withOpContext(
                                (spec, opLog) ->
                                        allRunFor(
                                                spec,
                                                contractCall(
                                                                ERC_20_CONTRACT,
                                                                ALLOWANCE,
                                                                HapiParserUtil.asHeadlongAddress(
                                                                        asAddress(
                                                                                spec.registry()
                                                                                        .getTokenID(
                                                                                                FUNGIBLE_TOKEN))),
                                                                HapiParserUtil.asHeadlongAddress(
                                                                        asAddress(
                                                                                spec.registry()
                                                                                        .getAccountID(
                                                                                                OWNER))),
                                                                HapiParserUtil.asHeadlongAddress(
                                                                        asAddress(
                                                                                spec.registry()
                                                                                        .getAccountID(
                                                                                                SPENDER))))
                                                        .payingWith(OWNER)
                                                        .via(ALLOWANCE_TXN)
                                                        .hasKnownStatus(SUCCESS))))
                .then(
                        getTxnRecord(ALLOWANCE_TXN).andAllChildRecords().logged(),
                        childRecordsCheck(
                                ALLOWANCE_TXN,
                                SUCCESS,
                                recordWith()
                                        .status(SUCCESS)
                                        .contractCallResult(
                                                resultWith()
                                                        .contractCallResult(
                                                                htsPrecompileResult()
                                                                        .forFunction(
                                                                                FunctionType
                                                                                        .ERC_ALLOWANCE)
                                                                        .withAllowance(2)))));
    }

    private HapiApiSpec erc20Approve() {
        final var approveTxn = "approveTxn";

        return defaultHapiSpec("ERC_20_APPROVE")
                .given(
                        newKeyNamed(MULTI_KEY),
                        cryptoCreate(OWNER).balance(100 * ONE_HUNDRED_HBARS),
                        cryptoCreate(SPENDER),
                        cryptoCreate(TOKEN_TREASURY),
                        tokenCreate(FUNGIBLE_TOKEN)
                                .tokenType(TokenType.FUNGIBLE_COMMON)
                                .supplyType(TokenSupplyType.FINITE)
                                .initialSupply(10L)
                                .maxSupply(1000L)
                                .treasury(TOKEN_TREASURY)
                                .adminKey(MULTI_KEY)
                                .supplyKey(MULTI_KEY),
                        uploadInitCode(ERC_20_CONTRACT),
                        contractCreate(ERC_20_CONTRACT),
                        tokenAssociate(OWNER, FUNGIBLE_TOKEN),
                        tokenAssociate(ERC_20_CONTRACT, FUNGIBLE_TOKEN))
                .when(
                        withOpContext(
                                (spec, opLog) ->
                                        allRunFor(
                                                spec,
                                                contractCall(
                                                                ERC_20_CONTRACT,
                                                                APPROVE,
                                                                HapiParserUtil.asHeadlongAddress(
                                                                        asAddress(
                                                                                spec.registry()
                                                                                        .getTokenID(
                                                                                                FUNGIBLE_TOKEN))),
                                                                HapiParserUtil.asHeadlongAddress(
                                                                        asAddress(
                                                                                spec.registry()
                                                                                        .getAccountID(
                                                                                                SPENDER))),
                                                                BigInteger.valueOf(10))
                                                        .payingWith(OWNER)
                                                        .gas(4_000_000L)
                                                        .via(approveTxn)
                                                        .hasKnownStatus(SUCCESS))))
                .then(
                        childRecordsCheck(approveTxn, SUCCESS, recordWith().status(SUCCESS)),
                        getTxnRecord(approveTxn).andAllChildRecords().logged());
    }

    private HapiApiSpec getErc20TokenDecimalsFromErc721TokenFails() {
        final var invalidDecimalsTxn = "decimalsFromErc721Txn";

        return defaultHapiSpec("ERC_20_DECIMALS_FROM_ERC_721_TOKEN")
                .given(
                        newKeyNamed(MULTI_KEY),
                        cryptoCreate(ACCOUNT).balance(100 * ONE_HUNDRED_HBARS),
                        cryptoCreate(TOKEN_TREASURY),
                        tokenCreate(NON_FUNGIBLE_TOKEN)
                                .tokenType(TokenType.NON_FUNGIBLE_UNIQUE)
                                .initialSupply(0)
                                .treasury(TOKEN_TREASURY)
                                .adminKey(MULTI_KEY)
                                .supplyKey(MULTI_KEY),
                        mintToken(NON_FUNGIBLE_TOKEN, List.of(FIRST_META)),
                        fileCreate(ERC_20_CONTRACT_NAME),
                        uploadInitCode(ERC_20_CONTRACT),
                        contractCreate(ERC_20_CONTRACT))
                .when(
                        withOpContext(
                                (spec, opLog) ->
                                        allRunFor(
                                                spec,
                                                contractCall(
                                                                ERC_20_CONTRACT,
                                                                DECIMALS,
                                                                asHeadlongAddress(
                                                                        asHexedAddress(
                                                                                spec.registry()
                                                                                        .getTokenID(
                                                                                                NON_FUNGIBLE_TOKEN))))
                                                        .payingWith(ACCOUNT)
                                                        .via(invalidDecimalsTxn)
                                                        .hasKnownStatus(INVALID_TOKEN_ID)
                                                        .gas(GAS_TO_OFFER))))
                .then(getTxnRecord(invalidDecimalsTxn).andAllChildRecords().logged());
    }

    private HapiApiSpec transferErc20TokenFromErc721TokenFails() {
        return defaultHapiSpec("ERC_20_TRANSFER_FROM_ERC_721_TOKEN")
                .given(
                        newKeyNamed(MULTI_KEY),
                        cryptoCreate(ACCOUNT).balance(100 * ONE_MILLION_HBARS),
                        cryptoCreate(RECIPIENT),
                        cryptoCreate(TOKEN_TREASURY),
                        tokenCreate(NON_FUNGIBLE_TOKEN)
                                .tokenType(TokenType.NON_FUNGIBLE_UNIQUE)
                                .initialSupply(0)
                                .treasury(TOKEN_TREASURY)
                                .adminKey(MULTI_KEY)
                                .supplyKey(MULTI_KEY),
                        mintToken(NON_FUNGIBLE_TOKEN, List.of(FIRST_META)),
                        tokenAssociate(ACCOUNT, List.of(NON_FUNGIBLE_TOKEN)),
                        tokenAssociate(RECIPIENT, List.of(NON_FUNGIBLE_TOKEN)),
                        cryptoTransfer(
                                        movingUnique(NON_FUNGIBLE_TOKEN, 1)
                                                .between(TOKEN_TREASURY, ACCOUNT))
                                .payingWith(ACCOUNT),
                        uploadInitCode(ERC_20_CONTRACT),
                        contractCreate(ERC_20_CONTRACT))
                .when(
                        withOpContext(
                                (spec, opLog) ->
                                        allRunFor(
                                                spec,
                                                contractCall(
                                                                ERC_20_CONTRACT,
                                                                TRANSFER,
                                                                HapiParserUtil.asHeadlongAddress(
                                                                        asAddress(
                                                                                spec.registry()
                                                                                        .getTokenID(
                                                                                                NON_FUNGIBLE_TOKEN))),
                                                                HapiParserUtil.asHeadlongAddress(
                                                                        asAddress(
                                                                                spec.registry()
                                                                                        .getAccountID(
                                                                                                RECIPIENT))),
                                                                BigInteger.TWO)
                                                        .payingWith(ACCOUNT)
                                                        .alsoSigningWithFullPrefix(MULTI_KEY)
                                                        .via(TRANSFER_TXN)
                                                        .gas(GAS_TO_OFFER)
                                                        .hasKnownStatus(INVALID_TOKEN_ID))))
                .then(getTxnRecord(TRANSFER_TXN).andAllChildRecords().logged());
    }

    private HapiApiSpec getErc721TokenName() {
        return defaultHapiSpec("ERC_721_NAME")
                .given(
                        newKeyNamed(MULTI_KEY),
                        cryptoCreate(ACCOUNT).balance(100 * ONE_HUNDRED_HBARS),
                        cryptoCreate(TOKEN_TREASURY),
                        tokenCreate(NON_FUNGIBLE_TOKEN)
                                .tokenType(TokenType.NON_FUNGIBLE_UNIQUE)
                                .name(TOKEN_NAME)
                                .initialSupply(0)
                                .treasury(TOKEN_TREASURY)
                                .adminKey(MULTI_KEY)
                                .supplyKey(MULTI_KEY),
                        mintToken(NON_FUNGIBLE_TOKEN, List.of(FIRST_META)),
                        uploadInitCode(ERC_721_CONTRACT),
                        contractCreate(ERC_721_CONTRACT))
                .when(
                        withOpContext(
                                (spec, opLog) ->
                                        allRunFor(
                                                spec,
                                                contractCall(
                                                                ERC_721_CONTRACT,
                                                                "name",
                                                                asHeadlongAddress(
                                                                        asHexedAddress(
                                                                                spec.registry()
                                                                                        .getTokenID(
                                                                                                NON_FUNGIBLE_TOKEN))))
                                                        .payingWith(ACCOUNT)
                                                        .via(NAME_TXN)
                                                        .hasKnownStatus(SUCCESS)
                                                        .gas(GAS_TO_OFFER))))
                .then(
                        childRecordsCheck(
                                NAME_TXN,
                                SUCCESS,
                                recordWith()
                                        .status(SUCCESS)
                                        .contractCallResult(
                                                resultWith()
                                                        .contractCallResult(
                                                                htsPrecompileResult()
                                                                        .forFunction(
                                                                                FunctionType
                                                                                        .ERC_NAME)
                                                                        .withName(TOKEN_NAME)))));
    }

    private HapiApiSpec getErc20TokenNameExceedingLimits() {
        final var REDUCED_NETWORK_FEE = 1L;
        final var REDUCED_NODE_FEE = 1L;
        final var REDUCED_SERVICE_FEE = 1L;
        final var INIT_ACCOUNT_BALANCE = 100 * ONE_HUNDRED_HBARS;
        return defaultHapiSpec("getErc20TokenNameExceedingLimits")
                .given(
                        newKeyNamed(MULTI_KEY),
                        cryptoCreate(ACCOUNT).balance(INIT_ACCOUNT_BALANCE),
                        cryptoCreate(TOKEN_TREASURY),
                        tokenCreate(FUNGIBLE_TOKEN)
                                .tokenType(TokenType.FUNGIBLE_COMMON)
                                .supplyType(TokenSupplyType.INFINITE)
                                .initialSupply(5)
                                .name(TOKEN_NAME)
                                .treasury(TOKEN_TREASURY)
                                .adminKey(MULTI_KEY)
                                .supplyKey(MULTI_KEY),
                        uploadInitCode(ERC_20_CONTRACT),
                        contractCreate(ERC_20_CONTRACT))
                .when(
                        balanceSnapshot("accountSnapshot", ACCOUNT),
                        reduceFeeFor(
                                HederaFunctionality.ContractCall,
                                REDUCED_NODE_FEE,
                                REDUCED_NETWORK_FEE,
                                REDUCED_SERVICE_FEE),
                        withOpContext(
                                (spec, opLog) ->
                                        allRunFor(
                                                spec,
                                                contractCall(
                                                                ERC_20_CONTRACT,
                                                                "nameNTimes",
                                                                asHeadlongAddress(
                                                                        asHexedAddress(
                                                                                spec.registry()
                                                                                        .getTokenID(
                                                                                                FUNGIBLE_TOKEN))),
                                                                BigInteger.valueOf(51))
                                                        .payingWith(ACCOUNT)
                                                        .via(NAME_TXN)
                                                        .gas(4_000_000)
                                                        .hasKnownStatus(
                                                                MAX_CHILD_RECORDS_EXCEEDED))))
                .then(
                        getTxnRecord(NAME_TXN)
                                .andAllChildRecords()
                                .logged()
                                .hasPriority(
                                        recordWith()
                                                .contractCallResult(
                                                        resultWith()
                                                                .error(
                                                                        Bytes.of(
                                                                                        MAX_CHILD_RECORDS_EXCEEDED
                                                                                                .name()
                                                                                                .getBytes())
                                                                                .toHexString())
                                                                .gasUsed(4_000_000))),
                        getAccountDetails(ACCOUNT)
                                .has(
                                        accountWith()
                                                .balanceLessThan(
                                                        INIT_ACCOUNT_BALANCE
                                                                - REDUCED_NETWORK_FEE
                                                                - REDUCED_NODE_FEE)));
    }

    private HapiApiSpec getErc721Symbol() {
        final var tokenSymbol = "N";

        return defaultHapiSpec("ERC_721_SYMBOL")
                .given(
                        newKeyNamed(MULTI_KEY),
                        cryptoCreate(ACCOUNT).balance(100 * ONE_HUNDRED_HBARS),
                        cryptoCreate(TOKEN_TREASURY),
                        tokenCreate(NON_FUNGIBLE_TOKEN)
                                .tokenType(TokenType.NON_FUNGIBLE_UNIQUE)
                                .symbol(tokenSymbol)
                                .initialSupply(0)
                                .treasury(TOKEN_TREASURY)
                                .adminKey(MULTI_KEY)
                                .supplyKey(MULTI_KEY),
                        mintToken(NON_FUNGIBLE_TOKEN, List.of(FIRST_META)),
                        uploadInitCode(ERC_721_CONTRACT),
                        contractCreate(ERC_721_CONTRACT))
                .when(
                        withOpContext(
                                (spec, opLog) ->
                                        allRunFor(
                                                spec,
                                                contractCall(
                                                                ERC_721_CONTRACT,
                                                                SYMBOL,
                                                                HapiParserUtil.asHeadlongAddress(
                                                                        asAddress(
                                                                                spec.registry()
                                                                                        .getTokenID(
                                                                                                NON_FUNGIBLE_TOKEN))))
                                                        .payingWith(ACCOUNT)
                                                        .via(SYMBOL_TXN)
                                                        .hasKnownStatus(SUCCESS)
                                                        .gas(GAS_TO_OFFER))))
                .then(
                        childRecordsCheck(
                                SYMBOL_TXN,
                                SUCCESS,
                                recordWith()
                                        .status(SUCCESS)
                                        .contractCallResult(
                                                resultWith()
                                                        .contractCallResult(
                                                                htsPrecompileResult()
                                                                        .forFunction(
                                                                                FunctionType
                                                                                        .ERC_SYMBOL)
                                                                        .withSymbol(
                                                                                tokenSymbol)))));
    }

    private HapiApiSpec getErc721TokenURI() {
        final var tokenURITxn = "tokenURITxn";
        final var nonExistingTokenURITxn = "nonExistingTokenURITxn";
        final var ERC721MetadataNonExistingToken =
                "ERC721Metadata: URI query for nonexistent token";

        return defaultHapiSpec("ERC_721_TOKEN_URI")
                .given(
                        newKeyNamed(MULTI_KEY),
                        cryptoCreate(ACCOUNT).balance(100 * ONE_HUNDRED_HBARS),
                        cryptoCreate(TOKEN_TREASURY),
                        tokenCreate(NON_FUNGIBLE_TOKEN)
                                .tokenType(TokenType.NON_FUNGIBLE_UNIQUE)
                                .initialSupply(0)
                                .treasury(TOKEN_TREASURY)
                                .adminKey(MULTI_KEY)
                                .supplyKey(MULTI_KEY),
                        mintToken(NON_FUNGIBLE_TOKEN, List.of(FIRST_META)),
                        uploadInitCode(ERC_721_CONTRACT),
                        contractCreate(ERC_721_CONTRACT))
                .when(
                        withOpContext(
                                (spec, opLog) ->
                                        allRunFor(
                                                spec,
                                                contractCall(
                                                                ERC_721_CONTRACT,
                                                                TOKEN_URI,
                                                                HapiParserUtil.asHeadlongAddress(
                                                                        asAddress(
                                                                                spec.registry()
                                                                                        .getTokenID(
                                                                                                NON_FUNGIBLE_TOKEN))),
                                                                BigInteger.ONE)
                                                        .payingWith(ACCOUNT)
                                                        .via(tokenURITxn)
                                                        .hasKnownStatus(SUCCESS)
                                                        .gas(GAS_TO_OFFER),
                                                contractCall(
                                                                ERC_721_CONTRACT,
                                                                TOKEN_URI,
                                                                HapiParserUtil.asHeadlongAddress(
                                                                        asAddress(
                                                                                spec.registry()
                                                                                        .getTokenID(
                                                                                                NON_FUNGIBLE_TOKEN))),
                                                                BigInteger.TWO)
                                                        .payingWith(ACCOUNT)
                                                        .via(nonExistingTokenURITxn)
                                                        .hasKnownStatus(SUCCESS)
                                                        .gas(GAS_TO_OFFER))))
                .then(
                        childRecordsCheck(
                                tokenURITxn,
                                SUCCESS,
                                recordWith()
                                        .status(SUCCESS)
                                        .contractCallResult(
                                                resultWith()
                                                        .contractCallResult(
                                                                htsPrecompileResult()
                                                                        .forFunction(
                                                                                FunctionType
                                                                                        .ERC_TOKEN_URI)
                                                                        .withTokenUri(FIRST)))),
                        childRecordsCheck(
                                nonExistingTokenURITxn,
                                SUCCESS,
                                recordWith()
                                        .status(SUCCESS)
                                        .contractCallResult(
                                                resultWith()
                                                        .contractCallResult(
                                                                htsPrecompileResult()
                                                                        .forFunction(
                                                                                FunctionType
                                                                                        .ERC_TOKEN_URI)
                                                                        .withTokenUri(
                                                                                ERC721MetadataNonExistingToken)))));
    }

    private HapiApiSpec getErc721TotalSupply() {
        return defaultHapiSpec("ERC_721_TOTAL_SUPPLY")
                .given(
                        newKeyNamed(MULTI_KEY),
                        cryptoCreate(ACCOUNT).balance(100 * ONE_HUNDRED_HBARS),
                        cryptoCreate(TOKEN_TREASURY),
                        tokenCreate(NON_FUNGIBLE_TOKEN)
                                .tokenType(TokenType.NON_FUNGIBLE_UNIQUE)
                                .initialSupply(0)
                                .treasury(TOKEN_TREASURY)
                                .adminKey(MULTI_KEY)
                                .supplyKey(MULTI_KEY),
                        mintToken(NON_FUNGIBLE_TOKEN, List.of(FIRST_META)),
                        uploadInitCode(ERC_721_CONTRACT),
                        contractCreate(ERC_721_CONTRACT))
                .when(
                        withOpContext(
                                (spec, opLog) ->
                                        allRunFor(
                                                spec,
                                                contractCall(
                                                                ERC_721_CONTRACT,
                                                                TOTAL_SUPPLY,
                                                                asHeadlongAddress(
                                                                        asHexedAddress(
                                                                                spec.registry()
                                                                                        .getTokenID(
                                                                                                NON_FUNGIBLE_TOKEN))))
                                                        .payingWith(ACCOUNT)
                                                        .via(TOTAL_SUPPLY_TXN)
                                                        .hasKnownStatus(SUCCESS)
                                                        .gas(GAS_TO_OFFER))))
                .then(
                        childRecordsCheck(
                                TOTAL_SUPPLY_TXN,
                                SUCCESS,
                                recordWith()
                                        .status(SUCCESS)
                                        .contractCallResult(
                                                resultWith()
                                                        .contractCallResult(
                                                                htsPrecompileResult()
                                                                        .forFunction(
                                                                                FunctionType
                                                                                        .ERC_TOTAL_SUPPLY)
                                                                        .withTotalSupply(1)))));
    }

    private HapiApiSpec getErc721BalanceOf() {
        final var zeroBalanceOfTxn = "zbalanceOfTxn";

        return defaultHapiSpec("ERC_721_BALANCE_OF")
                .given(
                        newKeyNamed(MULTI_KEY),
                        cryptoCreate(OWNER).balance(100 * ONE_HUNDRED_HBARS),
                        cryptoCreate(TOKEN_TREASURY),
                        tokenCreate(NON_FUNGIBLE_TOKEN)
                                .tokenType(TokenType.NON_FUNGIBLE_UNIQUE)
                                .initialSupply(0)
                                .treasury(TOKEN_TREASURY)
                                .adminKey(MULTI_KEY)
                                .supplyKey(MULTI_KEY),
                        mintToken(NON_FUNGIBLE_TOKEN, List.of(FIRST_META)),
                        uploadInitCode(ERC_721_CONTRACT),
                        contractCreate(ERC_721_CONTRACT))
                .when(
                        withOpContext(
                                (spec, opLog) ->
                                        allRunFor(
                                                spec,
                                                contractCall(
                                                                ERC_721_CONTRACT,
                                                                BALANCE_OF,
                                                                HapiParserUtil.asHeadlongAddress(
                                                                        asAddress(
                                                                                spec.registry()
                                                                                        .getTokenID(
                                                                                                NON_FUNGIBLE_TOKEN))),
                                                                HapiParserUtil.asHeadlongAddress(
                                                                        asAddress(
                                                                                spec.registry()
                                                                                        .getAccountID(
                                                                                                OWNER))))
                                                        .payingWith(OWNER)
                                                        .via(zeroBalanceOfTxn)
                                                        .hasKnownStatus(SUCCESS)
                                                        .gas(GAS_TO_OFFER),
                                                tokenAssociate(OWNER, List.of(NON_FUNGIBLE_TOKEN)),
                                                cryptoTransfer(
                                                        movingUnique(NON_FUNGIBLE_TOKEN, 1)
                                                                .between(TOKEN_TREASURY, OWNER)),
                                                contractCall(
                                                                ERC_721_CONTRACT,
                                                                BALANCE_OF,
                                                                HapiParserUtil.asHeadlongAddress(
                                                                        asAddress(
                                                                                spec.registry()
                                                                                        .getTokenID(
                                                                                                NON_FUNGIBLE_TOKEN))),
                                                                HapiParserUtil.asHeadlongAddress(
                                                                        asAddress(
                                                                                spec.registry()
                                                                                        .getAccountID(
                                                                                                OWNER))))
                                                        .payingWith(OWNER)
                                                        .via(BALANCE_OF_TXN)
                                                        .hasKnownStatus(SUCCESS)
                                                        .gas(GAS_TO_OFFER))))
                .then(
                        /* expect 0 returned from balanceOf() if the account and token are not associated */
                        childRecordsCheck(
                                zeroBalanceOfTxn,
                                SUCCESS,
                                recordWith()
                                        .status(SUCCESS)
                                        .contractCallResult(
                                                resultWith()
                                                        .contractCallResult(
                                                                htsPrecompileResult()
                                                                        .forFunction(
                                                                                FunctionType
                                                                                        .ERC_BALANCE)
                                                                        .withBalance(0)))),
                        childRecordsCheck(
                                BALANCE_OF_TXN,
                                SUCCESS,
                                recordWith()
                                        .status(SUCCESS)
                                        .contractCallResult(
                                                resultWith()
                                                        .contractCallResult(
                                                                htsPrecompileResult()
                                                                        .forFunction(
                                                                                FunctionType
                                                                                        .ERC_BALANCE)
                                                                        .withBalance(1)))));
    }

    private HapiApiSpec getErc721OwnerOf() {
        final var ownerOfTxn = "ownerOfTxn";
        final AtomicReference<byte[]> ownerAddr = new AtomicReference<>();
        final AtomicReference<String> tokenAddr = new AtomicReference<>();

        return defaultHapiSpec("ERC_721_OWNER_OF")
                .given(
                        newKeyNamed(MULTI_KEY),
                        cryptoCreate(OWNER).balance(100 * ONE_HUNDRED_HBARS),
                        cryptoCreate(TOKEN_TREASURY),
                        tokenCreate(NON_FUNGIBLE_TOKEN)
                                .tokenType(TokenType.NON_FUNGIBLE_UNIQUE)
                                .initialSupply(0)
                                .treasury(TOKEN_TREASURY)
                                .adminKey(MULTI_KEY)
                                .supplyKey(MULTI_KEY)
                                .exposingCreatedIdTo(
                                        id ->
                                                tokenAddr.set(
                                                        asHexedSolidityAddress(
                                                                HapiPropertySource.asToken(id)))),
                        mintToken(NON_FUNGIBLE_TOKEN, List.of(FIRST_META)),
                        tokenAssociate(OWNER, List.of(NON_FUNGIBLE_TOKEN)),
                        cryptoTransfer(
                                movingUnique(NON_FUNGIBLE_TOKEN, 1).between(TOKEN_TREASURY, OWNER)),
                        uploadInitCode(ERC_721_CONTRACT),
                        contractCreate(ERC_721_CONTRACT))
                .when(
                        withOpContext(
                                (spec, opLog) ->
                                        allRunFor(
                                                spec,
                                                contractCall(
                                                                ERC_721_CONTRACT,
                                                                OWNER_OF,
                                                                HapiParserUtil.asHeadlongAddress(
                                                                        asAddress(
                                                                                spec.registry()
                                                                                        .getTokenID(
                                                                                                NON_FUNGIBLE_TOKEN))),
                                                                BigInteger.ONE)
                                                        .payingWith(OWNER)
                                                        .via(ownerOfTxn)
                                                        .hasKnownStatus(SUCCESS)
                                                        .gas(GAS_TO_OFFER))))
                .then(
                        withOpContext(
                                (spec, opLog) -> {
                                    ownerAddr.set(asAddress(spec.registry().getAccountID(OWNER)));
                                    allRunFor(
                                            spec,
                                            childRecordsCheck(
                                                    ownerOfTxn,
                                                    SUCCESS,
                                                    recordWith()
                                                            .status(SUCCESS)
                                                            .contractCallResult(
                                                                    resultWith()
                                                                            .contractCallResult(
                                                                                    htsPrecompileResult()
                                                                                            .forFunction(
                                                                                                    FunctionType
                                                                                                            .ERC_OWNER)
                                                                                            .withOwner(
                                                                                                    ownerAddr
                                                                                                            .get())))));
                                }),
                        sourcing(
                                () ->
                                        contractCallLocal(
                                                        ERC_721_CONTRACT,
                                                        OWNER_OF,
                                                        asHeadlongAddress(tokenAddr.get()),
                                                        BigInteger.ONE)
                                                .payingWith(OWNER)
                                                .gas(GAS_TO_OFFER)));
    }

    private HapiApiSpec getErc721TransferFrom() {
        final var ownerNotAssignedToTokenTxn = "ownerNotAssignedToTokenTxn";
        final var transferFromOwnerTxn = "transferFromToAccountTxn";
        final var transferFromNotOwnerWithSignaturesTxn = "transferFromNotOwnerWithSignaturesTxn";
        final var transferWithZeroAddressesTxn = "transferWithZeroAddressesTxn";
        final var transferWithOwnerWithZeroAddressTxn = "transferWithOwnerWithZeroAddressTxn";
        final var transferWithRecipientWithZeroAddressTxn =
                "transferWithRecipientWithZeroAddressTxn";

        return defaultHapiSpec("ERC_721_TRANSFER_FROM")
                .given(
                        newKeyNamed(MULTI_KEY),
                        cryptoCreate(OWNER).balance(10 * ONE_MILLION_HBARS),
                        cryptoCreate(RECIPIENT),
                        cryptoCreate(TOKEN_TREASURY),
                        tokenCreate(NON_FUNGIBLE_TOKEN)
                                .tokenType(TokenType.NON_FUNGIBLE_UNIQUE)
                                .initialSupply(0)
                                .treasury(TOKEN_TREASURY)
                                .adminKey(MULTI_KEY)
                                .supplyKey(MULTI_KEY),
                        uploadInitCode(ERC_721_CONTRACT),
                        contractCreate(ERC_721_CONTRACT),
                        mintToken(NON_FUNGIBLE_TOKEN, List.of(FIRST_META, SECOND_META)))
                .when(
                        withOpContext(
                                (spec, opLog) ->
                                        allRunFor(
                                                spec,
                                                contractCall(
                                                                ERC_721_CONTRACT,
                                                                TRANSFER_FROM,
                                                                HapiParserUtil.asHeadlongAddress(
                                                                        asAddress(
                                                                                spec.registry()
                                                                                        .getTokenID(
                                                                                                NON_FUNGIBLE_TOKEN))),
                                                                HapiParserUtil.asHeadlongAddress(
                                                                        asAddress(
                                                                                spec.registry()
                                                                                        .getAccountID(
                                                                                                OWNER))),
                                                                HapiParserUtil.asHeadlongAddress(
                                                                        asAddress(
                                                                                spec.registry()
                                                                                        .getAccountID(
                                                                                                RECIPIENT))),
                                                                BigInteger.ONE)
                                                        .payingWith(GENESIS)
                                                        .via(ownerNotAssignedToTokenTxn)
                                                        .hasKnownStatus(SUCCESS),
                                                tokenAssociate(OWNER, List.of(NON_FUNGIBLE_TOKEN)),
                                                tokenAssociate(
                                                        RECIPIENT, List.of(NON_FUNGIBLE_TOKEN)),
                                                cryptoTransfer(
                                                                movingUnique(
                                                                                NON_FUNGIBLE_TOKEN,
                                                                                1,
                                                                                2)
                                                                        .between(
                                                                                TOKEN_TREASURY,
                                                                                OWNER))
                                                        .payingWith(OWNER),
                                                contractCall(
                                                                ERC_721_CONTRACT,
                                                                TRANSFER_FROM,
                                                                HapiParserUtil.asHeadlongAddress(
                                                                        asAddress(
                                                                                spec.registry()
                                                                                        .getTokenID(
                                                                                                NON_FUNGIBLE_TOKEN))),
                                                                HapiParserUtil.asHeadlongAddress(
                                                                        asAddress(
                                                                                spec.registry()
                                                                                        .getAccountID(
                                                                                                OWNER))),
                                                                HapiParserUtil.asHeadlongAddress(
                                                                        asAddress(
                                                                                spec.registry()
                                                                                        .getAccountID(
                                                                                                RECIPIENT))),
                                                                BigInteger.ONE)
                                                        .payingWith(OWNER)
                                                        .via(transferFromOwnerTxn)
                                                        .hasKnownStatus(SUCCESS),
                                                newKeyNamed(TRANSFER_SIG_NAME)
                                                        .shape(SIMPLE.signedWith(ON)),
                                                cryptoUpdate(OWNER).key(TRANSFER_SIG_NAME),
                                                cryptoUpdate(RECIPIENT).key(TRANSFER_SIG_NAME),
                                                contractCall(
                                                                ERC_721_CONTRACT,
                                                                TRANSFER_FROM,
                                                                HapiParserUtil.asHeadlongAddress(
                                                                        asAddress(
                                                                                spec.registry()
                                                                                        .getTokenID(
                                                                                                NON_FUNGIBLE_TOKEN))),
                                                                HapiParserUtil.asHeadlongAddress(
                                                                        asAddress(
                                                                                spec.registry()
                                                                                        .getAccountID(
                                                                                                OWNER))),
                                                                HapiParserUtil.asHeadlongAddress(
                                                                        asAddress(
                                                                                spec.registry()
                                                                                        .getAccountID(
                                                                                                RECIPIENT))),
                                                                BigInteger.TWO)
                                                        .payingWith(GENESIS)
                                                        .alsoSigningWithFullPrefix(
                                                                TRANSFER_SIG_NAME)
                                                        .via(transferFromNotOwnerWithSignaturesTxn)
                                                        .hasKnownStatus(SUCCESS),
                                                contractCall(
                                                                ERC_721_CONTRACT,
                                                                TRANSFER_FROM,
                                                                HapiParserUtil.asHeadlongAddress(
                                                                        asAddress(
                                                                                spec.registry()
                                                                                        .getTokenID(
                                                                                                NON_FUNGIBLE_TOKEN))),
                                                                HapiParserUtil.asHeadlongAddress(
                                                                        new byte[20]),
                                                                HapiParserUtil.asHeadlongAddress(
                                                                        new byte[20]),
                                                                BigInteger.ONE)
                                                        .payingWith(GENESIS)
                                                        .via(transferWithZeroAddressesTxn)
                                                        .hasKnownStatus(SUCCESS),
                                                contractCall(
                                                                ERC_721_CONTRACT,
                                                                TRANSFER_FROM,
                                                                HapiParserUtil.asHeadlongAddress(
                                                                        asAddress(
                                                                                spec.registry()
                                                                                        .getTokenID(
                                                                                                NON_FUNGIBLE_TOKEN))),
                                                                HapiParserUtil.asHeadlongAddress(
                                                                        new byte[20]),
                                                                HapiParserUtil.asHeadlongAddress(
                                                                        asAddress(
                                                                                spec.registry()
                                                                                        .getAccountID(
                                                                                                RECIPIENT))),
                                                                BigInteger.ONE)
                                                        .payingWith(GENESIS)
                                                        .via(transferWithOwnerWithZeroAddressTxn)
                                                        .hasKnownStatus(SUCCESS),
                                                contractCall(
                                                                ERC_721_CONTRACT,
                                                                TRANSFER_FROM,
                                                                HapiParserUtil.asHeadlongAddress(
                                                                        asAddress(
                                                                                spec.registry()
                                                                                        .getTokenID(
                                                                                                NON_FUNGIBLE_TOKEN))),
                                                                HapiParserUtil.asHeadlongAddress(
                                                                        asAddress(
                                                                                spec.registry()
                                                                                        .getAccountID(
                                                                                                OWNER))),
                                                                HapiParserUtil.asHeadlongAddress(
                                                                        new byte[20]),
                                                                BigInteger.ONE)
                                                        .payingWith(OWNER)
                                                        .via(
                                                                transferWithRecipientWithZeroAddressTxn)
                                                        .hasKnownStatus(SUCCESS))))
                .then(
                        getAccountInfo(OWNER).savingSnapshot(OWNER),
                        getAccountInfo(RECIPIENT).savingSnapshot(RECIPIENT),
                        withOpContext(
                                (spec, log) -> {
                                    final var sender =
                                            spec.registry().getAccountInfo(OWNER).getAccountID();
                                    final var receiver =
                                            spec.registry()
                                                    .getAccountInfo(RECIPIENT)
                                                    .getAccountID();

                                    var ownerNotAssignedToTokenRecord =
                                            getTxnRecord(ownerNotAssignedToTokenTxn)
                                                    .hasChildRecords(
                                                            recordWith().status(INVALID_SIGNATURE))
                                                    .andAllChildRecords()
                                                    .logged();

                                    var transferWithZeroAddressesRecord =
                                            getTxnRecord(transferWithZeroAddressesTxn)
                                                    .hasChildRecords(
                                                            recordWith()
                                                                    .status(
                                                                            ACCOUNT_REPEATED_IN_ACCOUNT_AMOUNTS))
                                                    .andAllChildRecords()
                                                    .logged();

                                    var transferWithOwnerWithZeroAddressRecord =
                                            getTxnRecord(transferWithOwnerWithZeroAddressTxn)
                                                    .hasChildRecords(
                                                            recordWith().status(INVALID_ACCOUNT_ID))
                                                    .andAllChildRecords()
                                                    .logged();

                                    var transferWithRecipientWithZeroAddressRecord =
                                            getTxnRecord(transferWithRecipientWithZeroAddressTxn)
                                                    .hasChildRecords(
                                                            recordWith().status(INVALID_ACCOUNT_ID))
                                                    .andAllChildRecords()
                                                    .logged();

                                    var transferFromOwnerRecord =
                                            getTxnRecord(transferFromOwnerTxn)
                                                    .hasPriority(
                                                            recordWith()
                                                                    .contractCallResult(
                                                                            resultWith()
                                                                                    .logs(
                                                                                            inOrder(
                                                                                                    logWith()
                                                                                                            .withTopicsInOrder(
                                                                                                                    List
                                                                                                                            .of(
                                                                                                                                    eventSignatureOf(
                                                                                                                                            TRANSFER_SIGNATURE),
                                                                                                                                    parsedToByteString(
                                                                                                                                            sender
                                                                                                                                                    .getAccountNum()),
                                                                                                                                    parsedToByteString(
                                                                                                                                            receiver
                                                                                                                                                    .getAccountNum()),
                                                                                                                                    parsedToByteString(
                                                                                                                                            1)))))))
                                                    .andAllChildRecords()
                                                    .logged();
                                    var transferFromNotOwnerWithSignaturesRecord =
                                            getTxnRecord(transferFromNotOwnerWithSignaturesTxn)
                                                    .hasPriority(
                                                            recordWith()
                                                                    .contractCallResult(
                                                                            resultWith()
                                                                                    .logs(
                                                                                            inOrder(
                                                                                                    logWith()
                                                                                                            .withTopicsInOrder(
                                                                                                                    List
                                                                                                                            .of(
                                                                                                                                    eventSignatureOf(
                                                                                                                                            TRANSFER_SIGNATURE),
                                                                                                                                    parsedToByteString(
                                                                                                                                            sender
                                                                                                                                                    .getAccountNum()),
                                                                                                                                    parsedToByteString(
                                                                                                                                            receiver
                                                                                                                                                    .getAccountNum()),
                                                                                                                                    parsedToByteString(
                                                                                                                                            2)))))))
                                                    .andAllChildRecords()
                                                    .logged();

                                    allRunFor(
                                            spec,
                                            ownerNotAssignedToTokenRecord,
                                            transferWithZeroAddressesRecord,
                                            transferWithOwnerWithZeroAddressRecord,
                                            transferWithRecipientWithZeroAddressRecord,
                                            transferFromOwnerRecord,
                                            transferFromNotOwnerWithSignaturesRecord);
                                }),
                        getAccountBalance(TOKEN_TREASURY).hasTokenBalance(NON_FUNGIBLE_TOKEN, 0),
                        getAccountBalance(OWNER).hasTokenBalance(NON_FUNGIBLE_TOKEN, 0),
                        getAccountBalance(RECIPIENT).hasTokenBalance(NON_FUNGIBLE_TOKEN, 2));
    }

    private HapiApiSpec getErc721TokenURIFromErc20TokenFails() {
        final var invalidTokenURITxn = "tokenURITxnFromErc20";

        return defaultHapiSpec("ERC_721_TOKEN_URI_FROM_ERC_20_TOKEN")
                .given(
                        newKeyNamed(MULTI_KEY),
                        cryptoCreate(ACCOUNT).balance(100 * ONE_HUNDRED_HBARS),
                        cryptoCreate(TOKEN_TREASURY),
                        tokenCreate(FUNGIBLE_TOKEN)
                                .tokenType(TokenType.FUNGIBLE_COMMON)
                                .initialSupply(10)
                                .treasury(TOKEN_TREASURY)
                                .adminKey(MULTI_KEY)
                                .supplyKey(MULTI_KEY),
                        uploadInitCode(ERC_721_CONTRACT),
                        contractCreate(ERC_721_CONTRACT))
                .when(
                        withOpContext(
                                (spec, opLog) ->
                                        allRunFor(
                                                spec,
                                                contractCall(
                                                                ERC_721_CONTRACT,
                                                                TOKEN_URI,
                                                                HapiParserUtil.asHeadlongAddress(
                                                                        asAddress(
                                                                                spec.registry()
                                                                                        .getTokenID(
                                                                                                FUNGIBLE_TOKEN))),
                                                                BigInteger.ONE)
                                                        .payingWith(ACCOUNT)
                                                        .via(invalidTokenURITxn)
                                                        .hasKnownStatus(INVALID_TOKEN_ID)
                                                        .gas(GAS_TO_OFFER))))
                .then(getTxnRecord(invalidTokenURITxn).andAllChildRecords().logged());
    }

    private HapiApiSpec getErc721OwnerOfFromErc20TokenFails() {
        final var invalidOwnerOfTxn = "ownerOfTxnFromErc20Token";

        return defaultHapiSpec("ERC_721_OWNER_OF_FROM_ERC_20_TOKEN")
                .given(
                        newKeyNamed(MULTI_KEY),
                        cryptoCreate(OWNER).balance(100 * ONE_HUNDRED_HBARS),
                        cryptoCreate(TOKEN_TREASURY),
                        tokenCreate(FUNGIBLE_TOKEN)
                                .tokenType(TokenType.FUNGIBLE_COMMON)
                                .initialSupply(10)
                                .treasury(TOKEN_TREASURY)
                                .adminKey(MULTI_KEY)
                                .supplyKey(MULTI_KEY),
                        tokenAssociate(OWNER, List.of(FUNGIBLE_TOKEN)),
                        cryptoTransfer(moving(3, FUNGIBLE_TOKEN).between(TOKEN_TREASURY, OWNER)),
                        uploadInitCode(ERC_721_CONTRACT),
                        contractCreate(ERC_721_CONTRACT))
                .when(
                        withOpContext(
                                (spec, opLog) ->
                                        allRunFor(
                                                spec,
                                                contractCall(
                                                                ERC_721_CONTRACT,
                                                                OWNER_OF,
                                                                HapiParserUtil.asHeadlongAddress(
                                                                        asAddress(
                                                                                spec.registry()
                                                                                        .getTokenID(
                                                                                                FUNGIBLE_TOKEN))),
                                                                BigInteger.ONE)
                                                        .payingWith(OWNER)
                                                        .via(invalidOwnerOfTxn)
                                                        .hasKnownStatus(INVALID_TOKEN_ID)
                                                        .gas(GAS_TO_OFFER))))
                .then(getTxnRecord(invalidOwnerOfTxn).andAllChildRecords().logged());
    }

    private HapiApiSpec directCallsWorkForERC20() {
        final AtomicReference<String> tokenNum = new AtomicReference<>();

        final var tokenSymbol = "FDFGF";
        final var tokenDecimals = 10;
        final var tokenTotalSupply = 5;
        final var tokenTransferAmount = 3;

        final var decimalsTxn = "decimalsTxn";

        return defaultHapiSpec("DirectCallsWorkForERC20")
                .given(
                        newKeyNamed(MULTI_KEY),
                        cryptoCreate(ACCOUNT).balance(100 * ONE_HUNDRED_HBARS),
                        cryptoCreate(RECIPIENT).balance(100 * ONE_HUNDRED_HBARS),
                        cryptoCreate(TOKEN_TREASURY),
                        tokenCreate(FUNGIBLE_TOKEN)
                                .tokenType(TokenType.FUNGIBLE_COMMON)
                                .supplyType(TokenSupplyType.INFINITE)
                                .initialSupply(tokenTotalSupply)
                                .name(TOKEN_NAME)
                                .symbol(tokenSymbol)
                                .decimals(tokenDecimals)
                                .treasury(TOKEN_TREASURY)
                                .adminKey(MULTI_KEY)
                                .supplyKey(MULTI_KEY)
                                .exposingCreatedIdTo(tokenNum::set),
                        tokenAssociate(ACCOUNT, FUNGIBLE_TOKEN),
                        tokenAssociate(RECIPIENT, FUNGIBLE_TOKEN),
                        cryptoTransfer(
                                moving(tokenTransferAmount, FUNGIBLE_TOKEN)
                                        .between(TOKEN_TREASURY, ACCOUNT)))
                .when(
                        withOpContext(
                                (spec, ignore) -> {
                                    var tokenAddress =
                                            asHexedSolidityAddress(asToken(tokenNum.get()));
                                    allRunFor(
                                            spec,
                                            contractCallWithFunctionAbi(
                                                            tokenAddress,
                                                            getABIFor(
                                                                    com.hedera.services.bdd.suites
                                                                            .contract.Utils
                                                                            .FunctionType.FUNCTION,
                                                                    "name",
                                                                    ERC_20_ABI))
                                                    .via(NAME_TXN),
                                            contractCallWithFunctionAbi(
                                                            tokenAddress,
                                                            getABIFor(
                                                                    com.hedera.services.bdd.suites
                                                                            .contract.Utils
                                                                            .FunctionType.FUNCTION,
                                                                    SYMBOL,
                                                                    ERC_20_ABI))
                                                    .via(SYMBOL_TXN),
                                            contractCallWithFunctionAbi(
                                                            tokenAddress,
                                                            getABIFor(
                                                                    com.hedera.services.bdd.suites
                                                                            .contract.Utils
                                                                            .FunctionType.FUNCTION,
                                                                    DECIMALS,
                                                                    ERC_20_ABI))
                                                    .via(decimalsTxn),
                                            contractCallWithFunctionAbi(
                                                            tokenAddress,
                                                            getABIFor(
                                                                    com.hedera.services.bdd.suites
                                                                            .contract.Utils
                                                                            .FunctionType.FUNCTION,
                                                                    TOTAL_SUPPLY,
                                                                    ERC_20_ABI))
                                                    .via(TOTAL_SUPPLY_TXN),
                                            contractCallWithFunctionAbi(
                                                            tokenAddress,
                                                            getABIFor(
                                                                    com.hedera.services.bdd.suites
                                                                            .contract.Utils
                                                                            .FunctionType.FUNCTION,
                                                                    BALANCE_OF,
                                                                    ERC_20_ABI),
                                                            asHeadlongAddress(
                                                                    asHexedSolidityAddress(
                                                                            spec.registry()
                                                                                    .getAccountID(
                                                                                            ACCOUNT))))
                                                    .via(BALANCE_OF_TXN),
                                            contractCallWithFunctionAbi(
                                                            tokenAddress,
                                                            getABIFor(
                                                                    com.hedera.services.bdd.suites
                                                                            .contract.Utils
                                                                            .FunctionType.FUNCTION,
                                                                    TRANSFER,
                                                                    ERC_20_ABI),
                                                            asHeadlongAddress(
                                                                    asHexedSolidityAddress(
                                                                            spec.registry()
                                                                                    .getAccountID(
                                                                                            RECIPIENT))),
                                                            BigInteger.valueOf(tokenTransferAmount))
                                                    .via(TRANSFER_TXN)
                                                    .payingWith(ACCOUNT));
                                }))
                .then(
                        withOpContext(
                                (spec, ignore) ->
                                        allRunFor(
                                                spec,
                                                childRecordsCheck(
                                                        NAME_TXN,
                                                        SUCCESS,
                                                        recordWith()
                                                                .status(SUCCESS)
                                                                .contractCallResult(
                                                                        resultWith()
                                                                                .contractCallResult(
                                                                                        htsPrecompileResult()
                                                                                                .forFunction(
                                                                                                        FunctionType
                                                                                                                .ERC_NAME)
                                                                                                .withName(
                                                                                                        TOKEN_NAME)))),
                                                childRecordsCheck(
                                                        SYMBOL_TXN,
                                                        SUCCESS,
                                                        recordWith()
                                                                .status(SUCCESS)
                                                                .contractCallResult(
                                                                        resultWith()
                                                                                .contractCallResult(
                                                                                        htsPrecompileResult()
                                                                                                .forFunction(
                                                                                                        FunctionType
                                                                                                                .ERC_SYMBOL)
                                                                                                .withSymbol(
                                                                                                        tokenSymbol)))),
                                                childRecordsCheck(
                                                        decimalsTxn,
                                                        SUCCESS,
                                                        recordWith()
                                                                .status(SUCCESS)
                                                                .contractCallResult(
                                                                        resultWith()
                                                                                .contractCallResult(
                                                                                        htsPrecompileResult()
                                                                                                .forFunction(
                                                                                                        FunctionType
                                                                                                                .ERC_DECIMALS)
                                                                                                .withDecimals(
                                                                                                        tokenDecimals)))),
                                                childRecordsCheck(
                                                        TOTAL_SUPPLY_TXN,
                                                        SUCCESS,
                                                        recordWith()
                                                                .status(SUCCESS)
                                                                .contractCallResult(
                                                                        resultWith()
                                                                                .contractCallResult(
                                                                                        htsPrecompileResult()
                                                                                                .forFunction(
                                                                                                        FunctionType
                                                                                                                .ERC_TOTAL_SUPPLY)
                                                                                                .withTotalSupply(
                                                                                                        tokenTotalSupply)))),
                                                childRecordsCheck(
                                                        BALANCE_OF_TXN,
                                                        SUCCESS,
                                                        recordWith()
                                                                .status(SUCCESS)
                                                                .contractCallResult(
                                                                        resultWith()
                                                                                .contractCallResult(
                                                                                        htsPrecompileResult()
                                                                                                .forFunction(
                                                                                                        FunctionType
                                                                                                                .ERC_BALANCE)
                                                                                                .withBalance(
                                                                                                        tokenTransferAmount)))),
                                                childRecordsCheck(
                                                        TRANSFER_TXN,
                                                        SUCCESS,
                                                        recordWith()
                                                                .status(SUCCESS)
                                                                .contractCallResult(
                                                                        resultWith()
                                                                                .contractCallResult(
                                                                                        htsPrecompileResult()
                                                                                                .forFunction(
                                                                                                        FunctionType
                                                                                                                .ERC_TRANSFER)
                                                                                                .withErcFungibleTransferStatus(
                                                                                                        true)))))));
    }

    private HapiApiSpec someERC721NegativeTransferFromScenariosPass() {
        final AtomicReference<String> tokenMirrorAddr = new AtomicReference<>();
        final AtomicReference<String> contractMirrorAddr = new AtomicReference<>();
        final AtomicReference<String> aCivilianMirrorAddr = new AtomicReference<>();
        final AtomicReference<String> bCivilianMirrorAddr = new AtomicReference<>();
        final AtomicReference<String> zCivilianMirrorAddr = new AtomicReference<>();

        return defaultHapiSpec("SomeERC721NegativeTransferFromScenariosPass")
                .given(
                        newKeyNamed(MULTI_KEY_NAME),
                        cryptoCreate(A_CIVILIAN)
                                .exposingCreatedIdTo(
                                        id -> aCivilianMirrorAddr.set(asHexedSolidityAddress(id))),
                        cryptoCreate(B_CIVILIAN)
                                .exposingCreatedIdTo(
                                        id -> bCivilianMirrorAddr.set(asHexedSolidityAddress(id))),
                        uploadInitCode(SOME_ERC_721_SCENARIOS),
                        contractCreate(SOME_ERC_721_SCENARIOS).adminKey(MULTI_KEY_NAME),
                        tokenCreate(NF_TOKEN)
                                .supplyKey(MULTI_KEY_NAME)
                                .tokenType(NON_FUNGIBLE_UNIQUE)
                                .treasury(SOME_ERC_721_SCENARIOS)
                                .initialSupply(0)
                                .exposingCreatedIdTo(
                                        idLit ->
                                                tokenMirrorAddr.set(
                                                        asHexedSolidityAddress(
                                                                HapiPropertySource.asToken(
                                                                        idLit)))),
                        mintToken(NF_TOKEN, List.of(ByteString.copyFromUtf8("I"))),
                        tokenAssociate(A_CIVILIAN, NF_TOKEN),
                        tokenAssociate(B_CIVILIAN, NF_TOKEN))
                .when(
                        withOpContext(
                                (spec, opLog) -> {
                                    zCivilianMirrorAddr.set(
                                            asHexedSolidityAddress(
                                                    AccountID.newBuilder()
                                                            .setAccountNum(666_666_666L)
                                                            .build()));
                                    contractMirrorAddr.set(
                                            asHexedSolidityAddress(
                                                    spec.registry()
                                                            .getAccountID(SOME_ERC_721_SCENARIOS)));
                                }),
                        // --- Negative cases for transfer ---
                        // * Can't transfer a non-existent serial number
                        sourcing(
                                () ->
                                        contractCall(
                                                        SOME_ERC_721_SCENARIOS,
                                                        "iMustOwnAfterReceiving",
                                                        asHeadlongAddress(tokenMirrorAddr.get()),
                                                        BigInteger.valueOf(5))
                                                .payingWith(B_CIVILIAN)
                                                .via("D")
                                                .hasKnownStatus(CONTRACT_REVERT_EXECUTED)),
                        // * Can't transfer with missing "from"
                        sourcing(
                                () ->
                                        contractCall(
                                                        SOME_ERC_721_SCENARIOS,
                                                        TRANSFER_FROM,
                                                        asHeadlongAddress(tokenMirrorAddr.get()),
                                                        asHeadlongAddress(
                                                                zCivilianMirrorAddr.get()),
                                                        asHeadlongAddress(
                                                                bCivilianMirrorAddr.get()),
                                                        BigInteger.ONE)
                                                .payingWith(GENESIS)
                                                .via(MISSING_FROM)
                                                .hasKnownStatus(CONTRACT_REVERT_EXECUTED)),
                        sourcing(
                                () ->
                                        contractCall(
                                                        SOME_ERC_721_SCENARIOS,
                                                        TRANSFER_FROM,
                                                        asHeadlongAddress(tokenMirrorAddr.get()),
                                                        asHeadlongAddress(contractMirrorAddr.get()),
                                                        asHeadlongAddress(
                                                                zCivilianMirrorAddr.get()),
                                                        BigInteger.ONE)
                                                .payingWith(GENESIS)
                                                .via(MISSING_TO)
                                                .hasKnownStatus(CONTRACT_REVERT_EXECUTED)),
                        sourcing(
                                () ->
                                        contractCall(
                                                        SOME_ERC_721_SCENARIOS,
                                                        TRANSFER_FROM,
                                                        asHeadlongAddress(tokenMirrorAddr.get()),
                                                        asHeadlongAddress(contractMirrorAddr.get()),
                                                        asHeadlongAddress(
                                                                bCivilianMirrorAddr.get()),
                                                        BigInteger.ONE)
                                                .payingWith(GENESIS)
                                                .via(MSG_SENDER_IS_THE_SAME_AS_FROM)),
                        cryptoTransfer(movingUnique(NF_TOKEN, 1L).between(B_CIVILIAN, A_CIVILIAN)),
                        sourcing(
                                () ->
                                        contractCall(
                                                        SOME_ERC_721_SCENARIOS,
                                                        TRANSFER_FROM,
                                                        asHeadlongAddress(tokenMirrorAddr.get()),
                                                        asHeadlongAddress(
                                                                aCivilianMirrorAddr.get()),
                                                        asHeadlongAddress(
                                                                bCivilianMirrorAddr.get()),
                                                        BigInteger.ONE)
                                                .payingWith(GENESIS)
                                                .via(MSG_SENDER_IS_NOT_THE_SAME_AS_FROM)
                                                .hasKnownStatus(CONTRACT_REVERT_EXECUTED)),
                        cryptoApproveAllowance()
                                .payingWith(A_CIVILIAN)
                                .addNftAllowance(
                                        A_CIVILIAN,
                                        NF_TOKEN,
                                        SOME_ERC_721_SCENARIOS,
                                        false,
                                        List.of(1L))
                                .signedBy(DEFAULT_PAYER, A_CIVILIAN)
                                .fee(ONE_HBAR),
                        sourcing(
                                () ->
                                        contractCall(
                                                        SOME_ERC_721_SCENARIOS,
                                                        TRANSFER_FROM,
                                                        asHeadlongAddress(tokenMirrorAddr.get()),
                                                        asHeadlongAddress(contractMirrorAddr.get()),
                                                        asHeadlongAddress(
                                                                bCivilianMirrorAddr.get()),
                                                        BigInteger.ONE)
                                                .payingWith(GENESIS)
                                                .via("SERIAL_NOT_OWNED_BY_FROM")
                                                .hasKnownStatus(CONTRACT_REVERT_EXECUTED)))
                .then(
                        childRecordsCheck(
                                MISSING_FROM,
                                CONTRACT_REVERT_EXECUTED,
                                recordWith().status(INVALID_ACCOUNT_ID)),
                        childRecordsCheck(
                                "SERIAL_NOT_OWNED_BY_FROM",
                                CONTRACT_REVERT_EXECUTED,
                                recordWith().status(SENDER_DOES_NOT_OWN_NFT_SERIAL_NO)),
                        childRecordsCheck(
                                MSG_SENDER_IS_THE_SAME_AS_FROM,
                                SUCCESS,
                                recordWith().status(SUCCESS)),
                        childRecordsCheck(
                                MSG_SENDER_IS_NOT_THE_SAME_AS_FROM,
                                CONTRACT_REVERT_EXECUTED,
                                recordWith().status(SPENDER_DOES_NOT_HAVE_ALLOWANCE)));
    }

    private HapiApiSpec someERC721ApproveAndRemoveScenariosPass() {
        final AtomicReference<String> tokenMirrorAddr = new AtomicReference<>();
        final AtomicReference<String> aCivilianMirrorAddr = new AtomicReference<>();
        final AtomicReference<String> bCivilianMirrorAddr = new AtomicReference<>();
        final AtomicReference<String> zCivilianMirrorAddr = new AtomicReference<>();

        return defaultHapiSpec("SomeERC721ApproveAndRemoveScenariosPass")
                .given(
                        newKeyNamed(MULTI_KEY_NAME),
                        cryptoCreate(A_CIVILIAN)
                                .exposingCreatedIdTo(
                                        id -> aCivilianMirrorAddr.set(asHexedSolidityAddress(id))),
                        cryptoCreate(B_CIVILIAN)
                                .exposingCreatedIdTo(
                                        id -> bCivilianMirrorAddr.set(asHexedSolidityAddress(id))),
                        uploadInitCode(SOME_ERC_721_SCENARIOS),
                        contractCreate(SOME_ERC_721_SCENARIOS).adminKey(MULTI_KEY_NAME),
                        tokenCreate(NF_TOKEN)
                                .supplyKey(MULTI_KEY_NAME)
                                .tokenType(NON_FUNGIBLE_UNIQUE)
                                .treasury(SOME_ERC_721_SCENARIOS)
                                .initialSupply(0)
                                .exposingCreatedIdTo(
                                        idLit ->
                                                tokenMirrorAddr.set(
                                                        asHexedSolidityAddress(
                                                                HapiPropertySource.asToken(
                                                                        idLit)))),
                        mintToken(
                                NF_TOKEN,
                                List.of(
                                        // 1
                                        ByteString.copyFromUtf8("I"),
                                        // 2
                                        ByteString.copyFromUtf8("turn"),
                                        // 3
                                        ByteString.copyFromUtf8("the"),
                                        // 4
                                        ByteString.copyFromUtf8("page"),
                                        // 5
                                        ByteString.copyFromUtf8("and"),
                                        // 6
                                        ByteString.copyFromUtf8("read"),
                                        // 7
                                        ByteString.copyFromUtf8("I dream of silent verses"))),
                        tokenAssociate(A_CIVILIAN, NF_TOKEN),
                        tokenAssociate(B_CIVILIAN, NF_TOKEN))
                .when(
                        withOpContext(
                                (spec, opLog) -> {
                                    zCivilianMirrorAddr.set(
                                            asHexedSolidityAddress(
                                                    AccountID.newBuilder()
                                                            .setAccountNum(666_666_666L)
                                                            .build()));
                                }),
                        // --- Negative cases for approve ---
                        // * Can't approve a non-existent serial number
                        sourcing(
                                () ->
                                        contractCall(
                                                        SOME_ERC_721_SCENARIOS,
                                                        DO_SPECIFIC_APPROVAL,
                                                        asHeadlongAddress(tokenMirrorAddr.get()),
                                                        asHeadlongAddress(
                                                                aCivilianMirrorAddr.get()),
                                                        BigInteger.valueOf(666))
                                                .via("MISSING_SERIAL_NO")
                                                .gas(1_000_000)
                                                .hasKnownStatus(CONTRACT_REVERT_EXECUTED)),
                        // * Can't approve a non-existent spender
                        sourcing(
                                () ->
                                        contractCall(
                                                        SOME_ERC_721_SCENARIOS,
                                                        DO_SPECIFIC_APPROVAL,
                                                        asHeadlongAddress(tokenMirrorAddr.get()),
                                                        asHeadlongAddress(
                                                                zCivilianMirrorAddr.get()),
                                                        BigInteger.valueOf(5))
                                                .via(MISSING_TO)
                                                .gas(1_000_000)
                                                .hasKnownStatus(CONTRACT_REVERT_EXECUTED)),
                        getTokenNftInfo(NF_TOKEN, 5L).logged(),
                        childRecordsCheck(
                                MISSING_TO,
                                CONTRACT_REVERT_EXECUTED,
                                recordWith()
                                        .status(INVALID_ALLOWANCE_SPENDER_ID)
                                        .contractCallResult(
                                                resultWith()
                                                        .contractCallResult(
                                                                htsPrecompileResult()
                                                                        .withStatus(
                                                                                INVALID_ALLOWANCE_SPENDER_ID)))),
                        // * Can't approve if msg.sender != owner and not an operator
                        cryptoTransfer(
                                movingUnique(NF_TOKEN, 1L, 2L)
                                        .between(SOME_ERC_721_SCENARIOS, A_CIVILIAN)),
                        cryptoTransfer(
                                movingUnique(NF_TOKEN, 3L, 4L)
                                        .between(SOME_ERC_721_SCENARIOS, B_CIVILIAN)),
                        getTokenNftInfo(NF_TOKEN, 1L).hasAccountID(A_CIVILIAN),
                        getTokenNftInfo(NF_TOKEN, 2L).hasAccountID(A_CIVILIAN),
                        sourcing(
                                () ->
                                        contractCall(
                                                        SOME_ERC_721_SCENARIOS,
                                                        DO_SPECIFIC_APPROVAL,
                                                        asHeadlongAddress(tokenMirrorAddr.get()),
                                                        asHeadlongAddress(
                                                                aCivilianMirrorAddr.get()),
                                                        BigInteger.valueOf(3))
                                                .via("NOT_AN_OPERATOR")
                                                .gas(1_000_000)
                                                .hasKnownStatus(CONTRACT_REVERT_EXECUTED)),
                        // * Can't revoke if not owner or approvedForAll
                        sourcing(
                                () ->
                                        contractCall(
                                                        SOME_ERC_721_SCENARIOS,
                                                        REVOKE_SPECIFIC_APPROVAL,
                                                        asHeadlongAddress(tokenMirrorAddr.get()),
                                                        BigInteger.ONE)
                                                .via("MISSING_REVOKE")
                                                .gas(1_000_000)
                                                .hasKnownStatus(CONTRACT_REVERT_EXECUTED)),
                        cryptoApproveAllowance()
                                .payingWith(B_CIVILIAN)
                                .addNftAllowance(
                                        B_CIVILIAN,
                                        NF_TOKEN,
                                        SOME_ERC_721_SCENARIOS,
                                        false,
                                        List.of(3L))
                                .signedBy(DEFAULT_PAYER, B_CIVILIAN)
                                .fee(ONE_HBAR),
                        // * Still can't approve if msg.sender != owner and not an operator
                        sourcing(
                                () ->
                                        contractCall(
                                                        SOME_ERC_721_SCENARIOS,
                                                        DO_SPECIFIC_APPROVAL,
                                                        asHeadlongAddress(tokenMirrorAddr.get()),
                                                        asHeadlongAddress(
                                                                aCivilianMirrorAddr.get()),
                                                        BigInteger.valueOf(3))
                                                .via("E")
                                                .gas(1_000_000)
                                                .hasKnownStatus(CONTRACT_REVERT_EXECUTED)),
                        // --- Positive cases for approve ---
                        // * owner == msg.sender can approve
                        sourcing(
                                () ->
                                        contractCall(
                                                        SOME_ERC_721_SCENARIOS,
                                                        DO_SPECIFIC_APPROVAL,
                                                        asHeadlongAddress(tokenMirrorAddr.get()),
                                                        asHeadlongAddress(
                                                                bCivilianMirrorAddr.get()),
                                                        BigInteger.valueOf(6))
                                                .via("EXTANT_TO")
                                                .gas(1_000_000)),
                        getTokenNftInfo(NF_TOKEN, 6L).hasSpenderID(B_CIVILIAN),
                        // Approve the contract as an operator of aCivilian's NFTs
                        cryptoApproveAllowance()
                                .payingWith(A_CIVILIAN)
                                .addNftAllowance(
                                        A_CIVILIAN,
                                        NF_TOKEN,
                                        SOME_ERC_721_SCENARIOS,
                                        true,
                                        List.of())
                                .signedBy(DEFAULT_PAYER, A_CIVILIAN)
                                .fee(ONE_HBAR),
                        sourcing(
                                () ->
                                        contractCall(
                                                        SOME_ERC_721_SCENARIOS,
                                                        REVOKE_SPECIFIC_APPROVAL,
                                                        asHeadlongAddress(tokenMirrorAddr.get()),
                                                        BigInteger.ONE)
                                                .via("B")
                                                .gas(1_000_000)),
                        // These should work because the contract is an operator for aCivilian
                        sourcing(
                                () ->
                                        contractCall(
                                                        SOME_ERC_721_SCENARIOS,
                                                        DO_SPECIFIC_APPROVAL,
                                                        asHeadlongAddress(tokenMirrorAddr.get()),
                                                        asHeadlongAddress(
                                                                bCivilianMirrorAddr.get()),
                                                        BigInteger.TWO)
                                                .via("C")
                                                .gas(1_000_000)),
                        sourcing(
                                () ->
                                        contractCall(
                                                        SOME_ERC_721_SCENARIOS,
                                                        "iMustOwnAfterReceiving",
                                                        asHeadlongAddress(tokenMirrorAddr.get()),
                                                        BigInteger.valueOf(5))
                                                .payingWith(B_CIVILIAN)
                                                .via("D")),
                        getTxnRecord("D").andAllChildRecords().logged())
                .then(
                        // Now make contract operator for bCivilian, approve aCivilian, have it grab
                        // serial number 3
                        cryptoApproveAllowance()
                                .payingWith(B_CIVILIAN)
                                .addNftAllowance(
                                        B_CIVILIAN,
                                        NF_TOKEN,
                                        SOME_ERC_721_SCENARIOS,
                                        true,
                                        List.of())
                                .signedBy(DEFAULT_PAYER, B_CIVILIAN)
                                .fee(ONE_HBAR),
                        sourcing(
                                () ->
                                        contractCall(
                                                        SOME_ERC_721_SCENARIOS,
                                                        DO_SPECIFIC_APPROVAL,
                                                        asHeadlongAddress(tokenMirrorAddr.get()),
                                                        asHeadlongAddress(
                                                                aCivilianMirrorAddr.get()),
                                                        BigInteger.valueOf(3))
                                                .gas(1_000_000)),
                        cryptoTransfer(
                                        movingUniqueWithAllowance(NF_TOKEN, 3L)
                                                .between(B_CIVILIAN, A_CIVILIAN))
                                .payingWith(A_CIVILIAN)
                                .fee(ONE_HBAR),
                        getTokenNftInfo(NF_TOKEN, 3L).hasAccountID(A_CIVILIAN),
                        cryptoApproveAllowance()
                                .payingWith(B_CIVILIAN)
                                .addNftAllowance(
                                        B_CIVILIAN, NF_TOKEN, A_CIVILIAN, false, List.of(5L))
                                .signedBy(DEFAULT_PAYER, B_CIVILIAN)
                                .fee(ONE_HBAR),
                        getTokenNftInfo(NF_TOKEN, 5L)
                                .hasAccountID(B_CIVILIAN)
                                .hasSpenderID(A_CIVILIAN),
                        // * Because contract is operator for bCivilian, it can revoke aCivilian as
                        // spender for 5L
                        sourcing(
                                () ->
                                        contractCall(
                                                        SOME_ERC_721_SCENARIOS,
                                                        REVOKE_SPECIFIC_APPROVAL,
                                                        asHeadlongAddress(tokenMirrorAddr.get()),
                                                        BigInteger.valueOf(5))
                                                .gas(1_000_000)),
                        getTokenNftInfo(NF_TOKEN, 5L).hasAccountID(B_CIVILIAN).hasNoSpender());
    }

    private HapiApiSpec someERC20ApproveAllowanceScenariosPass() {
        final AtomicReference<String> tokenMirrorAddr = new AtomicReference<>();
        final AtomicReference<String> contractMirrorAddr = new AtomicReference<>();
        final AtomicReference<String> aCivilianMirrorAddr = new AtomicReference<>();
        final AtomicReference<String> bCivilianMirrorAddr = new AtomicReference<>();
        final AtomicReference<String> zCivilianMirrorAddr = new AtomicReference<>();

        return defaultHapiSpec("someERC20ApproveAllowanceScenariosPass")
                .given(
                        newKeyNamed(MULTI_KEY_NAME),
                        cryptoCreate(A_CIVILIAN)
                                .exposingCreatedIdTo(
                                        id -> aCivilianMirrorAddr.set(asHexedSolidityAddress(id))),
                        cryptoCreate(B_CIVILIAN)
                                .exposingCreatedIdTo(
                                        id -> bCivilianMirrorAddr.set(asHexedSolidityAddress(id))),
                        uploadInitCode(SOME_ERC_20_SCENARIOS),
                        contractCreate(SOME_ERC_20_SCENARIOS).adminKey(MULTI_KEY_NAME),
                        tokenCreate(TOKEN)
                                .supplyKey(MULTI_KEY_NAME)
                                .tokenType(FUNGIBLE_COMMON)
                                .treasury(B_CIVILIAN)
                                .initialSupply(10)
                                .exposingCreatedIdTo(
                                        idLit ->
                                                tokenMirrorAddr.set(
                                                        asHexedSolidityAddress(
                                                                HapiPropertySource.asToken(
                                                                        idLit)))))
                .when(
                        withOpContext(
                                (spec, opLog) -> {
                                    zCivilianMirrorAddr.set(
                                            asHexedSolidityAddress(
                                                    AccountID.newBuilder()
                                                            .setAccountNum(666_666_666L)
                                                            .build()));
                                    contractMirrorAddr.set(
                                            asHexedSolidityAddress(
                                                    spec.registry()
                                                            .getAccountID(SOME_ERC_20_SCENARIOS)));
                                }),
                        sourcing(
                                () ->
                                        contractCall(
                                                        SOME_ERC_20_SCENARIOS,
                                                        DO_SPECIFIC_APPROVAL,
                                                        asHeadlongAddress(tokenMirrorAddr.get()),
                                                        asHeadlongAddress(
                                                                aCivilianMirrorAddr.get()),
                                                        BigInteger.ZERO)
                                                .via("ACCOUNT_NOT_ASSOCIATED_TXN")
                                                .gas(1_000_000)
                                                .hasKnownStatus(CONTRACT_REVERT_EXECUTED)),
                        tokenAssociate(SOME_ERC_20_SCENARIOS, TOKEN),
                        sourcing(
                                () ->
                                        contractCall(
                                                        SOME_ERC_20_SCENARIOS,
                                                        DO_SPECIFIC_APPROVAL,
                                                        asHeadlongAddress(tokenMirrorAddr.get()),
                                                        asHeadlongAddress(
                                                                zCivilianMirrorAddr.get()),
                                                        BigInteger.valueOf(5))
                                                .via(MISSING_TO)
                                                .gas(1_000_000)
                                                .hasKnownStatus(CONTRACT_REVERT_EXECUTED)),
                        sourcing(
                                () ->
                                        contractCall(
                                                        SOME_ERC_20_SCENARIOS,
                                                        DO_SPECIFIC_APPROVAL,
                                                        asHeadlongAddress(tokenMirrorAddr.get()),
                                                        asHeadlongAddress(contractMirrorAddr.get()),
                                                        BigInteger.valueOf(5))
                                                .via("SPENDER_SAME_AS_OWNER_TXN")
                                                .gas(1_000_000)
                                                .hasKnownStatus(CONTRACT_REVERT_EXECUTED)),
                        sourcing(
                                () ->
                                        contractCall(
                                                        SOME_ERC_20_SCENARIOS,
                                                        DO_SPECIFIC_APPROVAL,
                                                        asHeadlongAddress(tokenMirrorAddr.get()),
                                                        asHeadlongAddress(
                                                                aCivilianMirrorAddr.get()),
                                                        BigInteger.valueOf(5))
                                                .via("SUCCESSFUL_APPROVE_TXN")
                                                .gas(1_000_000)
                                                .hasKnownStatus(SUCCESS)),
                        sourcing(
                                () ->
                                        contractCall(
                                                        SOME_ERC_20_SCENARIOS,
                                                        GET_ALLOWANCE,
                                                        asHeadlongAddress(tokenMirrorAddr.get()),
                                                        asHeadlongAddress(contractMirrorAddr.get()),
                                                        asHeadlongAddress(
                                                                aCivilianMirrorAddr.get()))
                                                .via("ALLOWANCE_TXN")
                                                .gas(1_000_000)
                                                .hasKnownStatus(SUCCESS)),
                        sourcing(
                                () ->
                                        contractCallLocal(
                                                SOME_ERC_20_SCENARIOS,
                                                GET_ALLOWANCE,
                                                asHeadlongAddress(tokenMirrorAddr.get()),
                                                asHeadlongAddress(contractMirrorAddr.get()),
                                                asHeadlongAddress(aCivilianMirrorAddr.get()))),
                        sourcing(
                                () ->
                                        contractCall(
                                                        SOME_ERC_20_SCENARIOS,
                                                        DO_SPECIFIC_APPROVAL,
                                                        asHeadlongAddress(tokenMirrorAddr.get()),
                                                        asHeadlongAddress(
                                                                aCivilianMirrorAddr.get()),
                                                        BigInteger.ZERO)
                                                .via("SUCCESSFUL_REVOKE_TXN")
                                                .gas(1_000_000)
                                                .hasKnownStatus(SUCCESS)),
                        sourcing(
                                () ->
                                        contractCall(
                                                        SOME_ERC_20_SCENARIOS,
                                                        GET_ALLOWANCE,
                                                        asHeadlongAddress(tokenMirrorAddr.get()),
                                                        asHeadlongAddress(contractMirrorAddr.get()),
                                                        asHeadlongAddress(
                                                                aCivilianMirrorAddr.get()))
                                                .via("ALLOWANCE_AFTER_REVOKE_TXN")
                                                .gas(1_000_000)
                                                .hasKnownStatus(SUCCESS)),
                        sourcing(
                                () ->
                                        contractCall(
                                                        SOME_ERC_20_SCENARIOS,
                                                        GET_ALLOWANCE,
                                                        asHeadlongAddress(tokenMirrorAddr.get()),
                                                        asHeadlongAddress(
                                                                zCivilianMirrorAddr.get()),
                                                        asHeadlongAddress(
                                                                aCivilianMirrorAddr.get()))
                                                .via("MISSING_OWNER_ID")
                                                .gas(1_000_000)
                                                .hasKnownStatus(CONTRACT_REVERT_EXECUTED)))
                .then(
                        childRecordsCheck(
                                "ACCOUNT_NOT_ASSOCIATED_TXN",
                                CONTRACT_REVERT_EXECUTED,
                                recordWith().status(TOKEN_NOT_ASSOCIATED_TO_ACCOUNT)),
                        childRecordsCheck(
                                MISSING_TO,
                                CONTRACT_REVERT_EXECUTED,
                                recordWith().status(INVALID_ALLOWANCE_SPENDER_ID)),
                        childRecordsCheck(
                                "SPENDER_SAME_AS_OWNER_TXN",
                                CONTRACT_REVERT_EXECUTED,
                                recordWith().status(SPENDER_ACCOUNT_SAME_AS_OWNER)),
                        childRecordsCheck(
                                "SUCCESSFUL_APPROVE_TXN", SUCCESS, recordWith().status(SUCCESS)),
                        childRecordsCheck(
                                "SUCCESSFUL_REVOKE_TXN", SUCCESS, recordWith().status(SUCCESS)),
                        childRecordsCheck(
                                "MISSING_OWNER_ID",
                                CONTRACT_REVERT_EXECUTED,
                                recordWith().status(INVALID_ALLOWANCE_OWNER_ID)),
                        childRecordsCheck(
                                "ALLOWANCE_TXN",
                                SUCCESS,
                                recordWith()
                                        .status(SUCCESS)
                                        .contractCallResult(
                                                resultWith()
                                                        .contractCallResult(
                                                                htsPrecompileResult()
                                                                        .forFunction(
                                                                                FunctionType
                                                                                        .ERC_ALLOWANCE)
                                                                        .withAllowance(5L)))),
                        childRecordsCheck(
                                "ALLOWANCE_AFTER_REVOKE_TXN",
                                SUCCESS,
                                recordWith()
                                        .status(SUCCESS)
                                        .contractCallResult(
                                                resultWith()
                                                        .contractCallResult(
                                                                htsPrecompileResult()
                                                                        .forFunction(
                                                                                FunctionType
                                                                                        .ERC_ALLOWANCE)
                                                                        .withAllowance(0L)))));
    }

    private HapiApiSpec someERC20NegativeTransferFromScenariosPass() {
        final AtomicReference<String> tokenMirrorAddr = new AtomicReference<>();
        final AtomicReference<String> contractMirrorAddr = new AtomicReference<>();
        final AtomicReference<String> aCivilianMirrorAddr = new AtomicReference<>();
        final AtomicReference<String> bCivilianMirrorAddr = new AtomicReference<>();
        final AtomicReference<String> zCivilianMirrorAddr = new AtomicReference<>();

        return defaultHapiSpec("someERC20NegativeTransferFromScenariosPass")
                .given(
                        newKeyNamed(MULTI_KEY_NAME),
                        cryptoCreate(A_CIVILIAN)
                                .exposingCreatedIdTo(
                                        id -> aCivilianMirrorAddr.set(asHexedSolidityAddress(id))),
                        cryptoCreate(B_CIVILIAN)
                                .exposingCreatedIdTo(
                                        id -> bCivilianMirrorAddr.set(asHexedSolidityAddress(id))),
                        uploadInitCode(SOME_ERC_20_SCENARIOS),
                        contractCreate(SOME_ERC_20_SCENARIOS).adminKey(MULTI_KEY_NAME),
                        tokenCreate(TOKEN)
                                .supplyKey(MULTI_KEY_NAME)
                                .tokenType(FUNGIBLE_COMMON)
                                .treasury(SOME_ERC_20_SCENARIOS)
                                .initialSupply(10)
                                .exposingCreatedIdTo(
                                        idLit ->
                                                tokenMirrorAddr.set(
                                                        asHexedSolidityAddress(
                                                                HapiPropertySource.asToken(
                                                                        idLit)))))
                .when(
                        withOpContext(
                                (spec, opLog) -> {
                                    zCivilianMirrorAddr.set(
                                            asHexedSolidityAddress(
                                                    AccountID.newBuilder()
                                                            .setAccountNum(666_666_666L)
                                                            .build()));
                                    contractMirrorAddr.set(
                                            asHexedSolidityAddress(
                                                    spec.registry()
                                                            .getAccountID(SOME_ERC_20_SCENARIOS)));
                                }),
                        sourcing(
                                () ->
                                        contractCall(
                                                        SOME_ERC_20_SCENARIOS,
                                                        DO_TRANSFER_FROM,
                                                        asHeadlongAddress(tokenMirrorAddr.get()),
                                                        asHeadlongAddress(contractMirrorAddr.get()),
                                                        asHeadlongAddress(
                                                                bCivilianMirrorAddr.get()),
                                                        BigInteger.ONE)
                                                .payingWith(GENESIS)
                                                .via("TOKEN_NOT_ASSOCIATED_TO_ACCOUNT_TXN")
                                                .hasKnownStatus(CONTRACT_REVERT_EXECUTED)),
                        tokenAssociate(B_CIVILIAN, TOKEN),
                        sourcing(
                                () ->
                                        contractCall(
                                                        SOME_ERC_20_SCENARIOS,
                                                        DO_TRANSFER_FROM,
                                                        asHeadlongAddress(tokenMirrorAddr.get()),
                                                        asHeadlongAddress(
                                                                zCivilianMirrorAddr.get()),
                                                        asHeadlongAddress(
                                                                bCivilianMirrorAddr.get()),
                                                        BigInteger.ONE)
                                                .payingWith(GENESIS)
                                                .via(MISSING_FROM)
                                                .hasKnownStatus(CONTRACT_REVERT_EXECUTED)),
                        sourcing(
                                () ->
                                        contractCall(
                                                        SOME_ERC_20_SCENARIOS,
                                                        DO_TRANSFER_FROM,
                                                        asHeadlongAddress(tokenMirrorAddr.get()),
                                                        asHeadlongAddress(contractMirrorAddr.get()),
                                                        asHeadlongAddress(
                                                                zCivilianMirrorAddr.get()),
                                                        BigInteger.ONE)
                                                .payingWith(GENESIS)
                                                .via(MISSING_TO)
                                                .hasKnownStatus(CONTRACT_REVERT_EXECUTED)),
                        sourcing(
                                () ->
                                        contractCall(
                                                        SOME_ERC_20_SCENARIOS,
                                                        DO_TRANSFER_FROM,
                                                        asHeadlongAddress(tokenMirrorAddr.get()),
                                                        asHeadlongAddress(contractMirrorAddr.get()),
                                                        asHeadlongAddress(
                                                                bCivilianMirrorAddr.get()),
                                                        BigInteger.ONE)
                                                .payingWith(GENESIS)
                                                .via(MSG_SENDER_IS_THE_SAME_AS_FROM)
                                                .hasKnownStatus(SUCCESS)),
                        cryptoTransfer(
                                moving(9L, TOKEN).between(SOME_ERC_20_SCENARIOS, B_CIVILIAN)),
                        tokenAssociate(A_CIVILIAN, TOKEN),
                        sourcing(
                                () ->
                                        contractCall(
                                                        SOME_ERC_20_SCENARIOS,
                                                        DO_TRANSFER_FROM,
                                                        asHeadlongAddress(tokenMirrorAddr.get()),
                                                        asHeadlongAddress(
                                                                bCivilianMirrorAddr.get()),
                                                        asHeadlongAddress(
                                                                aCivilianMirrorAddr.get()),
                                                        BigInteger.ONE)
                                                .payingWith(GENESIS)
                                                .via(MSG_SENDER_IS_NOT_THE_SAME_AS_FROM)
                                                .hasKnownStatus(CONTRACT_REVERT_EXECUTED)),
                        cryptoApproveAllowance()
                                .payingWith(B_CIVILIAN)
                                .addTokenAllowance(B_CIVILIAN, TOKEN, SOME_ERC_20_SCENARIOS, 1L)
                                .signedBy(DEFAULT_PAYER, B_CIVILIAN)
                                .fee(ONE_HBAR),
                        sourcing(
                                () ->
                                        contractCall(
                                                        SOME_ERC_20_SCENARIOS,
                                                        DO_TRANSFER_FROM,
                                                        asHeadlongAddress(tokenMirrorAddr.get()),
                                                        asHeadlongAddress(
                                                                bCivilianMirrorAddr.get()),
                                                        asHeadlongAddress(
                                                                aCivilianMirrorAddr.get()),
                                                        BigInteger.valueOf(5))
                                                .payingWith(GENESIS)
                                                .via(
                                                        "TRY_TO_TRANSFER_MORE_THAN_APPROVED_AMOUNT_TXN")
                                                .hasKnownStatus(CONTRACT_REVERT_EXECUTED)),
                        cryptoApproveAllowance()
                                .payingWith(B_CIVILIAN)
                                .addTokenAllowance(B_CIVILIAN, TOKEN, SOME_ERC_20_SCENARIOS, 20L)
                                .signedBy(DEFAULT_PAYER, B_CIVILIAN)
                                .fee(ONE_HBAR),
                        sourcing(
                                () ->
                                        contractCall(
                                                        SOME_ERC_20_SCENARIOS,
                                                        DO_TRANSFER_FROM,
                                                        asHeadlongAddress(tokenMirrorAddr.get()),
                                                        asHeadlongAddress(
                                                                bCivilianMirrorAddr.get()),
                                                        asHeadlongAddress(
                                                                aCivilianMirrorAddr.get()),
                                                        BigInteger.valueOf(20))
                                                .payingWith(GENESIS)
                                                .via("TRY_TO_TRANSFER_MORE_THAN_OWNERS_BALANCE_TXN")
                                                .hasKnownStatus(CONTRACT_REVERT_EXECUTED)))
                .then(
                        childRecordsCheck(
                                "TOKEN_NOT_ASSOCIATED_TO_ACCOUNT_TXN",
                                CONTRACT_REVERT_EXECUTED,
                                recordWith().status(TOKEN_NOT_ASSOCIATED_TO_ACCOUNT)),
                        childRecordsCheck(
                                MISSING_FROM,
                                CONTRACT_REVERT_EXECUTED,
                                recordWith().status(INVALID_ACCOUNT_ID)),
                        childRecordsCheck(
                                MSG_SENDER_IS_THE_SAME_AS_FROM,
                                SUCCESS,
                                recordWith().status(SUCCESS)),
                        childRecordsCheck(
                                MSG_SENDER_IS_NOT_THE_SAME_AS_FROM,
                                CONTRACT_REVERT_EXECUTED,
                                recordWith().status(SPENDER_DOES_NOT_HAVE_ALLOWANCE)),
                        childRecordsCheck(
                                "TRY_TO_TRANSFER_MORE_THAN_APPROVED_AMOUNT_TXN",
                                CONTRACT_REVERT_EXECUTED,
                                recordWith().status(AMOUNT_EXCEEDS_ALLOWANCE)),
                        childRecordsCheck(
                                "TRY_TO_TRANSFER_MORE_THAN_OWNERS_BALANCE_TXN",
                                CONTRACT_REVERT_EXECUTED,
                                recordWith().status(INSUFFICIENT_TOKEN_BALANCE)));
    }

    private HapiApiSpec someERC20ApproveAllowanceScenarioInOneCall() {
        final AtomicReference<String> tokenMirrorAddr = new AtomicReference<>();
        final AtomicReference<String> contractMirrorAddr = new AtomicReference<>();
        final AtomicReference<String> aCivilianMirrorAddr = new AtomicReference<>();
        final AtomicReference<String> bCivilianMirrorAddr = new AtomicReference<>();
        final AtomicReference<String> zCivilianMirrorAddr = new AtomicReference<>();

        return defaultHapiSpec("someERC20ApproveAllowanceScenarioInOneCall")
                .given(
                        newKeyNamed(MULTI_KEY_NAME),
                        cryptoCreate(A_CIVILIAN)
                                .exposingCreatedIdTo(
                                        id -> aCivilianMirrorAddr.set(asHexedSolidityAddress(id))),
                        cryptoCreate(B_CIVILIAN)
                                .exposingCreatedIdTo(
                                        id -> bCivilianMirrorAddr.set(asHexedSolidityAddress(id))),
                        uploadInitCode(SOME_ERC_20_SCENARIOS),
                        contractCreate(SOME_ERC_20_SCENARIOS).adminKey(MULTI_KEY_NAME),
                        tokenCreate(TOKEN)
                                .supplyKey(MULTI_KEY_NAME)
                                .tokenType(FUNGIBLE_COMMON)
                                .treasury(B_CIVILIAN)
                                .initialSupply(10)
                                .exposingCreatedIdTo(
                                        idLit ->
                                                tokenMirrorAddr.set(
                                                        asHexedSolidityAddress(
                                                                HapiPropertySource.asToken(
                                                                        idLit)))),
                        tokenAssociate(SOME_ERC_20_SCENARIOS, TOKEN))
                .when(
                        withOpContext(
                                (spec, opLog) -> {
                                    zCivilianMirrorAddr.set(
                                            asHexedSolidityAddress(
                                                    AccountID.newBuilder()
                                                            .setAccountNum(666_666_666L)
                                                            .build()));
                                    contractMirrorAddr.set(
                                            asHexedSolidityAddress(
                                                    spec.registry()
                                                            .getAccountID(SOME_ERC_20_SCENARIOS)));
                                }),
                        sourcing(
                                () ->
                                        contractCall(
                                                        SOME_ERC_20_SCENARIOS,
                                                        "approveAndGetAllowanceAmount",
                                                        asHeadlongAddress(tokenMirrorAddr.get()),
                                                        asHeadlongAddress(
                                                                aCivilianMirrorAddr.get()),
                                                        BigInteger.valueOf(5))
                                                .via("APPROVE_AND_GET_ALLOWANCE_TXN")
                                                .gas(1_000_000)
                                                .hasKnownStatus(SUCCESS)
                                                .logged()))
                .then(
                        childRecordsCheck(
                                "APPROVE_AND_GET_ALLOWANCE_TXN",
                                SUCCESS,
                                recordWith().status(SUCCESS),
                                recordWith()
                                        .status(SUCCESS)
                                        .contractCallResult(
                                                resultWith()
                                                        .contractCallResult(
                                                                htsPrecompileResult()
                                                                        .forFunction(
                                                                                FunctionType
                                                                                        .ERC_ALLOWANCE)
                                                                        .withAllowance(5L)))));
    }

    private HapiApiSpec directCallsWorkForERC721() {

        final AtomicReference<String> tokenNum = new AtomicReference<>();

        final var tokenSymbol = "FDFDFD";
        final var tokenTotalSupply = 1;

        final var tokenURITxn = "tokenURITxn";
        final var ownerOfTxn = "ownerOfTxn";

        return defaultHapiSpec("DirectCallsWorkForERC721")
                .given(
                        newKeyNamed(MULTI_KEY),
                        cryptoCreate(ACCOUNT).balance(100 * ONE_HUNDRED_HBARS),
                        cryptoCreate(RECIPIENT).balance(100 * ONE_HUNDRED_HBARS),
                        cryptoCreate(TOKEN_TREASURY),
                        tokenCreate(NON_FUNGIBLE_TOKEN)
                                .tokenType(TokenType.NON_FUNGIBLE_UNIQUE)
                                .name(TOKEN_NAME)
                                .symbol(tokenSymbol)
                                .initialSupply(0)
                                .treasury(TOKEN_TREASURY)
                                .adminKey(MULTI_KEY)
                                .supplyKey(MULTI_KEY)
                                .exposingCreatedIdTo(tokenNum::set),
                        mintToken(NON_FUNGIBLE_TOKEN, List.of(FIRST_META)),
                        tokenAssociate(ACCOUNT, NON_FUNGIBLE_TOKEN),
                        tokenAssociate(RECIPIENT, NON_FUNGIBLE_TOKEN),
                        cryptoTransfer(
                                movingUnique(NON_FUNGIBLE_TOKEN, 1)
                                        .between(TOKEN_TREASURY, ACCOUNT)))
                .when(
                        withOpContext(
                                (spec, ignore) -> {
                                    var tokenAddress =
                                            asHexedSolidityAddress(asToken(tokenNum.get()));
                                    allRunFor(
                                            spec,
                                            contractCallWithFunctionAbi(
                                                            tokenAddress,
                                                            getABIFor(
                                                                    com.hedera.services.bdd.suites
                                                                            .contract.Utils
                                                                            .FunctionType.FUNCTION,
                                                                    "name",
                                                                    ERC_721_ABI))
                                                    .via(NAME_TXN),
                                            contractCallWithFunctionAbi(
                                                            tokenAddress,
                                                            getABIFor(
                                                                    com.hedera.services.bdd.suites
                                                                            .contract.Utils
                                                                            .FunctionType.FUNCTION,
                                                                    SYMBOL,
                                                                    ERC_721_ABI))
                                                    .via(SYMBOL_TXN),
                                            contractCallWithFunctionAbi(
                                                            tokenAddress,
                                                            getABIFor(
                                                                    com.hedera.services.bdd.suites
                                                                            .contract.Utils
                                                                            .FunctionType.FUNCTION,
                                                                    TOKEN_URI,
                                                                    ERC_721_ABI),
                                                            BigInteger.ONE)
                                                    .via(tokenURITxn),
                                            contractCallWithFunctionAbi(
                                                            tokenAddress,
                                                            getABIFor(
                                                                    com.hedera.services.bdd.suites
                                                                            .contract.Utils
                                                                            .FunctionType.FUNCTION,
                                                                    TOTAL_SUPPLY,
                                                                    ERC_721_ABI))
                                                    .via(TOTAL_SUPPLY_TXN),
                                            contractCallWithFunctionAbi(
                                                            tokenAddress,
                                                            getABIFor(
                                                                    com.hedera.services.bdd.suites
                                                                            .contract.Utils
                                                                            .FunctionType.FUNCTION,
                                                                    BALANCE_OF,
                                                                    ERC_721_ABI),
                                                            asHeadlongAddress(
                                                                    asHexedSolidityAddress(
                                                                            spec.registry()
                                                                                    .getAccountID(
                                                                                            ACCOUNT))))
                                                    .via(BALANCE_OF_TXN),
                                            contractCallWithFunctionAbi(
                                                            tokenAddress,
                                                            getABIFor(
                                                                    com.hedera.services.bdd.suites
                                                                            .contract.Utils
                                                                            .FunctionType.FUNCTION,
                                                                    OWNER_OF,
                                                                    ERC_721_ABI),
                                                            BigInteger.ONE)
                                                    .via(ownerOfTxn));
                                }))
                .then(
                        withOpContext(
                                (spec, ignore) ->
                                        allRunFor(
                                                spec,
                                                childRecordsCheck(
                                                        NAME_TXN,
                                                        SUCCESS,
                                                        recordWith()
                                                                .status(SUCCESS)
                                                                .contractCallResult(
                                                                        resultWith()
                                                                                .contractCallResult(
                                                                                        htsPrecompileResult()
                                                                                                .forFunction(
                                                                                                        FunctionType
                                                                                                                .ERC_NAME)
                                                                                                .withName(
                                                                                                        TOKEN_NAME)))),
                                                childRecordsCheck(
                                                        SYMBOL_TXN,
                                                        SUCCESS,
                                                        recordWith()
                                                                .status(SUCCESS)
                                                                .contractCallResult(
                                                                        resultWith()
                                                                                .contractCallResult(
                                                                                        htsPrecompileResult()
                                                                                                .forFunction(
                                                                                                        FunctionType
                                                                                                                .ERC_SYMBOL)
                                                                                                .withSymbol(
                                                                                                        tokenSymbol)))),
                                                childRecordsCheck(
                                                        tokenURITxn,
                                                        SUCCESS,
                                                        recordWith()
                                                                .status(SUCCESS)
                                                                .contractCallResult(
                                                                        resultWith()
                                                                                .contractCallResult(
                                                                                        htsPrecompileResult()
                                                                                                .forFunction(
                                                                                                        FunctionType
                                                                                                                .ERC_TOKEN_URI)
                                                                                                .withTokenUri(
                                                                                                        FIRST)))),
                                                childRecordsCheck(
                                                        TOTAL_SUPPLY_TXN,
                                                        SUCCESS,
                                                        recordWith()
                                                                .status(SUCCESS)
                                                                .contractCallResult(
                                                                        resultWith()
                                                                                .contractCallResult(
                                                                                        htsPrecompileResult()
                                                                                                .forFunction(
                                                                                                        FunctionType
                                                                                                                .ERC_TOTAL_SUPPLY)
                                                                                                .withTotalSupply(
                                                                                                        tokenTotalSupply)))),
                                                childRecordsCheck(
                                                        BALANCE_OF_TXN,
                                                        SUCCESS,
                                                        recordWith()
                                                                .status(SUCCESS)
                                                                .contractCallResult(
                                                                        resultWith()
                                                                                .contractCallResult(
                                                                                        htsPrecompileResult()
                                                                                                .forFunction(
                                                                                                        FunctionType
                                                                                                                .ERC_BALANCE)
                                                                                                .withBalance(
                                                                                                        1)))),
                                                childRecordsCheck(
                                                        ownerOfTxn,
                                                        SUCCESS,
                                                        recordWith()
                                                                .status(SUCCESS)
                                                                .contractCallResult(
                                                                        resultWith()
                                                                                .contractCallResult(
                                                                                        htsPrecompileResult()
                                                                                                .forFunction(
                                                                                                        FunctionType
                                                                                                                .ERC_OWNER)
                                                                                                .withOwner(
                                                                                                        asAddress(
                                                                                                                spec.registry()
                                                                                                                        .getAccountID(
                                                                                                                                ACCOUNT)))))))));
    }

    private HapiApiSpec someERC721GetApprovedScenariosPass() {
        final AtomicReference<String> tokenMirrorAddr = new AtomicReference<>();
        final AtomicReference<String> aCivilianMirrorAddr = new AtomicReference<>();
        final AtomicReference<String> zCivilianMirrorAddr = new AtomicReference<>();
        final AtomicReference<String> zTokenMirrorAddr = new AtomicReference<>();

        return defaultHapiSpec("someERC721GetApprovedScenariosPass")
                .given(
                        newKeyNamed(MULTI_KEY_NAME),
                        cryptoCreate(A_CIVILIAN)
                                .exposingCreatedIdTo(
                                        id -> aCivilianMirrorAddr.set(asHexedSolidityAddress(id))),
                        uploadInitCode(SOME_ERC_721_SCENARIOS),
                        contractCreate(SOME_ERC_721_SCENARIOS).adminKey(MULTI_KEY_NAME),
                        tokenCreate(NF_TOKEN)
                                .supplyKey(MULTI_KEY_NAME)
                                .tokenType(NON_FUNGIBLE_UNIQUE)
                                .treasury(SOME_ERC_721_SCENARIOS)
                                .initialSupply(0)
                                .exposingCreatedIdTo(
                                        idLit ->
                                                tokenMirrorAddr.set(
                                                        asHexedSolidityAddress(
                                                                HapiPropertySource.asToken(
                                                                        idLit)))),
                        mintToken(
                                NF_TOKEN,
                                List.of(
                                        // 1
                                        ByteString.copyFromUtf8("A"),
                                        // 2
                                        ByteString.copyFromUtf8("B"))),
                        tokenAssociate(A_CIVILIAN, NF_TOKEN))
                .when(
                        withOpContext(
                                (spec, opLog) -> {
                                    zCivilianMirrorAddr.set(
                                            asHexedSolidityAddress(
                                                    AccountID.newBuilder()
                                                            .setAccountNum(666_666_666L)
                                                            .build()));
                                    zTokenMirrorAddr.set(
                                            asHexedSolidityAddress(
                                                    TokenID.newBuilder()
                                                            .setTokenNum(666_666L)
                                                            .build()));
                                }),
                        sourcing(
                                () ->
                                        contractCall(
                                                        SOME_ERC_721_SCENARIOS,
                                                        GET_APPROVED,
                                                        asHeadlongAddress(zTokenMirrorAddr.get()),
                                                        BigInteger.ONE)
                                                .via(MISSING_TOKEN)
                                                .gas(1_000_000)
                                                .hasKnownStatus(INVALID_SOLIDITY_ADDRESS)),
                        sourcing(
                                () ->
                                        contractCall(
                                                        SOME_ERC_721_SCENARIOS,
                                                        DO_SPECIFIC_APPROVAL,
                                                        asHeadlongAddress(tokenMirrorAddr.get()),
                                                        asHeadlongAddress(
                                                                aCivilianMirrorAddr.get()),
                                                        BigInteger.ONE)
                                                .gas(1_000_000)),
                        sourcing(
                                () ->
                                        contractCall(
                                                        SOME_ERC_721_SCENARIOS,
                                                        GET_APPROVED,
                                                        asHeadlongAddress(tokenMirrorAddr.get()),
                                                        BigInteger.valueOf(55))
                                                .via("MISSING_SERIAL")
                                                .gas(1_000_000)
                                                .hasKnownStatus(CONTRACT_REVERT_EXECUTED)),
                        getTokenNftInfo(NF_TOKEN, 1L).logged(),
                        sourcing(
                                () ->
                                        contractCall(
                                                        SOME_ERC_721_SCENARIOS,
                                                        GET_APPROVED,
                                                        asHeadlongAddress(tokenMirrorAddr.get()),
                                                        BigInteger.TWO)
                                                .via("MISSING_SPENDER")
                                                .gas(1_000_000)
                                                .hasKnownStatus(SUCCESS)),
                        sourcing(
                                () ->
                                        contractCall(
                                                        SOME_ERC_721_SCENARIOS,
                                                        GET_APPROVED,
                                                        asHeadlongAddress(tokenMirrorAddr.get()),
                                                        BigInteger.ONE)
                                                .via(WITH_SPENDER)
                                                .gas(1_000_000)
                                                .hasKnownStatus(SUCCESS)),
                        getTxnRecord(WITH_SPENDER).andAllChildRecords().logged(),
                        sourcing(
                                () ->
                                        contractCallLocal(
                                                        SOME_ERC_721_SCENARIOS,
                                                        GET_APPROVED,
                                                        asHeadlongAddress(tokenMirrorAddr.get()),
                                                        BigInteger.ONE)
                                                .logged()
                                                .gas(1_000_000)
                                                .has(
                                                        resultWith()
                                                                .contractCallResult(
                                                                        hexedAddress(
                                                                                aCivilianMirrorAddr
                                                                                        .get())))))
                .then(
                        withOpContext(
                                (spec, opLog) ->
                                        allRunFor(
                                                spec,
                                                childRecordsCheck(
                                                        "MISSING_SPENDER",
                                                        SUCCESS,
                                                        recordWith()
                                                                .status(SUCCESS)
                                                                .contractCallResult(
                                                                        resultWith()
                                                                                .contractCallResult(
                                                                                        htsPrecompileResult()
                                                                                                .forFunction(
                                                                                                        FunctionType
                                                                                                                .ERC_GET_APPROVED)
                                                                                                .withSpender(
                                                                                                        new byte
                                                                                                                [0])))),
                                                childRecordsCheck(
                                                        WITH_SPENDER,
                                                        SUCCESS,
                                                        recordWith()
                                                                .status(SUCCESS)
                                                                .contractCallResult(
                                                                        resultWith()
                                                                                .contractCallResult(
                                                                                        htsPrecompileResult()
                                                                                                .forFunction(
                                                                                                        FunctionType
                                                                                                                .ERC_GET_APPROVED)
                                                                                                .withSpender(
                                                                                                        asAddress(
                                                                                                                spec.registry()
                                                                                                                        .getAccountID(
                                                                                                                                A_CIVILIAN)))))))));
    }

    private HapiApiSpec someERC721BalanceOfScenariosPass() {
        final AtomicReference<String> tokenMirrorAddr = new AtomicReference<>();
        final AtomicReference<String> aCivilianMirrorAddr = new AtomicReference<>();
        final AtomicReference<String> bCivilianMirrorAddr = new AtomicReference<>();
        final AtomicReference<String> zTokenMirrorAddr = new AtomicReference<>();

        return defaultHapiSpec("someERC721BalanceOfScenariosPass")
                .given(
                        newKeyNamed(MULTI_KEY_NAME),
                        cryptoCreate(A_CIVILIAN)
                                .exposingCreatedIdTo(
                                        id -> aCivilianMirrorAddr.set(asHexedSolidityAddress(id))),
                        cryptoCreate(B_CIVILIAN)
                                .exposingCreatedIdTo(
                                        id -> bCivilianMirrorAddr.set(asHexedSolidityAddress(id))),
                        uploadInitCode(SOME_ERC_721_SCENARIOS),
                        contractCreate(SOME_ERC_721_SCENARIOS).adminKey(MULTI_KEY_NAME),
                        tokenCreate(NF_TOKEN)
                                .supplyKey(MULTI_KEY_NAME)
                                .tokenType(NON_FUNGIBLE_UNIQUE)
                                .treasury(SOME_ERC_721_SCENARIOS)
                                .initialSupply(0)
                                .exposingCreatedIdTo(
                                        idLit ->
                                                tokenMirrorAddr.set(
                                                        asHexedSolidityAddress(
                                                                HapiPropertySource.asToken(
                                                                        idLit)))),
                        mintToken(
                                NF_TOKEN,
                                List.of(
                                        // 1
                                        ByteString.copyFromUtf8("A"),
                                        // 2
                                        ByteString.copyFromUtf8("B"))),
                        tokenAssociate(A_CIVILIAN, NF_TOKEN),
                        cryptoTransfer(
                                movingUnique(NF_TOKEN, 1L, 2L)
                                        .between(SOME_ERC_721_SCENARIOS, A_CIVILIAN)))
                .when(
                        withOpContext(
                                (spec, opLog) ->
                                        zTokenMirrorAddr.set(
                                                asHexedSolidityAddress(
                                                        TokenID.newBuilder()
                                                                .setTokenNum(666_666L)
                                                                .build()))),
                        sourcing(
                                () ->
                                        contractCall(
                                                        SOME_ERC_721_SCENARIOS,
                                                        GET_BALANCE_OF,
                                                        asHeadlongAddress(tokenMirrorAddr.get()),
                                                        asHeadlongAddress(
                                                                aCivilianMirrorAddr.get()))
                                                .via("BALANCE_OF")
                                                .gas(1_000_000)
                                                .hasKnownStatus(SUCCESS)),
                        sourcing(
                                () ->
                                        contractCall(
                                                        SOME_ERC_721_SCENARIOS,
                                                        GET_BALANCE_OF,
                                                        asHeadlongAddress(zTokenMirrorAddr.get()),
                                                        asHeadlongAddress(
                                                                aCivilianMirrorAddr.get()))
                                                .via(MISSING_TOKEN)
                                                .gas(1_000_000)
                                                .hasKnownStatus(INVALID_SOLIDITY_ADDRESS)),
                        sourcing(
                                () ->
                                        contractCall(
                                                        SOME_ERC_721_SCENARIOS,
                                                        GET_BALANCE_OF,
                                                        asHeadlongAddress(tokenMirrorAddr.get()),
                                                        asHeadlongAddress(
                                                                bCivilianMirrorAddr.get()))
                                                .via("NOT_ASSOCIATED")
                                                .gas(1_000_000)
                                                .hasKnownStatus(SUCCESS)))
                .then(
                        childRecordsCheck(
                                "BALANCE_OF",
                                SUCCESS,
                                recordWith()
                                        .status(SUCCESS)
                                        .contractCallResult(
                                                resultWith()
                                                        .contractCallResult(
                                                                htsPrecompileResult()
                                                                        .forFunction(
                                                                                FunctionType
                                                                                        .ERC_BALANCE)
                                                                        .withBalance(2)))),
                        childRecordsCheck(
                                "NOT_ASSOCIATED",
                                SUCCESS,
                                recordWith()
                                        .status(SUCCESS)
                                        .contractCallResult(
                                                resultWith()
                                                        .contractCallResult(
                                                                htsPrecompileResult()
                                                                        .forFunction(
                                                                                FunctionType
                                                                                        .ERC_BALANCE)
                                                                        .withBalance(0)))));
    }

    private HapiApiSpec someERC721OwnerOfScenariosPass() {
        final AtomicReference<String> tokenMirrorAddr = new AtomicReference<>();
        final AtomicReference<String> aCivilianMirrorAddr = new AtomicReference<>();
        final AtomicReference<String> zCivilianMirrorAddr = new AtomicReference<>();
        final AtomicReference<String> zTokenMirrorAddr = new AtomicReference<>();

        return defaultHapiSpec("someERC721OwnerOfScenariosPass")
                .given(
                        newKeyNamed(MULTI_KEY_NAME),
                        cryptoCreate(A_CIVILIAN)
                                .exposingCreatedIdTo(
                                        id -> aCivilianMirrorAddr.set(asHexedSolidityAddress(id))),
                        uploadInitCode(SOME_ERC_721_SCENARIOS),
                        contractCreate(SOME_ERC_721_SCENARIOS).adminKey(MULTI_KEY_NAME),
                        tokenCreate(NF_TOKEN)
                                .supplyKey(MULTI_KEY_NAME)
                                .tokenType(NON_FUNGIBLE_UNIQUE)
                                .treasury(SOME_ERC_721_SCENARIOS)
                                .initialSupply(0)
                                .exposingCreatedIdTo(
                                        idLit ->
                                                tokenMirrorAddr.set(
                                                        asHexedSolidityAddress(
                                                                HapiPropertySource.asToken(
                                                                        idLit)))),
                        mintToken(
                                NF_TOKEN,
                                List.of(
                                        // 1
                                        ByteString.copyFromUtf8("A"),
                                        // 2
                                        ByteString.copyFromUtf8("B"))),
                        tokenAssociate(A_CIVILIAN, NF_TOKEN))
                .when(
                        withOpContext(
                                (spec, opLog) -> {
                                    zCivilianMirrorAddr.set(
                                            asHexedSolidityAddress(
                                                    AccountID.newBuilder()
                                                            .setAccountNum(666_666_666L)
                                                            .build()));
                                    zTokenMirrorAddr.set(
                                            asHexedSolidityAddress(
                                                    TokenID.newBuilder()
                                                            .setTokenNum(666_666L)
                                                            .build()));
                                }),
                        sourcing(
                                () ->
                                        contractCall(
                                                        SOME_ERC_721_SCENARIOS,
                                                        GET_OWNER_OF,
                                                        asHeadlongAddress(zTokenMirrorAddr.get()),
                                                        BigInteger.ONE)
                                                .via(MISSING_TOKEN)
                                                .gas(1_000_000)
                                                .hasKnownStatus(INVALID_SOLIDITY_ADDRESS)),
                        sourcing(
                                () ->
                                        contractCall(
                                                        SOME_ERC_721_SCENARIOS,
                                                        GET_OWNER_OF,
                                                        asHeadlongAddress(tokenMirrorAddr.get()),
                                                        BigInteger.valueOf(55))
                                                .gas(1_000_000)
                                                .hasKnownStatus(CONTRACT_REVERT_EXECUTED)),
                        sourcing(
                                () ->
                                        contractCall(
                                                        SOME_ERC_721_SCENARIOS,
                                                        GET_OWNER_OF,
                                                        asHeadlongAddress(tokenMirrorAddr.get()),
                                                        BigInteger.TWO)
                                                .via("TREASURY_OWNER")
                                                .gas(1_000_000)
                                                .hasKnownStatus(SUCCESS)),
                        cryptoTransfer(
                                movingUnique(NF_TOKEN, 1L)
                                        .between(SOME_ERC_721_SCENARIOS, A_CIVILIAN)),
                        sourcing(
                                () ->
                                        contractCall(
                                                        SOME_ERC_721_SCENARIOS,
                                                        GET_OWNER_OF,
                                                        asHeadlongAddress(tokenMirrorAddr.get()),
                                                        BigInteger.ONE)
                                                .via("CIVILIAN_OWNER")
                                                .gas(1_000_000)
                                                .hasKnownStatus(SUCCESS)))
                .then(
                        withOpContext(
                                (spec, opLog) ->
                                        allRunFor(
                                                spec,
                                                childRecordsCheck(
                                                        "TREASURY_OWNER",
                                                        SUCCESS,
                                                        recordWith()
                                                                .status(SUCCESS)
                                                                .contractCallResult(
                                                                        resultWith()
                                                                                .contractCallResult(
                                                                                        htsPrecompileResult()
                                                                                                .forFunction(
                                                                                                        FunctionType
                                                                                                                .ERC_OWNER)
                                                                                                .withOwner(
                                                                                                        asAddress(
                                                                                                                spec.registry()
                                                                                                                        .getAccountID(
                                                                                                                                SOME_ERC_721_SCENARIOS)))))),
                                                childRecordsCheck(
                                                        "CIVILIAN_OWNER",
                                                        SUCCESS,
                                                        recordWith()
                                                                .status(SUCCESS)
                                                                .contractCallResult(
                                                                        resultWith()
                                                                                .contractCallResult(
                                                                                        htsPrecompileResult()
                                                                                                .forFunction(
                                                                                                        FunctionType
                                                                                                                .ERC_GET_APPROVED)
                                                                                                .withSpender(
                                                                                                        asAddress(
                                                                                                                spec.registry()
                                                                                                                        .getAccountID(
                                                                                                                                A_CIVILIAN)))))))));
    }

    private HapiApiSpec someERC721IsApprovedForAllScenariosPass() {
        final AtomicReference<String> tokenMirrorAddr = new AtomicReference<>();
        final AtomicReference<String> contractMirrorAddr = new AtomicReference<>();
        final AtomicReference<String> aCivilianMirrorAddr = new AtomicReference<>();
        final AtomicReference<String> zCivilianMirrorAddr = new AtomicReference<>();
        final AtomicReference<String> zTokenMirrorAddr = new AtomicReference<>();

        return defaultHapiSpec("someERC721IsApprovedForAllScenariosPass")
                .given(
                        newKeyNamed(MULTI_KEY_NAME),
                        cryptoCreate(A_CIVILIAN)
                                .exposingCreatedIdTo(
                                        id -> aCivilianMirrorAddr.set(asHexedSolidityAddress(id))),
                        uploadInitCode(SOME_ERC_721_SCENARIOS),
                        contractCreate(SOME_ERC_721_SCENARIOS).adminKey(MULTI_KEY_NAME),
                        tokenCreate(NF_TOKEN)
                                .supplyKey(MULTI_KEY_NAME)
                                .tokenType(NON_FUNGIBLE_UNIQUE)
                                .treasury(SOME_ERC_721_SCENARIOS)
                                .initialSupply(0)
                                .exposingCreatedIdTo(
                                        idLit ->
                                                tokenMirrorAddr.set(
                                                        asHexedSolidityAddress(
                                                                HapiPropertySource.asToken(
                                                                        idLit)))),
                        mintToken(
                                NF_TOKEN,
                                List.of(
                                        // 1
                                        ByteString.copyFromUtf8("A"),
                                        // 2
                                        ByteString.copyFromUtf8("B"))),
                        tokenAssociate(A_CIVILIAN, NF_TOKEN),
                        cryptoTransfer(
                                movingUnique(NF_TOKEN, 1L, 2L)
                                        .between(SOME_ERC_721_SCENARIOS, A_CIVILIAN)))
                .when(
                        withOpContext(
                                (spec, opLog) -> {
                                    zCivilianMirrorAddr.set(
                                            asHexedSolidityAddress(
                                                    AccountID.newBuilder()
                                                            .setAccountNum(666_666_666L)
                                                            .build()));
                                    zTokenMirrorAddr.set(
                                            asHexedSolidityAddress(
                                                    TokenID.newBuilder()
                                                            .setTokenNum(666_666L)
                                                            .build()));
                                    contractMirrorAddr.set(
                                            asHexedSolidityAddress(
                                                    spec.registry()
                                                            .getAccountID(SOME_ERC_721_SCENARIOS)));
                                }),
                        sourcing(
                                () ->
                                        contractCall(
                                                        SOME_ERC_721_SCENARIOS,
                                                        IS_APPROVED_FOR_ALL,
                                                        asHeadlongAddress(tokenMirrorAddr.get()),
                                                        asHeadlongAddress(
                                                                zCivilianMirrorAddr.get()),
                                                        asHeadlongAddress(contractMirrorAddr.get()))
                                                .via("OWNER_DOES_NOT_EXISTS")
                                                .gas(1_000_000)),
                        sourcing(
                                () ->
                                        contractCall(
                                                        SOME_ERC_721_SCENARIOS,
                                                        IS_APPROVED_FOR_ALL,
                                                        asHeadlongAddress(tokenMirrorAddr.get()),
                                                        asHeadlongAddress(
                                                                aCivilianMirrorAddr.get()),
                                                        asHeadlongAddress(
                                                                zCivilianMirrorAddr.get()))
                                                .via(OPERATOR_DOES_NOT_EXISTS)
                                                .gas(1_000_000)
                                                .hasKnownStatus(SUCCESS)),
                        sourcing(
                                () ->
                                        contractCall(
                                                        SOME_ERC_721_SCENARIOS,
                                                        IS_APPROVED_FOR_ALL,
                                                        asHeadlongAddress(tokenMirrorAddr.get()),
                                                        asHeadlongAddress(
                                                                aCivilianMirrorAddr.get()),
                                                        asHeadlongAddress(contractMirrorAddr.get()))
                                                .via("OPERATOR_IS_NOT_APPROVED")
                                                .gas(1_000_000)
                                                .hasKnownStatus(SUCCESS)),
                        cryptoApproveAllowance()
                                .payingWith(A_CIVILIAN)
                                .addNftAllowance(
                                        A_CIVILIAN,
                                        NF_TOKEN,
                                        SOME_ERC_721_SCENARIOS,
                                        true,
                                        List.of())
                                .signedBy(DEFAULT_PAYER, A_CIVILIAN)
                                .fee(ONE_HBAR),
                        getAccountDetails(A_CIVILIAN)
                                .payingWith(GENESIS)
                                .has(
                                        accountWith()
                                                .cryptoAllowancesCount(0)
                                                .nftApprovedForAllAllowancesCount(1)
                                                .tokenAllowancesCount(0)
                                                .nftApprovedAllowancesContaining(
                                                        NF_TOKEN, SOME_ERC_721_SCENARIOS)),
                        sourcing(
                                () ->
                                        contractCall(
                                                        SOME_ERC_721_SCENARIOS,
                                                        IS_APPROVED_FOR_ALL,
                                                        asHeadlongAddress(tokenMirrorAddr.get()),
                                                        asHeadlongAddress(
                                                                aCivilianMirrorAddr.get()),
                                                        asHeadlongAddress(contractMirrorAddr.get()))
                                                .via("OPERATOR_IS_APPROVED_FOR_ALL")
                                                .gas(1_000_000)
                                                .hasKnownStatus(SUCCESS)),
                        sourcing(
                                () ->
                                        contractCallLocal(
                                                        SOME_ERC_721_SCENARIOS,
                                                        IS_APPROVED_FOR_ALL,
                                                        asHeadlongAddress(tokenMirrorAddr.get()),
                                                        asHeadlongAddress(
                                                                aCivilianMirrorAddr.get()),
                                                        asHeadlongAddress(contractMirrorAddr.get()))
                                                .gas(1_000_000)
                                                .has(resultWith().contractCallResult(flag(true)))))
                .then(
                        withOpContext(
                                (spec, opLog) ->
                                        allRunFor(
                                                spec,
                                                childRecordsCheck(
                                                        OPERATOR_DOES_NOT_EXISTS,
                                                        SUCCESS,
                                                        recordWith()
                                                                .status(SUCCESS)
                                                                .contractCallResult(
                                                                        resultWith()
                                                                                .contractCallResult(
                                                                                        htsPrecompileResult()
                                                                                                .forFunction(
                                                                                                        FunctionType
                                                                                                                .ERC_IS_APPROVED_FOR_ALL)
                                                                                                .withIsApprovedForAll(
                                                                                                        false)))),
                                                childRecordsCheck(
                                                        "OPERATOR_IS_NOT_APPROVED",
                                                        SUCCESS,
                                                        recordWith()
                                                                .status(SUCCESS)
                                                                .contractCallResult(
                                                                        resultWith()
                                                                                .contractCallResult(
                                                                                        htsPrecompileResult()
                                                                                                .forFunction(
                                                                                                        FunctionType
                                                                                                                .ERC_IS_APPROVED_FOR_ALL)
                                                                                                .withIsApprovedForAll(
                                                                                                        false)))),
                                                childRecordsCheck(
                                                        "OPERATOR_IS_APPROVED_FOR_ALL",
                                                        SUCCESS,
                                                        recordWith()
                                                                .status(SUCCESS)
                                                                .contractCallResult(
                                                                        resultWith()
                                                                                .contractCallResult(
                                                                                        htsPrecompileResult()
                                                                                                .forFunction(
                                                                                                        FunctionType
                                                                                                                .ERC_IS_APPROVED_FOR_ALL)
                                                                                                .withIsApprovedForAll(
                                                                                                        true)))))));
    }

    private HapiApiSpec someERC721SetApprovedForAllScenariosPass() {
        final AtomicReference<String> tokenMirrorAddr = new AtomicReference<>();
        final AtomicReference<String> contractMirrorAddr = new AtomicReference<>();
        final AtomicReference<String> aCivilianMirrorAddr = new AtomicReference<>();
        final AtomicReference<String> zCivilianMirrorAddr = new AtomicReference<>();
        final AtomicReference<String> zTokenMirrorAddr = new AtomicReference<>();

        return defaultHapiSpec("someERC721SetApprovedForAllScenariosPass")
                .given(
                        newKeyNamed(MULTI_KEY_NAME),
                        cryptoCreate(A_CIVILIAN)
                                .exposingCreatedIdTo(
                                        id -> aCivilianMirrorAddr.set(asHexedSolidityAddress(id))),
                        uploadInitCode(SOME_ERC_721_SCENARIOS),
                        contractCreate(SOME_ERC_721_SCENARIOS).adminKey(MULTI_KEY_NAME),
                        tokenCreate(NF_TOKEN)
                                .supplyKey(MULTI_KEY_NAME)
                                .tokenType(NON_FUNGIBLE_UNIQUE)
                                .treasury(SOME_ERC_721_SCENARIOS)
                                .initialSupply(0)
                                .exposingCreatedIdTo(
                                        idLit ->
                                                tokenMirrorAddr.set(
                                                        asHexedSolidityAddress(
                                                                HapiPropertySource.asToken(
                                                                        idLit)))),
                        mintToken(
                                NF_TOKEN,
                                List.of(
                                        // 1
                                        ByteString.copyFromUtf8("A"),
                                        // 2
                                        ByteString.copyFromUtf8("B"))),
                        tokenAssociate(A_CIVILIAN, NF_TOKEN))
                .when(
                        withOpContext(
                                (spec, opLog) -> {
                                    zCivilianMirrorAddr.set(
                                            asHexedSolidityAddress(
                                                    AccountID.newBuilder()
                                                            .setAccountNum(666_666_666L)
                                                            .build()));
                                    zTokenMirrorAddr.set(
                                            asHexedSolidityAddress(
                                                    TokenID.newBuilder()
                                                            .setTokenNum(666_666L)
                                                            .build()));
                                    contractMirrorAddr.set(
                                            asHexedSolidityAddress(
                                                    spec.registry()
                                                            .getAccountID(SOME_ERC_721_SCENARIOS)));
                                }),
                        sourcing(
                                () ->
                                        contractCall(
                                                        SOME_ERC_721_SCENARIOS,
                                                        SET_APPROVAL_FOR_ALL,
                                                        asHeadlongAddress(tokenMirrorAddr.get()),
                                                        asHeadlongAddress(contractMirrorAddr.get()),
                                                        true)
                                                .via("OPERATOR_SAME_AS_MSG_SENDER")
                                                .gas(1_000_000)
                                                .hasKnownStatus(CONTRACT_REVERT_EXECUTED)),
                        sourcing(
                                () ->
                                        contractCall(
                                                        SOME_ERC_721_SCENARIOS,
                                                        SET_APPROVAL_FOR_ALL,
                                                        asHeadlongAddress(tokenMirrorAddr.get()),
                                                        asHeadlongAddress(
                                                                zCivilianMirrorAddr.get()),
                                                        true)
                                                .via(OPERATOR_DOES_NOT_EXISTS)
                                                .gas(1_000_000)
                                                .hasKnownStatus(SUCCESS)),
                        sourcing(
                                () ->
                                        contractCall(
                                                        SOME_ERC_721_SCENARIOS,
                                                        SET_APPROVAL_FOR_ALL,
                                                        asHeadlongAddress(tokenMirrorAddr.get()),
                                                        asHeadlongAddress(
                                                                aCivilianMirrorAddr.get()),
                                                        true)
                                                .via("OPERATOR_EXISTS")
                                                .gas(1_000_000)
                                                .hasKnownStatus(SUCCESS)),
                        sourcing(
                                () ->
                                        contractCall(
                                                        SOME_ERC_721_SCENARIOS,
                                                        IS_APPROVED_FOR_ALL,
                                                        asHeadlongAddress(tokenMirrorAddr.get()),
                                                        asHeadlongAddress(contractMirrorAddr.get()),
                                                        asHeadlongAddress(
                                                                aCivilianMirrorAddr.get()))
                                                .via("SUCCESSFULLY_APPROVED_CHECK_TXN")
                                                .gas(1_000_000)
                                                .hasKnownStatus(SUCCESS)),
                        sourcing(
                                () ->
                                        contractCall(
                                                        SOME_ERC_721_SCENARIOS,
                                                        SET_APPROVAL_FOR_ALL,
                                                        asHeadlongAddress(tokenMirrorAddr.get()),
                                                        asHeadlongAddress(
                                                                aCivilianMirrorAddr.get()),
                                                        false)
                                                .via("OPERATOR_EXISTS_REVOKE_APPROVE_FOR_ALL")
                                                .gas(1_000_000)
                                                .hasKnownStatus(SUCCESS)),
                        sourcing(
                                () ->
                                        contractCall(
                                                        SOME_ERC_721_SCENARIOS,
                                                        IS_APPROVED_FOR_ALL,
                                                        asHeadlongAddress(tokenMirrorAddr.get()),
                                                        asHeadlongAddress(contractMirrorAddr.get()),
                                                        asHeadlongAddress(
                                                                aCivilianMirrorAddr.get()))
                                                .via("SUCCESSFULLY_REVOKED_CHECK_TXN")
                                                .gas(1_000_000)
                                                .hasKnownStatus(SUCCESS)))
                .then(
                        childRecordsCheck(
                                "OPERATOR_SAME_AS_MSG_SENDER",
                                CONTRACT_REVERT_EXECUTED,
                                recordWith().status(SPENDER_ACCOUNT_SAME_AS_OWNER)),
                        childRecordsCheck(
                                OPERATOR_DOES_NOT_EXISTS,
                                SUCCESS,
                                recordWith().status(INVALID_ALLOWANCE_SPENDER_ID)),
                        childRecordsCheck("OPERATOR_EXISTS", SUCCESS, recordWith().status(SUCCESS)),
                        childRecordsCheck(
                                "OPERATOR_EXISTS_REVOKE_APPROVE_FOR_ALL",
                                SUCCESS,
                                recordWith().status(SUCCESS)),
                        withOpContext(
                                (spec, opLog) ->
                                        allRunFor(
                                                spec,
                                                childRecordsCheck(
                                                        "SUCCESSFULLY_APPROVED_CHECK_TXN",
                                                        SUCCESS,
                                                        recordWith()
                                                                .status(SUCCESS)
                                                                .contractCallResult(
                                                                        resultWith()
                                                                                .contractCallResult(
                                                                                        htsPrecompileResult()
                                                                                                .forFunction(
                                                                                                        FunctionType
                                                                                                                .ERC_IS_APPROVED_FOR_ALL)
                                                                                                .withIsApprovedForAll(
                                                                                                        true)))),
                                                childRecordsCheck(
                                                        "SUCCESSFULLY_REVOKED_CHECK_TXN",
                                                        SUCCESS,
                                                        recordWith()
                                                                .status(SUCCESS)
                                                                .contractCallResult(
                                                                        resultWith()
                                                                                .contractCallResult(
                                                                                        htsPrecompileResult()
                                                                                                .forFunction(
                                                                                                        FunctionType
                                                                                                                .ERC_IS_APPROVED_FOR_ALL)
                                                                                                .withIsApprovedForAll(
                                                                                                        false)))))));
    }

    private HapiApiSpec getErc721IsApprovedForAll() {
        final var notApprovedTxn = "notApprovedTxn";
        final var approvedForAllTxn = "approvedForAllTxn";

        return defaultHapiSpec("getErc721IsApprovedForAll")
                .given(
                        newKeyNamed(MULTI_KEY),
                        cryptoCreate(OWNER).balance(100 * ONE_HUNDRED_HBARS),
                        cryptoCreate(RECIPIENT).balance(100 * ONE_HUNDRED_HBARS),
                        cryptoCreate(ACCOUNT).balance(100 * ONE_HUNDRED_HBARS),
                        cryptoCreate(TOKEN_TREASURY),
                        tokenCreate(NON_FUNGIBLE_TOKEN)
                                .tokenType(TokenType.NON_FUNGIBLE_UNIQUE)
                                .initialSupply(0)
                                .treasury(TOKEN_TREASURY)
                                .adminKey(MULTI_KEY)
                                .supplyKey(MULTI_KEY),
                        mintToken(
                                NON_FUNGIBLE_TOKEN,
                                List.of(
                                        ByteString.copyFromUtf8("A"),
                                        ByteString.copyFromUtf8("B"))),
                        uploadInitCode(ERC_721_CONTRACT),
                        contractCreate(ERC_721_CONTRACT),
                        tokenAssociate(OWNER, NON_FUNGIBLE_TOKEN),
                        cryptoTransfer(
                                movingUnique(NON_FUNGIBLE_TOKEN, 1L, 2L)
                                        .between(TOKEN_TREASURY, OWNER)),
                        cryptoApproveAllowance()
                                .payingWith(OWNER)
                                .addNftAllowance(
                                        OWNER, NON_FUNGIBLE_TOKEN, RECIPIENT, true, List.of(1L, 2L))
                                .signedBy(DEFAULT_PAYER, OWNER)
                                .fee(ONE_HBAR),
                        getAccountDetails(OWNER)
                                .payingWith(GENESIS)
                                .has(
                                        accountWith()
                                                .cryptoAllowancesCount(0)
                                                .nftApprovedForAllAllowancesCount(1)
                                                .tokenAllowancesCount(0)
                                                .nftApprovedAllowancesContaining(
                                                        NON_FUNGIBLE_TOKEN, RECIPIENT)),
                        getTokenNftInfo(NON_FUNGIBLE_TOKEN, 1L).hasSpenderID(RECIPIENT),
                        getTokenNftInfo(NON_FUNGIBLE_TOKEN, 2L).hasSpenderID(RECIPIENT))
                .when(
                        withOpContext(
                                (spec, opLog) ->
                                        allRunFor(
                                                spec,
                                                contractCall(
                                                                ERC_721_CONTRACT,
                                                                IS_APPROVED_FOR_ALL,
                                                                HapiParserUtil.asHeadlongAddress(
                                                                        asAddress(
                                                                                spec.registry()
                                                                                        .getTokenID(
                                                                                                NON_FUNGIBLE_TOKEN))),
                                                                HapiParserUtil.asHeadlongAddress(
                                                                        asAddress(
                                                                                spec.registry()
                                                                                        .getAccountID(
                                                                                                OWNER))),
                                                                HapiParserUtil.asHeadlongAddress(
                                                                        asAddress(
                                                                                spec.registry()
                                                                                        .getAccountID(
                                                                                                RECIPIENT))))
                                                        .payingWith(OWNER)
                                                        .via(approvedForAllTxn)
                                                        .hasKnownStatus(SUCCESS)
                                                        .gas(GAS_TO_OFFER),
                                                contractCall(
                                                                ERC_721_CONTRACT,
                                                                IS_APPROVED_FOR_ALL,
                                                                HapiParserUtil.asHeadlongAddress(
                                                                        asAddress(
                                                                                spec.registry()
                                                                                        .getTokenID(
                                                                                                NON_FUNGIBLE_TOKEN))),
                                                                HapiParserUtil.asHeadlongAddress(
                                                                        asAddress(
                                                                                spec.registry()
                                                                                        .getAccountID(
                                                                                                OWNER))),
                                                                HapiParserUtil.asHeadlongAddress(
                                                                        asAddress(
                                                                                spec.registry()
                                                                                        .getAccountID(
                                                                                                ACCOUNT))))
                                                        .payingWith(OWNER)
                                                        .via(notApprovedTxn)
                                                        .hasKnownStatus(SUCCESS)
                                                        .gas(GAS_TO_OFFER))))
                .then(
                        childRecordsCheck(
                                approvedForAllTxn,
                                SUCCESS,
                                recordWith()
                                        .status(SUCCESS)
                                        .contractCallResult(
                                                resultWith()
                                                        .contractCallResult(
                                                                htsPrecompileResult()
                                                                        .forFunction(
                                                                                FunctionType
                                                                                        .ERC_IS_APPROVED_FOR_ALL)
                                                                        .withIsApprovedForAll(
                                                                                true)))),
                        childRecordsCheck(
                                notApprovedTxn,
                                SUCCESS,
                                recordWith()
                                        .status(SUCCESS)
                                        .contractCallResult(
                                                resultWith()
                                                        .contractCallResult(
                                                                htsPrecompileResult()
                                                                        .forFunction(
                                                                                FunctionType
                                                                                        .ERC_IS_APPROVED_FOR_ALL)
                                                                        .withIsApprovedForAll(
                                                                                false)))));
    }

    private HapiApiSpec erc721TokenApprove() {
        return defaultHapiSpec("ERC_721_APPROVE")
                .given(
                        UtilVerbs.overriding(CONTRACTS_REDIRECT_TOKEN_CALLS, "true"),
                        UtilVerbs.overriding(CONTRACTS_PRECOMPILE_EXPORT_RECORD_RESULTS, "true"),
                        newKeyNamed(MULTI_KEY),
                        cryptoCreate(ACCOUNT).balance(100 * ONE_HUNDRED_HBARS),
                        cryptoCreate(RECIPIENT).balance(100 * ONE_HUNDRED_HBARS),
                        cryptoCreate(TOKEN_TREASURY),
                        tokenCreate(NON_FUNGIBLE_TOKEN)
                                .tokenType(TokenType.NON_FUNGIBLE_UNIQUE)
                                .initialSupply(0)
                                .treasury(TOKEN_TREASURY)
                                .adminKey(MULTI_KEY)
                                .supplyKey(MULTI_KEY),
                        uploadInitCode(ERC_721_CONTRACT),
                        contractCreate(ERC_721_CONTRACT),
                        mintToken(NON_FUNGIBLE_TOKEN, List.of(FIRST_META)),
                        tokenAssociate(ACCOUNT, List.of(NON_FUNGIBLE_TOKEN)),
                        tokenAssociate(RECIPIENT, List.of(NON_FUNGIBLE_TOKEN)),
                        tokenAssociate(ERC_721_CONTRACT, List.of(NON_FUNGIBLE_TOKEN)),
                        cryptoTransfer(
                                movingUnique(NON_FUNGIBLE_TOKEN, 1L)
                                        .between(TOKEN_TREASURY, ERC_721_CONTRACT)))
                .when(
                        withOpContext(
                                (spec, opLog) ->
                                        allRunFor(
                                                spec,
                                                contractCall(
                                                                ERC_721_CONTRACT,
                                                                APPROVE,
                                                                HapiParserUtil.asHeadlongAddress(
                                                                        asAddress(
                                                                                spec.registry()
                                                                                        .getTokenID(
                                                                                                NON_FUNGIBLE_TOKEN))),
                                                                HapiParserUtil.asHeadlongAddress(
                                                                        asAddress(
                                                                                spec.registry()
                                                                                        .getAccountID(
                                                                                                RECIPIENT))),
                                                                BigInteger.ONE)
                                                        .payingWith(ACCOUNT)
                                                        .via(NAME_TXN)
                                                        .hasKnownStatus(SUCCESS)
                                                        .gas(GAS_TO_OFFER))))
                .then(
                        getTxnRecord(NAME_TXN).andAllChildRecords().logged(),
                        resetToDefault(
                                CONTRACTS_REDIRECT_TOKEN_CALLS,
                                CONTRACTS_PRECOMPILE_EXPORT_RECORD_RESULTS));
    }

    private HapiApiSpec erc721GetApproved() {
        final var theSpender2 = "spender2";

        return defaultHapiSpec("ERC_721_GET_APPROVED")
                .given(
                        UtilVerbs.overriding(CONTRACTS_REDIRECT_TOKEN_CALLS, "true"),
                        UtilVerbs.overriding(CONTRACTS_PRECOMPILE_EXPORT_RECORD_RESULTS, "true"),
                        newKeyNamed(MULTI_KEY),
                        cryptoCreate(OWNER)
                                .balance(100 * ONE_HUNDRED_HBARS)
                                .maxAutomaticTokenAssociations(10),
                        cryptoCreate(SPENDER),
                        cryptoCreate(theSpender2),
                        cryptoCreate(TOKEN_TREASURY),
                        tokenCreate(NON_FUNGIBLE_TOKEN)
                                .initialSupply(0)
                                .tokenType(NON_FUNGIBLE_UNIQUE)
                                .supplyKey(MULTI_KEY)
                                .adminKey(MULTI_KEY)
                                .treasury(TOKEN_TREASURY),
                        uploadInitCode(ERC_721_CONTRACT),
                        contractCreate(ERC_721_CONTRACT),
                        tokenAssociate(OWNER, NON_FUNGIBLE_TOKEN),
                        mintToken(NON_FUNGIBLE_TOKEN, List.of(ByteString.copyFromUtf8("a")))
                                .via(NFT_TOKEN_MINT),
                        cryptoTransfer(
                                movingUnique(NON_FUNGIBLE_TOKEN, 1L)
                                        .between(TOKEN_TREASURY, OWNER)),
                        cryptoApproveAllowance()
                                .payingWith(DEFAULT_PAYER)
                                .addNftAllowance(
                                        OWNER, NON_FUNGIBLE_TOKEN, SPENDER, false, List.of(1L))
                                .via(BASE_APPROVE_TXN)
                                .logged()
                                .signedBy(DEFAULT_PAYER, OWNER)
                                .fee(ONE_HBAR))
                .when(
                        withOpContext(
                                (spec, opLog) ->
                                        allRunFor(
                                                spec,
                                                contractCall(
                                                                ERC_721_CONTRACT,
                                                                GET_APPROVED,
                                                                HapiParserUtil.asHeadlongAddress(
                                                                        asAddress(
                                                                                spec.registry()
                                                                                        .getTokenID(
                                                                                                NON_FUNGIBLE_TOKEN))),
                                                                BigInteger.ONE)
                                                        .payingWith(OWNER)
                                                        .via(ALLOWANCE_TXN)
                                                        .hasKnownStatus(SUCCESS))))
                .then(
                        withOpContext(
                                (spec, opLog) ->
                                        allRunFor(
                                                spec,
                                                childRecordsCheck(
                                                        ALLOWANCE_TXN,
                                                        SUCCESS,
                                                        recordWith()
                                                                .status(SUCCESS)
                                                                .contractCallResult(
                                                                        resultWith()
                                                                                .contractCallResult(
                                                                                        htsPrecompileResult()
                                                                                                .forFunction(
                                                                                                        FunctionType
                                                                                                                .ERC_GET_APPROVED)
                                                                                                .withSpender(
                                                                                                        asAddress(
                                                                                                                spec.registry()
                                                                                                                        .getAccountID(
                                                                                                                                SPENDER)))))))),
                        getTxnRecord(ALLOWANCE_TXN).andAllChildRecords().logged(),
                        resetToDefault(
                                CONTRACTS_REDIRECT_TOKEN_CALLS,
                                CONTRACTS_PRECOMPILE_EXPORT_RECORD_RESULTS));
    }

    private HapiApiSpec erc721SetApprovalForAll() {
        final var theSpender2 = "spender2";

        return defaultHapiSpec("ERC_721_SET_APPROVAL_FOR_ALL")
                .given(
                        UtilVerbs.overriding(CONTRACTS_REDIRECT_TOKEN_CALLS, "true"),
                        UtilVerbs.overriding(CONTRACTS_PRECOMPILE_EXPORT_RECORD_RESULTS, "true"),
                        newKeyNamed(MULTI_KEY),
                        cryptoCreate(OWNER)
                                .balance(100 * ONE_HUNDRED_HBARS)
                                .maxAutomaticTokenAssociations(10),
                        cryptoCreate(SPENDER),
                        cryptoCreate(theSpender2),
                        cryptoCreate(TOKEN_TREASURY),
                        tokenCreate(NON_FUNGIBLE_TOKEN)
                                .initialSupply(0)
                                .tokenType(NON_FUNGIBLE_UNIQUE)
                                .supplyKey(MULTI_KEY)
                                .adminKey(MULTI_KEY)
                                .treasury(TOKEN_TREASURY),
                        uploadInitCode(ERC_721_CONTRACT),
                        contractCreate(ERC_721_CONTRACT),
                        tokenAssociate(OWNER, NON_FUNGIBLE_TOKEN),
                        tokenAssociate(ERC_721_CONTRACT, NON_FUNGIBLE_TOKEN),
                        mintToken(NON_FUNGIBLE_TOKEN, List.of(ByteString.copyFromUtf8("a")))
                                .via(NFT_TOKEN_MINT),
                        mintToken(NON_FUNGIBLE_TOKEN, List.of(ByteString.copyFromUtf8("b"))),
                        mintToken(NON_FUNGIBLE_TOKEN, List.of(ByteString.copyFromUtf8("c"))),
                        cryptoTransfer(
                                movingUnique(NON_FUNGIBLE_TOKEN, 1L, 2L)
                                        .between(TOKEN_TREASURY, OWNER)))
                .when(
                        withOpContext(
                                (spec, opLog) ->
                                        allRunFor(
                                                spec,
                                                contractCall(
                                                                ERC_721_CONTRACT,
                                                                SET_APPROVAL_FOR_ALL,
                                                                HapiParserUtil.asHeadlongAddress(
                                                                        asAddress(
                                                                                spec.registry()
                                                                                        .getTokenID(
                                                                                                NON_FUNGIBLE_TOKEN))),
                                                                HapiParserUtil.asHeadlongAddress(
                                                                        asAddress(
                                                                                spec.registry()
                                                                                        .getAccountID(
                                                                                                SPENDER))),
                                                                true)
                                                        .payingWith(OWNER)
                                                        .via(ALLOWANCE_TXN)
                                                        .hasKnownStatus(SUCCESS))))
                .then(
                        getTxnRecord(ALLOWANCE_TXN).andAllChildRecords().logged(),
                        resetToDefault(
                                CONTRACTS_REDIRECT_TOKEN_CALLS,
                                CONTRACTS_PRECOMPILE_EXPORT_RECORD_RESULTS));
    }

    private HapiApiSpec getErc721ClearsApprovalAfterTransfer() {
        final var transferFromOwnerTxn = "transferFromToAccountTxn";

        return defaultHapiSpec("ERC_721_CLEARS_APPROVAL_AFTER_TRANSFER")
                .given(
                        newKeyNamed(MULTI_KEY),
                        cryptoCreate(OWNER).balance(10 * ONE_MILLION_HBARS),
                        cryptoCreate(RECIPIENT),
                        cryptoCreate(TOKEN_TREASURY),
                        tokenCreate(NON_FUNGIBLE_TOKEN)
                                .tokenType(TokenType.NON_FUNGIBLE_UNIQUE)
                                .initialSupply(0)
                                .treasury(TOKEN_TREASURY)
                                .adminKey(MULTI_KEY)
                                .supplyKey(MULTI_KEY),
                        uploadInitCode(ERC_721_CONTRACT),
                        contractCreate(ERC_721_CONTRACT),
                        mintToken(NON_FUNGIBLE_TOKEN, List.of(FIRST_META, SECOND_META)))
                .when(
                        withOpContext(
                                (spec, opLog) ->
                                        allRunFor(
                                                spec,
                                                tokenAssociate(OWNER, List.of(NON_FUNGIBLE_TOKEN)),
                                                tokenAssociate(
                                                        RECIPIENT, List.of(NON_FUNGIBLE_TOKEN)),
                                                cryptoTransfer(
                                                                movingUnique(
                                                                                NON_FUNGIBLE_TOKEN,
                                                                                1,
                                                                                2)
                                                                        .between(
                                                                                TOKEN_TREASURY,
                                                                                OWNER))
                                                        .payingWith(OWNER),
                                                cryptoApproveAllowance()
                                                        .payingWith(OWNER)
                                                        .addNftAllowance(
                                                                OWNER,
                                                                NON_FUNGIBLE_TOKEN,
                                                                RECIPIENT,
                                                                false,
                                                                List.of(1L))
                                                        .via("otherAdjustTxn"),
                                                getTokenNftInfo(NON_FUNGIBLE_TOKEN, 1L)
                                                        .hasSpenderID(RECIPIENT),
                                                getTokenNftInfo(NON_FUNGIBLE_TOKEN, 2L)
                                                        .hasNoSpender(),
                                                contractCall(
                                                                ERC_721_CONTRACT,
                                                                TRANSFER_FROM,
                                                                HapiParserUtil.asHeadlongAddress(
                                                                        asAddress(
                                                                                spec.registry()
                                                                                        .getTokenID(
                                                                                                NON_FUNGIBLE_TOKEN))),
                                                                HapiParserUtil.asHeadlongAddress(
                                                                        asAddress(
                                                                                spec.registry()
                                                                                        .getAccountID(
                                                                                                OWNER))),
                                                                HapiParserUtil.asHeadlongAddress(
                                                                        asAddress(
                                                                                spec.registry()
                                                                                        .getAccountID(
                                                                                                RECIPIENT))),
                                                                BigInteger.ONE)
                                                        .payingWith(OWNER)
                                                        .via(transferFromOwnerTxn)
                                                        .hasKnownStatus(SUCCESS))))
                .then(
                        getAccountInfo(OWNER).logged(),
                        getTokenNftInfo(NON_FUNGIBLE_TOKEN, 1L).hasNoSpender(),
                        getTokenNftInfo(NON_FUNGIBLE_TOKEN, 2L).hasNoSpender());
    }

    private HapiApiSpec erc721ApproveWithZeroAddressClearsPreviousApprovals() {
        final String spender1 = "spender1";
        final String nft = "nft";
        return defaultHapiSpec("ERC_721_APPROVE_WITH_ZERO_ADDRESS_CLEARS_PREVIOUS_APPROVALS")
                .given(
                        cryptoCreate(OWNER)
                                .balance(ONE_HUNDRED_HBARS)
                                .maxAutomaticTokenAssociations(10),
                        uploadInitCode(ERC_721_CONTRACT),
                        contractCreate(ERC_721_CONTRACT),
                        newKeyNamed("supplyKey"),
                        cryptoCreate(SPENDER).balance(ONE_HUNDRED_HBARS),
                        cryptoCreate(spender1).balance(ONE_HUNDRED_HBARS),
                        cryptoCreate(TOKEN_TREASURY)
                                .balance(100 * ONE_HUNDRED_HBARS)
                                .maxAutomaticTokenAssociations(10),
                        tokenCreate(nft)
                                .maxSupply(10L)
                                .initialSupply(0)
                                .supplyType(TokenSupplyType.FINITE)
                                .tokenType(NON_FUNGIBLE_UNIQUE)
                                .supplyKey("supplyKey")
                                .treasury(TOKEN_TREASURY),
                        tokenAssociate(OWNER, nft),
                        mintToken(
                                        nft,
                                        List.of(
                                                ByteString.copyFromUtf8("a"),
                                                ByteString.copyFromUtf8("b"),
                                                ByteString.copyFromUtf8("c")))
                                .via(NFT_TOKEN_MINT),
                        cryptoTransfer(
                                movingUnique(nft, 1L, 2L, 3L).between(TOKEN_TREASURY, OWNER)))
                .when(
                        cryptoApproveAllowance()
                                .payingWith(OWNER)
                                .addNftAllowance(OWNER, nft, SPENDER, false, List.of(1L, 2L))
                                .addNftAllowance(OWNER, nft, spender1, false, List.of(3L)),
                        getTokenNftInfo(nft, 1L).hasSpenderID(SPENDER),
                        getTokenNftInfo(nft, 2L).hasSpenderID(SPENDER),
                        getTokenNftInfo(nft, 3L).hasSpenderID(spender1))
                .then(
                        withOpContext(
                                (spec, opLog) ->
                                        allRunFor(
                                                spec,
                                                contractCall(
                                                                ERC_721_CONTRACT,
                                                                APPROVE,
                                                                HapiParserUtil.asHeadlongAddress(
                                                                        asAddress(
                                                                                spec.registry()
                                                                                        .getTokenID(
                                                                                                nft))),
                                                                HapiParserUtil.asHeadlongAddress(
                                                                        new byte[20]),
                                                                BigInteger.ONE)
                                                        .payingWith(OWNER)
                                                        .via("cryptoDeleteAllowanceTxn")
                                                        .hasKnownStatus(SUCCESS)
                                                        .gas(GAS_TO_OFFER))),
                        getTxnRecord("cryptoDeleteAllowanceTxn").logged(),
                        getTokenNftInfo(nft, 1L).hasNoSpender(),
                        getTokenNftInfo(nft, 2L).hasSpenderID(SPENDER),
                        getTokenNftInfo(nft, 3L).hasSpenderID(spender1));
    }

    private HapiApiSpec erc20TransferFrom() {
        final var allowanceTxn2 = "allowanceTxn2";

        return defaultHapiSpec("ERC_20_ALLOWANCE")
                .given(
                        newKeyNamed(MULTI_KEY),
                        cryptoCreate(OWNER).balance(100 * ONE_HUNDRED_HBARS),
                        cryptoCreate(RECIPIENT),
                        cryptoCreate(TOKEN_TREASURY),
                        tokenCreate(FUNGIBLE_TOKEN)
                                .tokenType(TokenType.FUNGIBLE_COMMON)
                                .supplyType(TokenSupplyType.FINITE)
                                .initialSupply(10L)
                                .maxSupply(1000L)
                                .treasury(TOKEN_TREASURY)
                                .adminKey(MULTI_KEY)
                                .supplyKey(MULTI_KEY),
                        uploadInitCode(ERC_20_CONTRACT),
                        contractCreate(ERC_20_CONTRACT),
                        tokenAssociate(OWNER, FUNGIBLE_TOKEN),
                        tokenAssociate(RECIPIENT, FUNGIBLE_TOKEN),
                        tokenAssociate(ERC_20_CONTRACT, FUNGIBLE_TOKEN),
                        cryptoTransfer(moving(10, FUNGIBLE_TOKEN).between(TOKEN_TREASURY, OWNER)))
                .when(
                        withOpContext(
                                (spec, opLog) ->
                                        allRunFor(
                                                spec,
                                                // ERC_20_CONTRACT is approved as spender of
                                                // fungible tokens for OWNER
                                                cryptoApproveAllowance()
                                                        .payingWith(DEFAULT_PAYER)
                                                        .addTokenAllowance(
                                                                OWNER,
                                                                FUNGIBLE_TOKEN,
                                                                ERC_20_CONTRACT,
                                                                2L)
                                                        .via(BASE_APPROVE_TXN)
                                                        .logged()
                                                        .signedBy(DEFAULT_PAYER, OWNER)
                                                        .fee(ONE_HBAR),
                                                // Check that ERC_20_CONTRACT has allowance of 2
                                                contractCall(
                                                                ERC_20_CONTRACT,
                                                                ALLOWANCE,
                                                                HapiParserUtil.asHeadlongAddress(
                                                                        asAddress(
                                                                                spec.registry()
                                                                                        .getTokenID(
                                                                                                FUNGIBLE_TOKEN))),
                                                                HapiParserUtil.asHeadlongAddress(
                                                                        asAddress(
                                                                                spec.registry()
                                                                                        .getAccountID(
                                                                                                OWNER))),
                                                                HapiParserUtil.asHeadlongAddress(
                                                                        asAddress(
                                                                                spec.registry()
                                                                                        .getAccountID(
                                                                                                ERC_20_CONTRACT))))
                                                        .gas(500_000L)
                                                        .via(ALLOWANCE_TXN)
                                                        .hasKnownStatus(SUCCESS),
                                                // ERC_20_CONTRACT calls the precompile transferFrom
                                                // as the spender
                                                contractCall(
                                                                ERC_20_CONTRACT,
                                                                TRANSFER_FROM,
                                                                HapiParserUtil.asHeadlongAddress(
                                                                        asAddress(
                                                                                spec.registry()
                                                                                        .getTokenID(
                                                                                                FUNGIBLE_TOKEN))),
                                                                HapiParserUtil.asHeadlongAddress(
                                                                        asAddress(
                                                                                spec.registry()
                                                                                        .getAccountID(
                                                                                                OWNER))),
                                                                HapiParserUtil.asHeadlongAddress(
                                                                        asAddress(
                                                                                spec.registry()
                                                                                        .getAccountID(
                                                                                                RECIPIENT))),
                                                                BigInteger.TWO)
                                                        .gas(500_000L)
                                                        .via(TRANSFER_FROM_ACCOUNT_TXN)
                                                        .hasKnownStatus(SUCCESS),
                                                // ERC_20_CONTRACT should have spent its allowance
                                                contractCall(
                                                                ERC_20_CONTRACT,
                                                                ALLOWANCE,
                                                                HapiParserUtil.asHeadlongAddress(
                                                                        asAddress(
                                                                                spec.registry()
                                                                                        .getTokenID(
                                                                                                FUNGIBLE_TOKEN))),
                                                                HapiParserUtil.asHeadlongAddress(
                                                                        asAddress(
                                                                                spec.registry()
                                                                                        .getAccountID(
                                                                                                OWNER))),
                                                                HapiParserUtil.asHeadlongAddress(
                                                                        asAddress(
                                                                                spec.registry()
                                                                                        .getAccountID(
                                                                                                ERC_20_CONTRACT))))
                                                        .gas(500_000L)
                                                        .via(allowanceTxn2)
                                                        .hasKnownStatus(SUCCESS))))
                .then(
                        childRecordsCheck(
                                ALLOWANCE_TXN,
                                SUCCESS,
                                recordWith()
                                        .status(SUCCESS)
                                        .contractCallResult(
                                                resultWith()
                                                        .contractCallResult(
                                                                htsPrecompileResult()
                                                                        .forFunction(
                                                                                FunctionType
                                                                                        .ERC_ALLOWANCE)
                                                                        .withAllowance(2)))),
                        childRecordsCheck(
                                allowanceTxn2,
                                SUCCESS,
                                recordWith()
                                        .status(SUCCESS)
                                        .contractCallResult(
                                                resultWith()
                                                        .contractCallResult(
                                                                htsPrecompileResult()
                                                                        .forFunction(
                                                                                FunctionType
                                                                                        .ERC_ALLOWANCE)
                                                                        .withAllowance(0)))));
    }

    private HapiApiSpec erc20TransferFromSelf() {
        return defaultHapiSpec("Erc20TransferFromSelf")
                .given(
                        newKeyNamed(MULTI_KEY),
                        cryptoCreate(RECIPIENT),
                        cryptoCreate(TOKEN_TREASURY),
                        tokenCreate(FUNGIBLE_TOKEN)
                                .tokenType(TokenType.FUNGIBLE_COMMON)
                                .supplyType(TokenSupplyType.FINITE)
                                .initialSupply(10L)
                                .maxSupply(1000L)
                                .treasury(TOKEN_TREASURY)
                                .adminKey(MULTI_KEY)
                                .supplyKey(MULTI_KEY),
                        uploadInitCode(ERC_20_CONTRACT),
                        contractCreate(ERC_20_CONTRACT),
                        tokenAssociate(RECIPIENT, FUNGIBLE_TOKEN),
                        tokenAssociate(ERC_20_CONTRACT, FUNGIBLE_TOKEN),
                        cryptoTransfer(
                                moving(10, FUNGIBLE_TOKEN)
                                        .between(TOKEN_TREASURY, ERC_20_CONTRACT)))
                .when(
                        withOpContext(
                                (spec, opLog) ->
                                        allRunFor(
                                                spec,
                                                // ERC_20_CONTRACT should be able to transfer its
                                                // own tokens
                                                contractCall(
                                                                ERC_20_CONTRACT,
                                                                TRANSFER_FROM,
                                                                HapiParserUtil.asHeadlongAddress(
                                                                        asAddress(
                                                                                spec.registry()
                                                                                        .getTokenID(
                                                                                                FUNGIBLE_TOKEN))),
                                                                HapiParserUtil.asHeadlongAddress(
                                                                        asAddress(
                                                                                spec.registry()
                                                                                        .getAccountID(
                                                                                                ERC_20_CONTRACT))),
                                                                HapiParserUtil.asHeadlongAddress(
                                                                        asAddress(
                                                                                spec.registry()
                                                                                        .getAccountID(
                                                                                                RECIPIENT))),
                                                                BigInteger.TWO)
                                                        .gas(500_000L)
                                                        .via(TRANSFER_FROM_ACCOUNT_TXN)
                                                        .hasKnownStatus(SUCCESS))))
                .then(getAccountBalance(RECIPIENT).hasTokenBalance(FUNGIBLE_TOKEN, 2));
    }

    private HapiApiSpec erc721TransferFromWithApproval() {
        return defaultHapiSpec("ERC_721_TRANSFER_FROM_WITH_APPROVAL")
                .given(
                        newKeyNamed(MULTI_KEY),
                        cryptoCreate(OWNER).balance(100 * ONE_HUNDRED_HBARS),
                        cryptoCreate(SPENDER),
                        cryptoCreate(RECIPIENT),
                        cryptoCreate(TOKEN_TREASURY),
                        tokenCreate(NON_FUNGIBLE_TOKEN)
                                .tokenType(TokenType.NON_FUNGIBLE_UNIQUE)
                                .initialSupply(0)
                                .treasury(TOKEN_TREASURY)
                                .adminKey(MULTI_KEY)
                                .supplyKey(MULTI_KEY),
                        uploadInitCode(ERC_721_CONTRACT),
                        contractCreate(ERC_721_CONTRACT),
                        tokenAssociate(OWNER, NON_FUNGIBLE_TOKEN),
                        tokenAssociate(SPENDER, NON_FUNGIBLE_TOKEN),
                        tokenAssociate(RECIPIENT, NON_FUNGIBLE_TOKEN),
                        tokenAssociate(ERC_721_CONTRACT, NON_FUNGIBLE_TOKEN),
                        mintToken(NON_FUNGIBLE_TOKEN, List.of(FIRST_META, SECOND_META)),
                        cryptoTransfer(
                                movingUnique(NON_FUNGIBLE_TOKEN, 1L)
                                        .between(TOKEN_TREASURY, OWNER)))
                .when(
                        withOpContext(
                                (spec, opLog) ->
                                        allRunFor(
                                                spec,
                                                cryptoApproveAllowance()
                                                        .payingWith(DEFAULT_PAYER)
                                                        .addNftAllowance(
                                                                OWNER,
                                                                NON_FUNGIBLE_TOKEN,
                                                                ERC_721_CONTRACT,
                                                                false,
                                                                List.of(1L))
                                                        .via(BASE_APPROVE_TXN)
                                                        .logged()
                                                        .signedBy(DEFAULT_PAYER, OWNER)
                                                        .fee(ONE_HBAR),
                                                getTokenNftInfo(NON_FUNGIBLE_TOKEN, 1L)
                                                        .hasSpenderID(ERC_721_CONTRACT),
                                                contractCall(
                                                                ERC_721_CONTRACT,
                                                                TRANSFER_FROM,
                                                                HapiParserUtil.asHeadlongAddress(
                                                                        asAddress(
                                                                                spec.registry()
                                                                                        .getTokenID(
                                                                                                NON_FUNGIBLE_TOKEN))),
                                                                HapiParserUtil.asHeadlongAddress(
                                                                        asAddress(
                                                                                spec.registry()
                                                                                        .getAccountID(
                                                                                                OWNER))),
                                                                HapiParserUtil.asHeadlongAddress(
                                                                        asAddress(
                                                                                spec.registry()
                                                                                        .getAccountID(
                                                                                                RECIPIENT))),
                                                                BigInteger.ONE)
                                                        .via(TRANSFER_FROM_ACCOUNT_TXN)
                                                        .hasKnownStatus(SUCCESS),
                                                getTxnRecord(TRANSFER_FROM_ACCOUNT_TXN)
                                                        .andAllChildRecords()
                                                        .logged(),
                                                getAccountDetails(RECIPIENT).logged(),
                                                getAccountDetails(OWNER).logged(),
                                                getTokenNftInfo(NON_FUNGIBLE_TOKEN, 1L)
                                                        .hasNoSpender())))
                .then(
                        getAccountInfo(OWNER).savingSnapshot(OWNER),
                        getAccountInfo(RECIPIENT).savingSnapshot(RECIPIENT),
                        withOpContext(
                                (spec, log) -> {
                                    final var sender =
                                            spec.registry().getAccountInfo(OWNER).getAccountID();
                                    final var receiver =
                                            spec.registry()
                                                    .getAccountInfo(RECIPIENT)
                                                    .getAccountID();
                                    final var idOfToken =
                                            "0.0."
                                                    + (spec.registry()
                                                            .getTokenID(NON_FUNGIBLE_TOKEN)
                                                            .getTokenNum());
                                    var txnRecord =
                                            getTxnRecord(TRANSFER_FROM_ACCOUNT_TXN)
                                                    .hasPriority(
                                                            recordWith()
                                                                    .contractCallResult(
                                                                            resultWith()
                                                                                    .logs(
                                                                                            inOrder(
                                                                                                    logWith()
                                                                                                            .contract(
                                                                                                                    idOfToken)
                                                                                                            .withTopicsInOrder(
                                                                                                                    List
                                                                                                                            .of(
                                                                                                                                    eventSignatureOf(
                                                                                                                                            TRANSFER_SIGNATURE),
                                                                                                                                    parsedToByteString(
                                                                                                                                            sender
                                                                                                                                                    .getAccountNum()),
                                                                                                                                    parsedToByteString(
                                                                                                                                            receiver
                                                                                                                                                    .getAccountNum()),
                                                                                                                                    parsedToByteString(
                                                                                                                                            1L)))))))
                                                    .andAllChildRecords()
                                                    .logged();
                                    allRunFor(spec, txnRecord);
                                }));
    }

    private HapiApiSpec
            erc721TransferFromWithApprovalToEVMAddressAliasRevertAndTransferFromAgainSuccessfully() {
        return defaultHapiSpec(
                        "erc721TransferFromWithApprovalToEVMAddressAliasRevertAndTransferFromAgainSuccessfully")
                .given(
                        UtilVerbs.overriding(LAZY_CREATION_ENABLED, "true"),
                        newKeyNamed(SECP_256K1_SOURCE_KEY).shape(SECP_256K1_SHAPE),
                        newKeyNamed(MULTI_KEY),
                        cryptoCreate(OWNER).balance(100 * ONE_HUNDRED_HBARS),
                        cryptoCreate(SPENDER),
                        cryptoCreate(TOKEN_TREASURY),
                        tokenCreate(NON_FUNGIBLE_TOKEN)
                                .tokenType(TokenType.NON_FUNGIBLE_UNIQUE)
                                .initialSupply(0)
                                .treasury(TOKEN_TREASURY)
                                .adminKey(MULTI_KEY)
                                .supplyKey(MULTI_KEY),
                        uploadInitCode(ERC_721_CONTRACT),
                        contractCreate(ERC_721_CONTRACT),
                        tokenAssociate(OWNER, NON_FUNGIBLE_TOKEN),
                        tokenAssociate(SPENDER, NON_FUNGIBLE_TOKEN),
                        tokenAssociate(ERC_721_CONTRACT, NON_FUNGIBLE_TOKEN),
                        mintToken(NON_FUNGIBLE_TOKEN, List.of(FIRST_META, SECOND_META)),
                        cryptoTransfer(
                                movingUnique(NON_FUNGIBLE_TOKEN, 1L)
                                        .between(TOKEN_TREASURY, OWNER)))
                .when(
                        withOpContext(
                                (spec, opLog) -> {
                                    final var ecdsaKey =
                                            spec.registry().getKey(SECP_256K1_SOURCE_KEY);
                                    final var tmp = ecdsaKey.getECDSASecp256K1().toByteArray();
                                    final var addressBytes = recoverAddressFromPubKey(tmp);
                                    final var alias = ByteStringUtils.wrapUnsafely(addressBytes);
                                    allRunFor(
                                            spec,
                                            cryptoApproveAllowance()
                                                    .payingWith(DEFAULT_PAYER)
                                                    .addNftAllowance(
                                                            OWNER,
                                                            NON_FUNGIBLE_TOKEN,
                                                            ERC_721_CONTRACT,
                                                            false,
                                                            List.of(1L))
                                                    .via(BASE_APPROVE_TXN)
                                                    .logged()
                                                    .signedBy(DEFAULT_PAYER, OWNER)
                                                    .fee(ONE_HBAR),
                                            getTokenNftInfo(NON_FUNGIBLE_TOKEN, 1L)
                                                    .hasSpenderID(ERC_721_CONTRACT),
                                            contractCall(
                                                            ERC_721_CONTRACT,
                                                            TRANSFER_FROM_THEN_REVERT,
                                                            HapiParserUtil.asHeadlongAddress(
                                                                    asAddress(
                                                                            spec.registry()
                                                                                    .getTokenID(
                                                                                            NON_FUNGIBLE_TOKEN))),
                                                            HapiParserUtil.asHeadlongAddress(
                                                                    asAddress(
                                                                            spec.registry()
                                                                                    .getAccountID(
                                                                                            OWNER))),
                                                            HapiParserUtil.asHeadlongAddress(
                                                                    addressBytes),
                                                            BigInteger.valueOf(1))
                                                    .via(TRANSFER_FROM_ACCOUNT_REVERT_TXN)
                                                    .gas(GAS_TO_OFFER)
                                                    .hasKnownStatus(CONTRACT_REVERT_EXECUTED),
                                            contractCall(
                                                            ERC_721_CONTRACT,
                                                            TRANSFER_FROM,
                                                            HapiParserUtil.asHeadlongAddress(
                                                                    asAddress(
                                                                            spec.registry()
                                                                                    .getTokenID(
                                                                                            NON_FUNGIBLE_TOKEN))),
                                                            HapiParserUtil.asHeadlongAddress(
                                                                    asAddress(
                                                                            spec.registry()
                                                                                    .getAccountID(
                                                                                            OWNER))),
                                                            HapiParserUtil.asHeadlongAddress(
                                                                    addressBytes),
                                                            BigInteger.valueOf(1))
                                                    .via(TRANSFER_FROM_ACCOUNT_TXN)
                                                    .gas(GAS_TO_OFFER)
                                                    .hasKnownStatus(SUCCESS),
                                            getAliasedAccountInfo(SECP_256K1_SOURCE_KEY)
                                                    .has(
                                                            AccountInfoAsserts.accountWith()
                                                                    .hasEmptyKey()
                                                                    .evmAddressAlias(alias)
                                                                    .autoRenew(
                                                                            THREE_MONTHS_IN_SECONDS)
                                                                    .receiverSigReq(false)
                                                                    .memo(LAZY_MEMO)),
                                            getAliasedAccountBalance(alias)
                                                    .hasTokenBalance(NON_FUNGIBLE_TOKEN, 1)
                                                    .logged(),
                                            childRecordsCheck(
                                                    TRANSFER_FROM_ACCOUNT_REVERT_TXN,
                                                    CONTRACT_REVERT_EXECUTED,
                                                    recordWith().status(REVERTED_SUCCESS)),
                                            childRecordsCheck(
                                                    TRANSFER_FROM_ACCOUNT_TXN,
                                                    SUCCESS,
                                                    recordWith().status(SUCCESS),
                                                    recordWith().status(SUCCESS)));
                                }))
                .then(resetToDefault(LAZY_CREATION_ENABLED));
    }

    private HapiApiSpec erc721TransferFromWithApproveForAll() {
        return defaultHapiSpec("ERC_721_TRANSFER_FROM_WITH_APPROVAL_FOR_ALL")
                .given(
                        newKeyNamed(MULTI_KEY),
                        cryptoCreate(OWNER).balance(100 * ONE_HUNDRED_HBARS),
                        cryptoCreate(SPENDER),
                        cryptoCreate(RECIPIENT),
                        cryptoCreate(TOKEN_TREASURY),
                        tokenCreate(NON_FUNGIBLE_TOKEN)
                                .tokenType(TokenType.NON_FUNGIBLE_UNIQUE)
                                .initialSupply(0)
                                .treasury(TOKEN_TREASURY)
                                .adminKey(MULTI_KEY)
                                .supplyKey(MULTI_KEY),
                        uploadInitCode(ERC_721_CONTRACT),
                        contractCreate(ERC_721_CONTRACT),
                        tokenAssociate(OWNER, NON_FUNGIBLE_TOKEN),
                        tokenAssociate(SPENDER, NON_FUNGIBLE_TOKEN),
                        tokenAssociate(RECIPIENT, NON_FUNGIBLE_TOKEN),
                        tokenAssociate(ERC_721_CONTRACT, NON_FUNGIBLE_TOKEN),
                        mintToken(NON_FUNGIBLE_TOKEN, List.of(FIRST_META, SECOND_META)),
                        cryptoTransfer(
                                movingUnique(NON_FUNGIBLE_TOKEN, 1L, 2L)
                                        .between(TOKEN_TREASURY, OWNER)))
                .when(
                        withOpContext(
                                (spec, opLog) ->
                                        allRunFor(
                                                spec,
                                                cryptoApproveAllowance()
                                                        .payingWith(DEFAULT_PAYER)
                                                        .addNftAllowance(
                                                                OWNER,
                                                                NON_FUNGIBLE_TOKEN,
                                                                ERC_721_CONTRACT,
                                                                true,
                                                                List.of(1L, 2L))
                                                        .via(BASE_APPROVE_TXN)
                                                        .logged()
                                                        .signedBy(DEFAULT_PAYER, OWNER)
                                                        .fee(ONE_HBAR),
                                                getTokenNftInfo(NON_FUNGIBLE_TOKEN, 1L)
                                                        .hasSpenderID(ERC_721_CONTRACT),
                                                getTokenNftInfo(NON_FUNGIBLE_TOKEN, 2L)
                                                        .hasSpenderID(ERC_721_CONTRACT),
                                                getAccountDetails(OWNER).logged(),
                                                getAccountDetails(OWNER)
                                                        .payingWith(GENESIS)
                                                        .has(
                                                                accountWith()
                                                                        .nftApprovedForAllAllowancesCount(
                                                                                1)),
                                                contractCall(
                                                                ERC_721_CONTRACT,
                                                                TRANSFER_FROM,
                                                                HapiParserUtil.asHeadlongAddress(
                                                                        asAddress(
                                                                                spec.registry()
                                                                                        .getTokenID(
                                                                                                NON_FUNGIBLE_TOKEN))),
                                                                HapiParserUtil.asHeadlongAddress(
                                                                        asAddress(
                                                                                spec.registry()
                                                                                        .getAccountID(
                                                                                                OWNER))),
                                                                HapiParserUtil.asHeadlongAddress(
                                                                        asAddress(
                                                                                spec.registry()
                                                                                        .getAccountID(
                                                                                                RECIPIENT))),
                                                                BigInteger.ONE)
                                                        .via(TRANSFER_FROM_ACCOUNT_TXN)
                                                        .hasKnownStatus(SUCCESS),
                                                getAccountDetails(RECIPIENT).logged(),
                                                getAccountDetails(OWNER).logged())))
                .then();
    }

    @Override
    protected Logger getResultsLogger() {
        return log;
    }
}<|MERGE_RESOLUTION|>--- conflicted
+++ resolved
@@ -56,11 +56,7 @@
 import static com.hedera.services.bdd.spec.utilops.UtilVerbs.balanceSnapshot;
 import static com.hedera.services.bdd.spec.utilops.UtilVerbs.childRecordsCheck;
 import static com.hedera.services.bdd.spec.utilops.UtilVerbs.newKeyNamed;
-<<<<<<< HEAD
-import static com.hedera.services.bdd.spec.utilops.UtilVerbs.resetToDefault;
-=======
 import static com.hedera.services.bdd.spec.utilops.UtilVerbs.reduceFeeFor;
->>>>>>> 2ebda0b6
 import static com.hedera.services.bdd.spec.utilops.UtilVerbs.sourcing;
 import static com.hedera.services.bdd.spec.utilops.UtilVerbs.withOpContext;
 import static com.hedera.services.bdd.suites.contract.Utils.asAddress;
@@ -85,11 +81,7 @@
 import static com.hederahashgraph.api.proto.java.ResponseCodeEnum.INVALID_SIGNATURE;
 import static com.hederahashgraph.api.proto.java.ResponseCodeEnum.INVALID_SOLIDITY_ADDRESS;
 import static com.hederahashgraph.api.proto.java.ResponseCodeEnum.INVALID_TOKEN_ID;
-<<<<<<< HEAD
-import static com.hederahashgraph.api.proto.java.ResponseCodeEnum.REVERTED_SUCCESS;
-=======
 import static com.hederahashgraph.api.proto.java.ResponseCodeEnum.MAX_CHILD_RECORDS_EXCEEDED;
->>>>>>> 2ebda0b6
 import static com.hederahashgraph.api.proto.java.ResponseCodeEnum.SENDER_DOES_NOT_OWN_NFT_SERIAL_NO;
 import static com.hederahashgraph.api.proto.java.ResponseCodeEnum.SPENDER_ACCOUNT_SAME_AS_OWNER;
 import static com.hederahashgraph.api.proto.java.ResponseCodeEnum.SPENDER_DOES_NOT_HAVE_ALLOWANCE;
@@ -234,11 +226,8 @@
                 directCallsWorkForERC20(),
                 erc20TransferFrom(),
                 erc20TransferFromSelf(),
-<<<<<<< HEAD
-                transferErc20TokenToEVMAddressAliasRevertAndTransferAgainSuccessfully());
-=======
-                getErc20TokenNameExceedingLimits());
->>>>>>> 2ebda0b6
+                getErc20TokenNameExceedingLimits(),
+            transferErc20TokenToEVMAddressAliasRevertAndTransferAgainSuccessfully());
     }
 
     List<HapiApiSpec> ERC_721() {
