--- conflicted
+++ resolved
@@ -105,16 +105,10 @@
 						nonNestedCryptoTransferForFungibleTokenWithMultipleReceivers(),
 						nonNestedCryptoTransferForNonFungibleToken(),
 						nonNestedCryptoTransferForMultipleNonFungibleTokens(),
-<<<<<<< HEAD
-						nonNestedCryptoTransferForFungibleAndNonFungibleToken(),
-						nonNestedCryptoTransferForFungibleTokenWithMultipleSendersAndReceiversAndNonFungibleTokens(),
-						repeatedTokenIdsAreAutomaticallyConsolidated()
-=======
 //						nonNestedCryptoTransferForFungibleAndNonFungibleToken(),
 //						nonNestedCryptoTransferForFungibleTokenWithMultipleSendersAndReceiversAndNonFungibleTokens(),
 //						repeatedTokenIdsAreAutomaticallyConsolidated(),
 						activeContractInFrameIsVerifiedWithoutNeedForSignature()
->>>>>>> b178f8b8
 				}
 		);
 	}
