--- conflicted
+++ resolved
@@ -97,25 +97,14 @@
 
 	@Override
 	public List<HapiApiSpec> getSpecsInSuite() {
-<<<<<<< HEAD
 		return List.of(new HapiApiSpec[]{
-=======
-		return List.of(new HapiApiSpec[] {
->>>>>>> c6613ff8
 						nonNestedCryptoTransferForFungibleToken(),
 						nonNestedCryptoTransferForFungibleTokenWithMultipleReceivers(),
 						nonNestedCryptoTransferForNonFungibleToken(),
 						nonNestedCryptoTransferForMultipleNonFungibleTokens(),
-<<<<<<< HEAD
 						nonNestedCryptoTransferForFungibleAndNonFungibleToken(),
 						nonNestedCryptoTransferForFungibleTokenWithMultipleSendersAndReceiversAndNonFungibleTokens(),
 						repeatedTokenIdsAreAutomaticallyConsolidated()
-=======
-//						nonNestedCryptoTransferForFungibleAndNonFungibleToken(),
-//						nonNestedCryptoTransferForFungibleTokenWithMultipleSendersAndReceiversAndNonFungibleTokens(),
-//						repeatedTokenIdsAreAutomaticallyConsolidated(),
-						activeContractInFrameIsVerifiedWithoutNeedForSignature()
->>>>>>> c6613ff8
 				}
 		);
 	}
@@ -347,15 +336,10 @@
 						mintToken(NFT_TOKEN, List.of(metadata("firstMemo"), metadata("secondMemo"))),
 						tokenAssociate(RECEIVER, List.of(NFT_TOKEN)),
 						cryptoTransfer(
-<<<<<<< HEAD
 								TokenMovement.movingUnique(NFT_TOKEN, 1).between(TOKEN_TREASURY, SENDER)).payingWith(
 								SENDER),
 						uploadInitCode(CONTRACT),
 						newContractCreate(CONTRACT)
-=======
-								movingUnique(NFT_TOKEN, 1).between(TOKEN_TREASURY, SENDER)).payingWith(
-								SENDER)
->>>>>>> c6613ff8
 				).when(
 						withOpContext(
 								(spec, opLog) ->
@@ -428,15 +412,10 @@
 								movingUnique(NFT_TOKEN, 1).between(TOKEN_TREASURY, SENDER)).payingWith(
 								SENDER),
 						cryptoTransfer(
-<<<<<<< HEAD
 								TokenMovement.movingUnique(NFT_TOKEN, 2).between(TOKEN_TREASURY, SENDER2)).payingWith(
 								SENDER2),
 						uploadInitCode(CONTRACT),
 						newContractCreate(CONTRACT)
-=======
-								movingUnique(NFT_TOKEN, 2).between(TOKEN_TREASURY, SENDER2)).payingWith(
-								SENDER2)
->>>>>>> c6613ff8
 				).when(
 						withOpContext(
 								(spec, opLog) -> {
@@ -519,15 +498,10 @@
 						tokenAssociate(RECEIVER2, List.of(NFT_TOKEN)),
 						cryptoTransfer(moving(200, FUNGIBLE_TOKEN).between(TOKEN_TREASURY, SENDER)).payingWith(SENDER),
 						cryptoTransfer(
-<<<<<<< HEAD
 								TokenMovement.movingUnique(NFT_TOKEN, 1).between(TOKEN_TREASURY, SENDER2)).payingWith(
 								SENDER2),
 						uploadInitCode(CONTRACT),
 						newContractCreate(CONTRACT)
-=======
-								movingUnique(NFT_TOKEN, 1).between(TOKEN_TREASURY, SENDER2)).payingWith(
-								SENDER2)
->>>>>>> c6613ff8
 				).when(
 						withOpContext(
 								(spec, opLog) -> {
@@ -629,15 +603,10 @@
 								movingUnique(NFT_TOKEN, 1).between(TOKEN_TREASURY, SENDER)).payingWith(
 								SENDER),
 						cryptoTransfer(
-<<<<<<< HEAD
 								TokenMovement.movingUnique(NFT_TOKEN, 2).between(TOKEN_TREASURY, SENDER2)).payingWith(
 								SENDER2),
 						uploadInitCode(CONTRACT),
 						newContractCreate(CONTRACT)
-=======
-								movingUnique(NFT_TOKEN, 2).between(TOKEN_TREASURY, SENDER2)).payingWith(
-								SENDER2)
->>>>>>> c6613ff8
 				).when(
 						withOpContext(
 								(spec, opLog) -> {
