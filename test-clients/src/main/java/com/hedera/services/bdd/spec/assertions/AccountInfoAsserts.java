--- conflicted
+++ resolved
@@ -329,32 +329,9 @@
 			var nftAllowance = GrantedNftAllowance.newBuilder()
 					.setTokenId(spec.registry().getTokenID(token))
 					.setSpender(spec.registry().getAccountID(spender))
-
 					.build();
-<<<<<<< HEAD
-
 			assertTrue(((AccountInfo) o).getGrantedNftAllowancesList().contains(nftAllowance),
 					"Bad NftAllowances!");
-
-		});
-		return this;
-	}
-
-	public AccountInfoAsserts nftApprovedAllowancesNotContaining(String token, String spender) {
-		registerProvider((spec, o) -> {
-			var nftAllowance = GrantedNftAllowance.newBuilder()
-					.setTokenId(spec.registry().getTokenID(token))
-					.setSpender(spec.registry().getAccountID(spender))
-
-					.build();
-
-			assertFalse(((AccountInfo) o).getGrantedNftAllowancesList().contains(nftAllowance),
-					"Bad NftAllowances!");
-
-=======
-			assertTrue(((AccountInfo) o).getGrantedNftAllowancesList().contains(nftAllowance),
-					"Bad NftAllowances!");
->>>>>>> 4eb6f522
 		});
 		return this;
 	}
