/*
 * Copyright (C) 2020-2022 Hedera Hashgraph, LLC
 *
 * Licensed under the Apache License, Version 2.0 (the "License");
 * you may not use this file except in compliance with the License.
 * You may obtain a copy of the License at
 *
 *      http://www.apache.org/licenses/LICENSE-2.0
 *
 * Unless required by applicable law or agreed to in writing, software
 * distributed under the License is distributed on an "AS IS" BASIS,
 * WITHOUT WARRANTIES OR CONDITIONS OF ANY KIND, either express or implied.
 * See the License for the specific language governing permissions and
 * limitations under the License.
 */
package com.hedera.services.bdd.spec.assertions;

import static com.hedera.services.bdd.suites.HapiApiSuite.EMPTY_KEY;
import static com.hedera.services.bdd.suites.HapiApiSuite.ONE_HBAR;
import static com.hederahashgraph.api.proto.java.CryptoGetInfoResponse.AccountInfo;
import static org.junit.jupiter.api.Assertions.assertEquals;
import static org.junit.jupiter.api.Assertions.assertFalse;
import static org.junit.jupiter.api.Assertions.assertNotEquals;
import static org.junit.jupiter.api.Assertions.assertTrue;

import com.google.protobuf.ByteString;
import com.hedera.services.bdd.spec.HapiApiSpec;
import com.hedera.services.bdd.spec.HapiPropertySource;
import com.hedera.services.bdd.spec.queries.crypto.ExpectedTokenRel;
import com.hederahashgraph.api.proto.java.AccountID;
import com.hederahashgraph.api.proto.java.Key;
import java.util.List;
import java.util.Optional;
import java.util.function.Function;
import java.util.function.ToLongFunction;
import org.junit.jupiter.api.Assertions;

public class AccountInfoAsserts extends BaseErroringAssertsProvider<AccountInfo> {

    public static final String BAD_ALIAS = "Bad Alias!";

    public static AccountInfoAsserts accountWith() {
        return new AccountInfoAsserts();
    }

    public AccountInfoAsserts noChangesFromSnapshot(final String snapshot) {
        registerProvider(
                (spec, o) -> {
                    final var expected = spec.registry().getAccountInfo(snapshot);
                    final var actual = (AccountInfo) o;
                    assertEquals(
                            expected, actual, "Changes occurred since snapshot '" + snapshot + "'");
                });
        return this;
    }

    public AccountInfoAsserts newAssociationsFromSnapshot(
            final String snapshot, final List<ExpectedTokenRel> newRels) {
        for (final var newRel : newRels) {
            registerProvider(
                    (spec, o) -> {
                        final var baseline = spec.registry().getAccountInfo(snapshot);
                        for (final var existingRel : baseline.getTokenRelationshipsList()) {
                            assertFalse(
                                    newRel.matches(spec, existingRel),
                                    "Expected no existing rel to match "
                                            + newRel
                                            + ", but "
                                            + existingRel
                                            + " did");
                        }

                        final var current = (AccountInfo) o;
                        var someMatches = false;
                        for (final var currentRel : current.getTokenRelationshipsList()) {
                            someMatches |= newRel.matches(spec, currentRel);
                        }
                        assertTrue(
                                someMatches,
                                "Expected some new rel to match " + newRel + ", but none did");
                    });
        }
        return this;
    }

    public AccountInfoAsserts accountId(String account) {
        registerProvider(
                (spec, o) ->
                        assertEquals(
                                spec.registry().getAccountID(account),
                                ((AccountInfo) o).getAccountID(),
                                "Bad account Id!"));
        return this;
    }

    public AccountInfoAsserts stakedAccountId(String idLiteral) {
        registerProvider(
                (spec, o) ->
                        assertEquals(
                                HapiPropertySource.asAccount(idLiteral),
                                ((AccountInfo) o).getStakingInfo().getStakedAccountId(),
                                "Bad stakedAccountId id!"));
        return this;
    }

    public AccountInfoAsserts hasDefaultKey() {
        registerProvider(
                (spec, o) ->
                        assertEquals(
                                ((AccountInfo) o).getKey(),
                                com.hederahashgraph.api.proto.java.Key.getDefaultInstance(),
                                "Has non-default key!"));
        return this;
    }

    public AccountInfoAsserts noStakedAccountId() {
        registerProvider(
                (spec, o) ->
                        assertEquals(
                                AccountID.getDefaultInstance(),
                                ((AccountInfo) o).getStakingInfo().getStakedAccountId(),
                                "Bad stakedAccountId id!"));
        return this;
    }

    public AccountInfoAsserts someStakePeriodStart() {
        registerProvider(
                (spec, o) ->
                        assertNotEquals(
                                0,
                                ((AccountInfo) o)
                                        .getStakingInfo()
                                        .getStakePeriodStart()
                                        .getSeconds(),
                                "Wrong stakePeriodStart"));
        return this;
    }

    public AccountInfoAsserts noStakePeriodStart() {
        registerProvider(
                (spec, o) ->
                        assertEquals(
                                0,
                                ((AccountInfo) o)
                                        .getStakingInfo()
                                        .getStakePeriodStart()
                                        .getSeconds(),
                                "Wrong stakePeriodStart"));
        return this;
    }

    public AccountInfoAsserts noStakingNodeId() {
        registerProvider(
                (spec, o) ->
                        assertEquals(
                                0,
                                ((AccountInfo) o).getStakingInfo().getStakedNodeId(),
                                "Bad stakedNodeId id!"));
        return this;
    }

    public AccountInfoAsserts stakedNodeId(long idLiteral) {
        registerProvider(
                (spec, o) ->
                        assertEquals(
                                idLiteral,
                                ((AccountInfo) o).getStakingInfo().getStakedNodeId(),
                                "Bad stakedNodeId id!"));
        return this;
    }

    public AccountInfoAsserts isDeclinedReward(boolean isDeclined) {
        registerProvider(
                (spec, o) ->
                        assertEquals(
                                isDeclined,
                                ((AccountInfo) o).getStakingInfo().getDeclineReward(),
                                "Bad isDeclinedReward!"));
        return this;
    }

    public AccountInfoAsserts solidityId(String cid) {
        registerProvider(
                (spec, o) -> {
                    AccountID id = spec.registry().getAccountID(cid);
                    final var solidityId = HapiPropertySource.asHexedSolidityAddress(id);
                    assertEquals(
                            solidityId,
                            ((AccountInfo) o).getContractAccountID(),
                            "Bad Solidity contract Id!");
                });
        return this;
    }

<<<<<<< HEAD
=======
    public AccountInfoAsserts hasEmptyKey() {
        registerProvider(
                (spec, o) ->
                        assertEquals(((AccountInfo) o).getKey(), EMPTY_KEY, "Has non-empty key!"));
        return this;
    }

>>>>>>> 707e310a
    public AccountInfoAsserts key(String key) {
        registerProvider(
                (spec, o) ->
                        assertEquals(
                                spec.registry().getKey(key),
                                ((AccountInfo) o).getKey(),
                                "Bad key!"));
        return this;
    }

    public AccountInfoAsserts key(Key key) {
        registerProvider((spec, o) -> assertEquals(key, ((AccountInfo) o).getKey(), "Bad key!"));
        return this;
    }

    public AccountInfoAsserts receiverSigReq(Boolean isReq) {
        registerProvider(
                (spec, o) ->
                        assertEquals(
                                isReq,
                                ((AccountInfo) o).getReceiverSigRequired(),
                                "Bad receiver sig requirement!"));
        return this;
    }

    public AccountInfoAsserts balance(long amount) {
        registerProvider(
                (spec, o) -> assertEquals(amount, ((AccountInfo) o).getBalance(), "Bad balance!"));
        return this;
    }

    public AccountInfoAsserts expectedBalanceWithChargedUsd(
            final long amount,
            final double expectedUsdToSubtract,
            final double allowedPercentDiff) {
        registerProvider(
                (spec, o) -> {
                    final var rates = spec.ratesProvider().rates();
                    var expectedTinyBarsToSubtract =
                            expectedUsdToSubtract
                                    * 100
                                    * rates.getHbarEquiv()
                                    / rates.getCentEquiv()
                                    * ONE_HBAR;
                    final var newAmount = ((AccountInfo) o).getBalance();
                    final var actualSubtractedTinybars = amount - newAmount;
                    final var errorMsgIfOutsideTolerance =
                            "Expected to deduct "
                                    + (long) expectedTinyBarsToSubtract
                                    + " tinybar to equal ≈ $"
                                    + expectedUsdToSubtract
                                    + " at a "
                                    + rates.getHbarEquiv()
                                    + "ℏ <-> "
                                    + rates.getCentEquiv()
                                    + "¢ exchange rate (actually deducted "
                                    + (amount - newAmount)
                                    + " tinybars)";
                    assertEquals(
                            expectedTinyBarsToSubtract,
                            actualSubtractedTinybars,
                            (allowedPercentDiff / 100.0) * expectedTinyBarsToSubtract,
                            errorMsgIfOutsideTolerance);
                });
        return this;
    }

    public static void assertTinybarAmountIsApproxUsd(
            final HapiApiSpec spec,
            final double expectedFractionalUsd,
            final long actualTinybars,
            final double allowedPercentDiff) {
        final var expectedTinybars =
                expectedFractionalUsd
                        * 100
                        * spec.ratesProvider().rates().getHbarEquiv()
                        / spec.ratesProvider().rates().getCentEquiv()
                        * ONE_HBAR;
        final var allowedDiff = (allowedPercentDiff / 100.0) * expectedTinybars;
        assertEquals(expectedTinybars, actualTinybars, allowedDiff, "Wrong balance");
    }

    public AccountInfoAsserts hasAlias() {
        registerProvider(
                (spec, o) -> assertFalse(((AccountInfo) o).getAlias().isEmpty(), "Has no Alias!"));
        return this;
    }

    public AccountInfoAsserts alias(ByteString alias) {
        registerProvider((spec, o) -> assertEquals(alias, ((AccountInfo) o).getAlias(), BAD_ALIAS));
        return this;
    }

    public AccountInfoAsserts alias(String alias) {
        registerProvider(
                (spec, o) ->
                        assertEquals(
                                spec.registry().getKey(alias).toByteString(),
                                ((AccountInfo) o).getAlias(),
                                BAD_ALIAS));
        return this;
    }

    public AccountInfoAsserts evmAddressAlias(ByteString evmAddress) {
        registerProvider(
                (spec, o) -> assertEquals(evmAddress, ((AccountInfo) o).getAlias(), BAD_ALIAS));
        return this;
    }

    public AccountInfoAsserts noAlias() {
        registerProvider(
                (spec, o) -> assertTrue(((AccountInfo) o).getAlias().isEmpty(), BAD_ALIAS));
        return this;
    }

    public AccountInfoAsserts balanceLessThan(long amount) {
        registerProvider(
                (spec, o) -> {
                    long actual = ((AccountInfo) o).getBalance();
                    String errorMessage =
                            String.format("Bad balance! %s is not less than %s", actual, amount);
                    assertTrue(actual < amount, errorMessage);
                });
        return this;
    }

    public AccountInfoAsserts memo(String memo) {
        registerProvider((spec, o) -> assertEquals(memo, ((AccountInfo) o).getMemo(), "Bad memo!"));
        return this;
    }

    public AccountInfoAsserts balance(
            Function<HapiApiSpec, Function<Long, Optional<String>>> dynamicCondition) {
        registerProvider(
                (spec, o) -> {
                    Function<Long, Optional<String>> expectation = dynamicCondition.apply(spec);
                    long actual = ((AccountInfo) o).getBalance();
                    Optional<String> failure = expectation.apply(actual);
                    if (failure.isPresent()) {
                        Assertions.fail("Bad balance! :: " + failure.get());
                    }
                });
        return this;
    }

    public static Function<HapiApiSpec, Function<Long, Optional<String>>> changeFromSnapshot(
            String snapshot, ToLongFunction<HapiApiSpec> expDeltaFn) {
        return approxChangeFromSnapshot(snapshot, expDeltaFn, 0L);
    }

    public static Function<HapiApiSpec, Function<Long, Optional<String>>> changeFromSnapshot(
            String snapshot, long expDelta) {
        return approxChangeFromSnapshot(snapshot, expDelta, 0L);
    }

    public static Function<HapiApiSpec, Function<Long, Optional<String>>> approxChangeFromSnapshot(
            String snapshot, long expDelta, long epsilon) {
        return approxChangeFromSnapshot(snapshot, ignore -> expDelta, epsilon);
    }

    public static Function<HapiApiSpec, Function<Long, Optional<String>>> approxChangeFromSnapshot(
            String snapshot, ToLongFunction<HapiApiSpec> expDeltaFn, long epsilon) {
        return spec ->
                actual -> {
                    long expDelta = expDeltaFn.applyAsLong(spec);
                    long actualDelta = actual - spec.registry().getBalanceSnapshot(snapshot);
                    if (Math.abs(actualDelta - expDelta) <= epsilon) {
                        return Optional.empty();
                    } else {
                        return Optional.of(
                                String.format(
                                        "Expected balance change from '%s' to be <%d +/- %d>, was"
                                                + " <%d>!",
                                        snapshot, expDelta, epsilon, actualDelta));
                    }
                };
    }

    public AccountInfoAsserts sendThreshold(long amount) {
        registerProvider(
                (spec, o) ->
                        assertEquals(
                                amount,
                                ((AccountInfo) o).getGenerateSendRecordThreshold(),
                                "Bad send threshold!"));
        return this;
    }

    public AccountInfoAsserts receiveThreshold(long amount) {
        registerProvider(
                (spec, o) ->
                        assertEquals(
                                amount,
                                ((AccountInfo) o).getGenerateReceiveRecordThreshold(),
                                "Bad receive threshold!"));
        return this;
    }

    public AccountInfoAsserts expiry(long approxTime, long epsilon) {
        registerProvider(
                (spec, o) -> {
                    long expiry = ((AccountInfo) o).getExpirationTime().getSeconds();
                    assertTrue(
                            Math.abs(approxTime - expiry) <= epsilon,
                            String.format(
                                    "Expiry %d not in [%d, %d]!",
                                    expiry, approxTime - epsilon, approxTime + epsilon));
                });
        return this;
    }

    public AccountInfoAsserts expiry(String registryEntry, long delta) {
        registerProvider(
                (spec, o) -> {
                    long expiry = ((AccountInfo) o).getExpirationTime().getSeconds();
                    long expected =
                            spec.registry()
                                            .getAccountInfo(registryEntry)
                                            .getExpirationTime()
                                            .getSeconds()
                                    + delta;
                    assertEquals(expected, expiry, "Bad expiry!");
                });
        return this;
    }

    public AccountInfoAsserts autoRenew(long period) {
        registerProvider(
                (spec, o) ->
                        assertEquals(
                                period,
                                ((AccountInfo) o).getAutoRenewPeriod().getSeconds(),
                                "Bad auto-renew period!"));
        return this;
    }

    public AccountInfoAsserts nonce(long nonce) {
        registerProvider(
                (spec, o) ->
                        assertEquals(nonce, ((AccountInfo) o).getEthereumNonce(), "Bad nonce!"));
        return this;
    }

    public AccountInfoAsserts pendingRewards(long reward) {
        registerProvider(
                (spec, o) ->
                        assertEquals(
                                reward,
                                ((AccountInfo) o).getStakingInfo().getPendingReward(),
                                "Bad pending rewards!"));
        return this;
    }

    public AccountInfoAsserts maxAutoAssociations(int num) {
        registerProvider(
                (spec, o) ->
                        assertEquals(
                                num,
                                ((AccountInfo) o).getMaxAutomaticTokenAssociations(),
                                "Bad maxAutomaticTokenAssociations!"));
        return this;
    }

    public AccountInfoAsserts ownedNfts(int num) {
        registerProvider(
                (spec, o) -> assertEquals(num, ((AccountInfo) o).getOwnedNfts(), "Bad ownedNfts!"));
        return this;
    }
}<|MERGE_RESOLUTION|>--- conflicted
+++ resolved
@@ -192,8 +192,6 @@
         return this;
     }
 
-<<<<<<< HEAD
-=======
     public AccountInfoAsserts hasEmptyKey() {
         registerProvider(
                 (spec, o) ->
@@ -201,7 +199,6 @@
         return this;
     }
 
->>>>>>> 707e310a
     public AccountInfoAsserts key(String key) {
         registerProvider(
                 (spec, o) ->
