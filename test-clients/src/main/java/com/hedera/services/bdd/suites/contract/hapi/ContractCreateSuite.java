package com.hedera.services.bdd.suites.contract.hapi;

/*-
 * ‌
 * Hedera Services Test Clients
 * ​
 * Copyright (C) 2018 - 2021 Hedera Hashgraph, LLC
 * ​
 * Licensed under the Apache License, Version 2.0 (the "License");
 * you may not use this file except in compliance with the License.
 * You may obtain a copy of the License at
 *
 *      http://www.apache.org/licenses/LICENSE-2.0
 *
 * Unless required by applicable law or agreed to in writing, software
 * distributed under the License is distributed on an "AS IS" BASIS,
 * WITHOUT WARRANTIES OR CONDITIONS OF ANY KIND, either express or implied.
 * See the License for the specific language governing permissions and
 * limitations under the License.
 * ‍
 */

import com.google.common.primitives.Longs;
import com.google.protobuf.ByteString;
import com.hedera.services.bdd.spec.HapiApiSpec;
import com.hedera.services.bdd.spec.HapiPropertySource;
import com.hedera.services.bdd.spec.HapiSpecOperation;
import com.hedera.services.bdd.spec.HapiSpecSetup;
import com.hedera.services.bdd.spec.assertions.ContractInfoAsserts;
import com.hedera.services.bdd.spec.keys.KeyShape;
import com.hedera.services.bdd.spec.transactions.TxnUtils;
import com.hedera.services.bdd.spec.transactions.crypto.HapiCryptoTransfer;
import com.hedera.services.bdd.spec.utilops.UtilVerbs;
import com.hedera.services.bdd.suites.HapiApiSuite;
import com.hederahashgraph.api.proto.java.ContractID;
import org.apache.logging.log4j.LogManager;
import org.apache.logging.log4j.Logger;
import org.apache.tuweni.bytes.Bytes32;

import java.io.IOException;
import java.io.UncheckedIOException;
import java.math.BigInteger;
import java.nio.file.Files;
import java.nio.file.Path;
import java.util.Arrays;
import java.util.List;
import java.util.Map;
import java.util.concurrent.atomic.AtomicLong;
import java.util.concurrent.atomic.AtomicReference;
import java.util.stream.IntStream;

import static com.hedera.services.bdd.spec.HapiApiSpec.defaultHapiSpec;
import static com.hedera.services.bdd.spec.HapiPropertySource.asSolidityAddress;
import static com.hedera.services.bdd.spec.assertions.AssertUtils.inOrder;
import static com.hedera.services.bdd.spec.assertions.ContractFnResultAsserts.isContractWith;
import static com.hedera.services.bdd.spec.assertions.ContractFnResultAsserts.isLiteralResult;
import static com.hedera.services.bdd.spec.assertions.ContractFnResultAsserts.resultWith;
import static com.hedera.services.bdd.spec.assertions.ContractInfoAsserts.contractWith;
import static com.hedera.services.bdd.spec.assertions.TransactionRecordAsserts.recordWith;
import static com.hedera.services.bdd.spec.infrastructure.meta.ContractResources.FIBONACCI_PLUS_PATH;
import static com.hedera.services.bdd.spec.infrastructure.meta.ContractResources.bytecodePath;
import static com.hedera.services.bdd.spec.keys.ControlForKey.forKey;
import static com.hedera.services.bdd.spec.keys.KeyFactory.KeyType.THRESHOLD;
import static com.hedera.services.bdd.spec.keys.KeyShape.CONTRACT;
import static com.hedera.services.bdd.spec.keys.KeyShape.DELEGATE_CONTRACT;
import static com.hedera.services.bdd.spec.keys.KeyShape.SIMPLE;
import static com.hedera.services.bdd.spec.keys.KeyShape.listOf;
import static com.hedera.services.bdd.spec.keys.KeyShape.sigs;
import static com.hedera.services.bdd.spec.keys.KeyShape.threshOf;
import static com.hedera.services.bdd.spec.keys.SigControl.OFF;
import static com.hedera.services.bdd.spec.keys.SigControl.ON;
import static com.hedera.services.bdd.spec.queries.QueryVerbs.getAccountBalance;
import static com.hedera.services.bdd.spec.queries.QueryVerbs.getAccountInfo;
import static com.hedera.services.bdd.spec.queries.QueryVerbs.getContractInfo;
import static com.hedera.services.bdd.spec.queries.QueryVerbs.getTxnRecord;
import static com.hedera.services.bdd.spec.transactions.TxnVerbs.contractCall;
import static com.hedera.services.bdd.spec.transactions.TxnVerbs.contractCallWithFunctionAbi;
import static com.hedera.services.bdd.spec.transactions.TxnVerbs.contractCreate;
import static com.hedera.services.bdd.spec.transactions.TxnVerbs.contractCustomCreate;
import static com.hedera.services.bdd.spec.transactions.TxnVerbs.cryptoCreate;
import static com.hedera.services.bdd.spec.transactions.TxnVerbs.cryptoTransfer;
import static com.hedera.services.bdd.spec.transactions.TxnVerbs.cryptoUpdate;
import static com.hedera.services.bdd.spec.transactions.TxnVerbs.fileCreate;
import static com.hedera.services.bdd.spec.transactions.TxnVerbs.fileUpdate;
import static com.hedera.services.bdd.spec.transactions.TxnVerbs.uploadInitCode;
import static com.hedera.services.bdd.spec.utilops.CustomSpecAssert.allRunFor;
import static com.hedera.services.bdd.spec.utilops.UtilVerbs.childRecordsCheck;
import static com.hedera.services.bdd.spec.utilops.UtilVerbs.contractListWithPropertiesInheritedFrom;
import static com.hedera.services.bdd.spec.utilops.UtilVerbs.inParallel;
import static com.hedera.services.bdd.spec.utilops.UtilVerbs.newKeyListNamed;
import static com.hedera.services.bdd.spec.utilops.UtilVerbs.newKeyNamed;
import static com.hedera.services.bdd.spec.utilops.UtilVerbs.overriding;
import static com.hedera.services.bdd.spec.utilops.UtilVerbs.overridingTwo;
import static com.hedera.services.bdd.spec.utilops.UtilVerbs.sourcing;
import static com.hedera.services.bdd.spec.utilops.UtilVerbs.withOpContext;
import static com.hedera.services.bdd.suites.contract.Utils.FunctionType.FUNCTION;
import static com.hedera.services.bdd.suites.contract.Utils.getABIFor;
import static com.hedera.services.bdd.suites.contract.hapi.ContractUpdateSuite.ADMIN_KEY;
import static com.hederahashgraph.api.proto.java.ResponseCodeEnum.CONTRACT_REVERT_EXECUTED;
import static com.hederahashgraph.api.proto.java.ResponseCodeEnum.ERROR_DECODING_BYTESTRING;
import static com.hederahashgraph.api.proto.java.ResponseCodeEnum.INSUFFICIENT_GAS;
import static com.hederahashgraph.api.proto.java.ResponseCodeEnum.INSUFFICIENT_PAYER_BALANCE;
import static com.hederahashgraph.api.proto.java.ResponseCodeEnum.INSUFFICIENT_TX_FEE;
import static com.hederahashgraph.api.proto.java.ResponseCodeEnum.INVALID_SIGNATURE;
import static com.hederahashgraph.api.proto.java.ResponseCodeEnum.INVALID_SOLIDITY_ADDRESS;
import static com.hederahashgraph.api.proto.java.ResponseCodeEnum.INVALID_ZERO_BYTE_IN_STRING;
import static com.hederahashgraph.api.proto.java.ResponseCodeEnum.MAX_GAS_LIMIT_EXCEEDED;
import static com.hederahashgraph.api.proto.java.ResponseCodeEnum.MEMO_TOO_LONG;
import static com.hederahashgraph.api.proto.java.ResponseCodeEnum.REQUESTED_NUM_AUTOMATIC_ASSOCIATIONS_EXCEEDS_ASSOCIATION_LIMIT;
import static com.hederahashgraph.api.proto.java.ResponseCodeEnum.SUCCESS;
import static com.hederahashgraph.api.proto.java.ResponseCodeEnum.TRANSACTION_OVERSIZE;
import static org.junit.jupiter.api.Assertions.assertEquals;
import static org.junit.jupiter.api.Assertions.assertNotEquals;
import static org.junit.jupiter.api.Assertions.assertTrue;

public class ContractCreateSuite extends HapiApiSuite {
	private static final Logger log = LogManager.getLogger(ContractCreateSuite.class);

	private static final String defaultMaxGas =
			HapiSpecSetup.getDefaultNodeProps().get("contracts.maxGas");
	public static final String EMPTY_CONSTRUCTOR_CONTRACT = "EmptyConstructor";

	public static void main(String... args) {
		new ContractCreateSuite().runSuiteSync();
	}

	@Override
	public List<HapiApiSpec> getSpecsInSuite() {
		return List.of(new HapiApiSpec[] {
						createEmptyConstructor(),
						insufficientPayerBalanceUponCreation(),
						rejectsInvalidMemo(),
						rejectsInsufficientFee(),
						rejectsInvalidBytecode(),
						revertsNonzeroBalance(),
						createFailsIfMissingSigs(),
						rejectsInsufficientGas(),
						createsVanillaContractAsExpectedWithOmittedAdminKey(),
						childCreationsHaveExpectedKeysWithOmittedAdminKey(),
						cannotCreateTooLargeContract(),
						revertedTryExtCallHasNoSideEffects(),
						getsInsufficientPayerBalanceIfSendingAccountCanPayEverythingButServiceFee(),
						receiverSigReqTransferRecipientMustSignWithFullPubKeyPrefix(),
						cannotSendToNonExistentAccount(),
						canCallPendingContractSafely(),
						delegateContractIdRequiredForTransferInDelegateCall(),
						maxRefundIsMaxGasRefundConfiguredWhenTXGasPriceIsSmaller(),
						minChargeIsTXGasUsedByContractCreate(),
						gasLimitOverMaxGasLimitFailsPrecheck(),
						vanillaSuccess(),
						propagatesNestedCreations(),
<<<<<<< HEAD
						blockTimestampIsConsensusTime(),
						contractWithAutoRenewNeedSignatures()
=======
//						blockTimestampIsConsensusTime(),
						contractWithAutoRenewNeedSignatures(),
						autoAssociationSlotsAppearsInInfo()
>>>>>>> 8db86a36
				}
		);
	}

	private HapiApiSpec autoAssociationSlotsAppearsInInfo() {
		final int maxAutoAssociations = 100;
		final int ADVENTUROUS_NETWORK = 1_000;
		final String CONTRACT = "Multipurpose";
		final String associationsLimitProperty = "entities.limitTokenAssociations";
		final String defaultAssociationsLimit =
				HapiSpecSetup.getDefaultNodeProps().get(associationsLimitProperty);

		return defaultHapiSpec("autoAssociationSlotsAppearsInInfo")
				.given(
						overridingTwo(
								"entities.limitTokenAssociations", "true",
								"tokens.maxPerAccount", "" + 1)
				).when().then(
						newKeyNamed(ADMIN_KEY),
						uploadInitCode(CONTRACT),
						contractCreate(CONTRACT)
								.adminKey(ADMIN_KEY)
								.maxAutomaticTokenAssociations(maxAutoAssociations)
								.hasPrecheck(REQUESTED_NUM_AUTOMATIC_ASSOCIATIONS_EXCEEDS_ASSOCIATION_LIMIT),

						// Default is NOT to limit associations for entities
						overriding(associationsLimitProperty, defaultAssociationsLimit),
						contractCreate(CONTRACT)
								.adminKey(ADMIN_KEY)
								.maxAutomaticTokenAssociations(maxAutoAssociations),
						getContractInfo(CONTRACT)
								.has(ContractInfoAsserts.contractWith().maxAutoAssociations(maxAutoAssociations))
								.logged(),
						// Restore default
						overriding("tokens.maxPerAccount", "" + ADVENTUROUS_NETWORK)
				);
	}

	private HapiApiSpec insufficientPayerBalanceUponCreation() {
		return defaultHapiSpec("InsufficientPayerBalanceUponCreation")
				.given(
						cryptoCreate("bankrupt")
								.balance(0L),
						uploadInitCode(EMPTY_CONSTRUCTOR_CONTRACT)
				)
				.when()
				.then(
						contractCreate(EMPTY_CONSTRUCTOR_CONTRACT)
								.payingWith("bankrupt")
								.hasPrecheck(INSUFFICIENT_PAYER_BALANCE)
				);
	}

	private HapiApiSpec canCallPendingContractSafely() {
		final var numSlots = 64;
		final var createBurstSize = 5;
		final int[] targets = { 19, 24 };
		final AtomicLong createdFileNum = new AtomicLong();
		final var callTxn = "callTxn";
		final var contract = "FibonacciPlus";

		return defaultHapiSpec("CanCallPendingContractSafely")
				.given(
						UtilVerbs.overriding("contracts.throttle.throttleByGas", "false"),
						fileCreate(contract)
								.path(FIBONACCI_PLUS_PATH)
								.payingWith(GENESIS)
								.exposingNumTo(createdFileNum::set),
						inParallel(IntStream.range(0, createBurstSize)
								.mapToObj(i ->
										contractCustomCreate(contract, String.valueOf(i), numSlots)
												.fee(ONE_HUNDRED_HBARS)
												.gas(300_000L)
												.payingWith(GENESIS)
												.noLogging()
												.deferStatusResolution()
												.bytecode(contract)
												.adminKey(THRESHOLD))
								.toArray(HapiSpecOperation[]::new))
				).when().then(
						sourcing(() ->
								contractCallWithFunctionAbi(
										"0.0." + (createdFileNum.get() + createBurstSize),
										getABIFor(FUNCTION, "addNthFib", contract), targets, 12
								)
										.payingWith(GENESIS)
										.gas(300_000L)
										.via(callTxn)),
						UtilVerbs.resetAppPropertiesTo("src/main/resource/bootstrap.properties")
				);
	}

	HapiApiSpec cannotSendToNonExistentAccount() {
		final var contract = "Multipurpose";
		Object[] donationArgs = new Object[] { 666666, "Hey, Ma!" };

		return defaultHapiSpec("CannotSendToNonExistentAccount").given(
				uploadInitCode(contract)
		).when(
				contractCreate(contract)
						.balance(666)
		).then(
				contractCall(contract, "donate", donationArgs)
						.hasKnownStatus(INVALID_SOLIDITY_ADDRESS)
		);
	}

	private HapiApiSpec createsVanillaContractAsExpectedWithOmittedAdminKey() {
		return defaultHapiSpec("CreatesVanillaContract")
				.given(
						uploadInitCode(EMPTY_CONSTRUCTOR_CONTRACT)
				).when().then(
						contractCreate(EMPTY_CONSTRUCTOR_CONTRACT)
								.omitAdminKey(),
						getContractInfo(EMPTY_CONSTRUCTOR_CONTRACT)
								.has(contractWith().immutableContractKey(EMPTY_CONSTRUCTOR_CONTRACT))
								.logged()
				);
	}

	private HapiApiSpec childCreationsHaveExpectedKeysWithOmittedAdminKey() {
		final AtomicLong firstStickId = new AtomicLong();
		final AtomicLong secondStickId = new AtomicLong();
		final AtomicLong thirdStickId = new AtomicLong();
		final var txn = "creation";
		final var contract = "Fuse";

		return defaultHapiSpec("ChildCreationsHaveExpectedKeysWithOmittedAdminKey")
				.given(
						uploadInitCode(contract),
						contractCreate(contract).omitAdminKey().gas(300_000).via(txn),
						withOpContext((spec, opLog) -> {
							final var op = getTxnRecord(txn);
							allRunFor(spec, op);
							final var record = op.getResponseRecord();
							final var creationResult = record.getContractCreateResult();
							final var createdIds = creationResult.getCreatedContractIDsList();
							assertEquals(
									4, createdIds.size(),
									"Expected four creations but got " + createdIds);
							firstStickId.set(createdIds.get(1).getContractNum());
							secondStickId.set(createdIds.get(2).getContractNum());
							thirdStickId.set(createdIds.get(3).getContractNum());
						})
				).when(
						sourcing(() -> getContractInfo("0.0." + firstStickId.get())
								.has(contractWith().immutableContractKey("0.0." + firstStickId.get()))
								.logged()),
						sourcing(() -> getContractInfo("0.0." + secondStickId.get())
								.has(contractWith().immutableContractKey("0.0." + secondStickId.get()))
								.logged()),
						sourcing(() -> getContractInfo("0.0." + thirdStickId.get())
								.logged()),
						contractCall(contract, "light").via("lightTxn")
				).then(
						sourcing(() -> getContractInfo("0.0." + firstStickId.get())
								.has(contractWith().isDeleted())),
						sourcing(() -> getContractInfo("0.0." + secondStickId.get())
								.has(contractWith().isDeleted())),
						sourcing(() -> getContractInfo("0.0." + thirdStickId.get())
								.has(contractWith().isDeleted()))
				);
	}

	private HapiApiSpec createEmptyConstructor() {
		return defaultHapiSpec("EmptyConstructor")
				.given(
						uploadInitCode(EMPTY_CONSTRUCTOR_CONTRACT)
				).when(

				).then(
						contractCreate(EMPTY_CONSTRUCTOR_CONTRACT)
								.hasKnownStatus(SUCCESS)
				);
	}

	private HapiApiSpec propagatesNestedCreations() {
		final var call = "callTxn";
		final var creation = "createTxn";
		final var contract = "NestedCreations";

		final var adminKey = "adminKey";
		final var entityMemo = "JUST DO IT";
		final var customAutoRenew = 7776001L;
		final AtomicReference<String> firstLiteralId = new AtomicReference<>();
		final AtomicReference<String> secondLiteralId = new AtomicReference<>();
		final AtomicReference<ByteString> expectedFirstAddress = new AtomicReference<>();
		final AtomicReference<ByteString> expectedSecondAddress = new AtomicReference<>();

		return defaultHapiSpec("PropagatesNestedCreations")
				.given(
						newKeyNamed(adminKey),
						uploadInitCode(contract),
						contractCreate(contract)
								.proxy("0.0.3")
								.adminKey(adminKey)
								.entityMemo(entityMemo)
								.autoRenewSecs(customAutoRenew)
								.via(creation)
				).when(
						contractCall(contract, "propagate")
								.gas(4_000_000L)
								.via(call)
				).then(
						withOpContext((spec, opLog) -> {
							final var parentNum = spec.registry().getContractId(contract);
							final var firstId = ContractID.newBuilder()
									.setContractNum(parentNum.getContractNum() + 1L)
									.build();
							firstLiteralId.set(HapiPropertySource.asContractString(firstId));
							expectedFirstAddress.set(ByteString.copyFrom(asSolidityAddress(firstId)));
							final var secondId = ContractID.newBuilder()
									.setContractNum(parentNum.getContractNum() + 2L)
									.build();
							secondLiteralId.set(HapiPropertySource.asContractString(secondId));
							expectedSecondAddress.set(ByteString.copyFrom(asSolidityAddress(secondId)));
						}),
						sourcing(() -> childRecordsCheck(call, SUCCESS,
								recordWith()
										.contractCreateResult(resultWith().evmAddress(expectedFirstAddress.get()))
										.status(SUCCESS),
								recordWith()
										.contractCreateResult(resultWith().evmAddress(expectedSecondAddress.get()))
										.status(SUCCESS))),
						sourcing(() -> getContractInfo(firstLiteralId.get())
								.has(contractWith().propertiesInheritedFrom(contract)))
				);
	}

	private HapiApiSpec revertedTryExtCallHasNoSideEffects() {
		final var balance = 3_000;
		final int sendAmount = balance / 3;
		final var contract = "RevertingSendTry";
		final var aBeneficiary = "aBeneficiary";
		final var bBeneficiary = "bBeneficiary";
		final var txn = "txn";

		return defaultHapiSpec("RevertedTryExtCallHasNoSideEffects")
				.given(
						uploadInitCode(contract),
						contractCreate(contract).balance(balance),
						cryptoCreate(aBeneficiary).balance(0L),
						cryptoCreate(bBeneficiary).balance(0L)
				).when(
						withOpContext((spec, opLog) -> {
							final var registry = spec.registry();
							final var aNum = (int) registry.getAccountID(aBeneficiary).getAccountNum();
							final var bNum = (int) registry.getAccountID(bBeneficiary).getAccountNum();
							final var sendArgs = new Object[] { sendAmount, aNum, bNum };

							final var op = contractCall(contract, "sendTo", sendArgs
							)
									.gas(110_000)
									.via(txn);
							allRunFor(spec, op);
						})
				).then(
						getTxnRecord(txn).logged(),
						getAccountBalance(aBeneficiary).logged(),
						getAccountBalance(bBeneficiary).logged()
				);
	}

	private HapiApiSpec createFailsIfMissingSigs() {
		final var shape = listOf(SIMPLE, threshOf(2, 3), threshOf(1, 3));
		final var validSig = shape.signedWith(sigs(ON, sigs(ON, ON, OFF), sigs(OFF, OFF, ON)));
		final var invalidSig = shape.signedWith(sigs(OFF, sigs(ON, ON, OFF), sigs(OFF, OFF, ON)));

		return defaultHapiSpec("CreateFailsIfMissingSigs")
				.given(
						uploadInitCode(EMPTY_CONSTRUCTOR_CONTRACT)
				).when().then(
						contractCreate(EMPTY_CONSTRUCTOR_CONTRACT)
								.adminKeyShape(shape)
								.sigControl(forKey(EMPTY_CONSTRUCTOR_CONTRACT, invalidSig))
								.hasKnownStatus(INVALID_SIGNATURE),
						contractCreate(EMPTY_CONSTRUCTOR_CONTRACT)
								.adminKeyShape(shape)
								.sigControl(forKey(EMPTY_CONSTRUCTOR_CONTRACT, validSig))
								.hasKnownStatus(SUCCESS)
				);
	}

	private HapiApiSpec rejectsInsufficientGas() {
		return defaultHapiSpec("RejectsInsufficientGas")
				.given(
						uploadInitCode(EMPTY_CONSTRUCTOR_CONTRACT)
				).when().then(
						contractCreate(EMPTY_CONSTRUCTOR_CONTRACT)
								.gas(0L)
								.hasKnownStatus(INSUFFICIENT_GAS)
				);
	}

	private HapiApiSpec rejectsInvalidMemo() {
		return defaultHapiSpec("RejectsInvalidMemo")
				.given().when().then(
						uploadInitCode(EMPTY_CONSTRUCTOR_CONTRACT),
						contractCreate(EMPTY_CONSTRUCTOR_CONTRACT)
								.entityMemo(TxnUtils.nAscii(101))
								.hasPrecheck(MEMO_TOO_LONG),
						contractCreate(EMPTY_CONSTRUCTOR_CONTRACT)
								.entityMemo(ZERO_BYTE_MEMO)
								.hasPrecheck(INVALID_ZERO_BYTE_IN_STRING)
				);
	}

	private HapiApiSpec rejectsInsufficientFee() {
		return defaultHapiSpec("RejectsInsufficientFee")
				.given(
						cryptoCreate("payer"),
						uploadInitCode(EMPTY_CONSTRUCTOR_CONTRACT)
				).when().then(
						contractCreate(EMPTY_CONSTRUCTOR_CONTRACT)
								.payingWith("payer")
								.fee(1L)
								.hasPrecheck(INSUFFICIENT_TX_FEE)
				);
	}

	private HapiApiSpec rejectsInvalidBytecode() {
		final var contract = "InvalidBytecode";
		return defaultHapiSpec("RejectsInvalidBytecode")
				.given(
						uploadInitCode(contract)
				).when().then(
						contractCreate(contract)
								.hasKnownStatus(ERROR_DECODING_BYTESTRING)
				);
	}

	private HapiApiSpec revertsNonzeroBalance() {
		return defaultHapiSpec("RevertsNonzeroBalance")
				.given(
						uploadInitCode(EMPTY_CONSTRUCTOR_CONTRACT)
				).when().then(
						contractCreate(EMPTY_CONSTRUCTOR_CONTRACT)
								.balance(1L)
								.hasKnownStatus(CONTRACT_REVERT_EXECUTED)
				);
	}

	private HapiApiSpec delegateContractIdRequiredForTransferInDelegateCall() {
		final var justSendContract = "JustSend";
		final var sendInternalAndDelegateContract = "SendInternalAndDelegate";

		final var beneficiary = "civilian";
		final var totalToSend = 1_000L;
		final var origKey = KeyShape.threshOf(1, SIMPLE, CONTRACT);
		final var revisedKey = KeyShape.threshOf(1, SIMPLE, DELEGATE_CONTRACT);
		final var newKey = "delegateContractKey";

		final AtomicLong justSendContractNum = new AtomicLong();
		final AtomicLong beneficiaryAccountNum = new AtomicLong();

		return defaultHapiSpec("DelegateContractIdRequiredForTransferInDelegateCall")
				.given(
						uploadInitCode(justSendContract, sendInternalAndDelegateContract),
						contractCreate(justSendContract)
								.gas(300_000L)
								.exposingNumTo(justSendContractNum::set),
						contractCreate(sendInternalAndDelegateContract)
								.gas(300_000L)
								.balance(2 * totalToSend)
				).when(
						cryptoCreate(beneficiary)
								.balance(0L)
								.keyShape(origKey.signedWith(sigs(ON, sendInternalAndDelegateContract)))
								.receiverSigRequired(true)
								.exposingCreatedIdTo(id -> beneficiaryAccountNum.set(id.getAccountNum()))
				).then(
						/* Without delegateContractId permissions, the second send via delegate call will
						 * fail, so only half of totalToSend will make it to the beneficiary. (Note the entire
						 * call doesn't fail because exceptional halts in "raw calls" don't automatically
						 * propagate up the stack like a Solidity revert does.) */
						sourcing(() -> contractCall(sendInternalAndDelegateContract, "sendRepeatedlyTo",
								justSendContractNum.get(), beneficiaryAccountNum.get(), totalToSend / 2)
						),
						getAccountBalance(beneficiary).hasTinyBars(totalToSend / 2),
						/* But now we update the beneficiary to have a delegateContractId */
						newKeyNamed(newKey).shape(revisedKey.signedWith(sigs(ON, sendInternalAndDelegateContract))),
						cryptoUpdate(beneficiary).key(newKey),
						sourcing(() -> contractCall(sendInternalAndDelegateContract, "sendRepeatedlyTo",
								justSendContractNum.get(), beneficiaryAccountNum.get(), totalToSend / 2)
						),
						getAccountBalance(beneficiary).hasTinyBars(3 * (totalToSend / 2))
				);
	}

	private HapiApiSpec receiverSigReqTransferRecipientMustSignWithFullPubKeyPrefix() {
		final var sendInternalAndDelegateContract = "SendInternalAndDelegate";
		final var justSendContract = "JustSend";
		final var beneficiary = "civilian";
		final var balanceToDistribute = 1_000L;

		final AtomicLong justSendContractNum = new AtomicLong();
		final AtomicLong beneficiaryAccountNum = new AtomicLong();

		return defaultHapiSpec("ReceiverSigReqTransferRecipientMustSignWithFullPubKeyPrefix")
				.given(
						cryptoCreate(beneficiary)
								.balance(0L)
								.receiverSigRequired(true)
								.exposingCreatedIdTo(id -> beneficiaryAccountNum.set(id.getAccountNum())),
						uploadInitCode(sendInternalAndDelegateContract, justSendContract)
				).when(
						contractCreate(justSendContract)
								.gas(300_000L)
								.exposingNumTo(justSendContractNum::set),
						contractCreate(sendInternalAndDelegateContract)
								.gas(300_000L)
								.balance(balanceToDistribute)
				).then(
						/* Sending requires receiver signature */
						sourcing(() -> contractCall(sendInternalAndDelegateContract, "sendRepeatedlyTo",
										justSendContractNum.get(), beneficiaryAccountNum.get(), balanceToDistribute / 2
								)
										.hasKnownStatus(INVALID_SIGNATURE)
						),
						/* But it's not enough to just sign using an incomplete prefix */
						sourcing(() -> contractCall(sendInternalAndDelegateContract, "sendRepeatedlyTo",
										justSendContractNum.get(), beneficiaryAccountNum.get(), balanceToDistribute / 2
								)
										.signedBy(DEFAULT_PAYER, beneficiary)
										.hasKnownStatus(INVALID_SIGNATURE)
						),
						/* We have to specify the full prefix so the sig can be verified async */
						getAccountInfo(beneficiary).logged(),
						sourcing(() -> contractCall(sendInternalAndDelegateContract, "sendRepeatedlyTo",
										justSendContractNum.get(), beneficiaryAccountNum.get(), balanceToDistribute / 2
								)
										.alsoSigningWithFullPrefix(beneficiary)
						),
						getAccountBalance(beneficiary).logged()
				);
	}

	private HapiApiSpec getsInsufficientPayerBalanceIfSendingAccountCanPayEverythingButServiceFee() {
		final var civilian = "civilian";
		final var creation = "creation";
		final AtomicLong baseCreationFee = new AtomicLong();

		return defaultHapiSpec("GetsInsufficientPayerBalanceIfSendingAccountCanPayEverythingButServiceFee")
				.given(
						cryptoCreate(civilian).balance(ONE_HUNDRED_HBARS),
						uploadInitCode(EMPTY_CONSTRUCTOR_CONTRACT)
				).when(
						contractCreate(EMPTY_CONSTRUCTOR_CONTRACT)
								.gas(80_000L)
								.payingWith(civilian)
								.balance(0L)
								.via(creation),
						getTxnRecord(creation).providingFeeTo(baseCreationFee::set).logged()
				).then(
						sourcing(() -> contractCustomCreate(EMPTY_CONSTRUCTOR_CONTRACT, "Clone")
								.gas(80_000L)
								.payingWith(civilian)
								.balance(ONE_HUNDRED_HBARS - 2 * baseCreationFee.get())
								.hasKnownStatus(INSUFFICIENT_PAYER_BALANCE)
						)
				);
	}

	private HapiApiSpec cannotCreateTooLargeContract() {
		ByteString contents;
		try {
			contents =
					ByteString.copyFrom(Files.readAllBytes(Path.of(bytecodePath("CryptoKitties"))));
		} catch (IOException e) {
			throw new UncheckedIOException(e);
		}
		final var FILE_KEY = "fileKey";
		final var KEY_LIST = "keyList";
		final var ACCOUNT = "acc";
		return defaultHapiSpec("cannotCreateLargeContract")
				.given(
						newKeyNamed(FILE_KEY),
						newKeyListNamed(KEY_LIST, List.of(FILE_KEY)),
						cryptoCreate(ACCOUNT).balance(ONE_HUNDRED_HBARS * 10).key(FILE_KEY),
						fileCreate("bytecode")
								.path(bytecodePath("CryptoKitties"))
								.hasPrecheck(TRANSACTION_OVERSIZE)
				)
				.when(
						fileCreate("bytecode").contents("").key(KEY_LIST),
						UtilVerbs.updateLargeFile(ACCOUNT, "bytecode", contents)
				)
				.then(
						contractCreate("contract")
								.bytecode("bytecode")
								.payingWith(ACCOUNT)
								.hasKnownStatus(INSUFFICIENT_GAS)
				);
	}

	private HapiApiSpec maxRefundIsMaxGasRefundConfiguredWhenTXGasPriceIsSmaller() {
		return defaultHapiSpec("MaxRefundIsMaxGasRefundConfiguredWhenTXGasPriceIsSmaller")
				.given(
						UtilVerbs.overriding("contracts.maxRefundPercentOfGasLimit", "5"),
						uploadInitCode(EMPTY_CONSTRUCTOR_CONTRACT)
				).when(
						contractCreate(EMPTY_CONSTRUCTOR_CONTRACT).gas(300_000L).via("createTX")
				).then(
						withOpContext((spec, ignore) -> {
							final var subop01 = getTxnRecord("createTX").saveTxnRecordToRegistry("createTXRec");
							allRunFor(spec, subop01);

							final var gasUsed = spec.registry().getTransactionRecord("createTXRec")
									.getContractCreateResult().getGasUsed();
							assertEquals(285_000L, gasUsed);
						}),
						UtilVerbs.resetAppPropertiesTo("src/main/resource/bootstrap.properties")
				);
	}

	private HapiApiSpec minChargeIsTXGasUsedByContractCreate() {
		return defaultHapiSpec("MinChargeIsTXGasUsedByContractCreate")
				.given(
						UtilVerbs.overriding("contracts.maxRefundPercentOfGasLimit", "100"),
						uploadInitCode(EMPTY_CONSTRUCTOR_CONTRACT)
				).when(
						contractCreate(EMPTY_CONSTRUCTOR_CONTRACT).gas(300_000L).via("createTX")
				).then(
						withOpContext((spec, ignore) -> {
							final var subop01 = getTxnRecord("createTX").saveTxnRecordToRegistry("createTXRec");
							allRunFor(spec, subop01);

							final var gasUsed = spec.registry().getTransactionRecord("createTXRec")
									.getContractCreateResult().getGasUsed();
							assertTrue(gasUsed > 0L);
						}),
						UtilVerbs.resetAppPropertiesTo("src/main/resource/bootstrap.properties")
				);
	}

	private HapiApiSpec gasLimitOverMaxGasLimitFailsPrecheck() {
		return defaultHapiSpec("GasLimitOverMaxGasLimitFailsPrecheck")
				.given(
						UtilVerbs.overriding("contracts.maxGas", "100"),
						uploadInitCode(EMPTY_CONSTRUCTOR_CONTRACT)
				).when().then(
						contractCreate(EMPTY_CONSTRUCTOR_CONTRACT).gas(101L).hasPrecheck(
								MAX_GAS_LIMIT_EXCEEDED),
						UtilVerbs.resetAppPropertiesTo("src/main/resource/bootstrap.properties")
				);
	}

	HapiApiSpec blockTimestampIsConsensusTime() {
		final var contract = "EmitBlockTimestamp";
		final var firstBlock = "firstBlock";
		final var timeLoggingTxn = "timeLoggingTxn";

		return defaultHapiSpec("BlockTimestampIsConsensusTime")
				.given(
						uploadInitCode(contract),
						contractCreate(contract)
				).when(
						contractCall(contract, "logNow")
								.via(firstBlock),
						cryptoTransfer(HapiCryptoTransfer.tinyBarsFromTo(GENESIS, FUNDING, 1)).delayBy(3_000),
						contractCall(contract, "logNow")
								.via(timeLoggingTxn)
				).then(
						withOpContext((spec, opLog) -> {
							final var firstBlockOp = getTxnRecord(firstBlock);
							final var recordOp = getTxnRecord(timeLoggingTxn);
							allRunFor(spec, firstBlockOp, recordOp);

							//First block info
							final var firstBlockRecord = firstBlockOp.getResponseRecord();
							final var firstBlockLogs = firstBlockRecord.getContractCallResult().getLogInfoList();
							final var firstBlockTimeLogData = firstBlockLogs.get(0).getData().toByteArray();
							final var firstBlockTimestamp = Longs.fromByteArray(
									Arrays.copyOfRange(firstBlockTimeLogData, 24, 32));
							final var firstBlockHashLogData = firstBlockLogs.get(1).getData().toByteArray();
							final var firstBlockNumber = Longs.fromByteArray(
									Arrays.copyOfRange(firstBlockHashLogData, 24, 32));
							final var firstBlockHash = Bytes32.wrap(
									Arrays.copyOfRange(firstBlockHashLogData, 32, 64));
							assertEquals(Bytes32.ZERO, firstBlockHash);

							//Second block info
							final var secondBlockRecord = recordOp.getResponseRecord();
							final var secondBlockLogs = secondBlockRecord.getContractCallResult().getLogInfoList();
							assertEquals(2, secondBlockLogs.size());
							final var secondBlockTimeLogData = secondBlockLogs.get(0).getData().toByteArray();
							final var secondBlockTimestamp = Longs.fromByteArray(
									Arrays.copyOfRange(secondBlockTimeLogData, 24, 32));
							assertNotEquals(firstBlockTimestamp, secondBlockTimestamp,
									"Block timestamps should change");

							final var secondBlockHashLogData = secondBlockLogs.get(1).getData().toByteArray();
							final var secondBlockNumber = Longs.fromByteArray(
									Arrays.copyOfRange(secondBlockHashLogData, 24, 32));
							assertNotEquals(firstBlockNumber, secondBlockNumber,
									"Block numbers should change");
							final var secondBlockHash = Bytes32.wrap(
									Arrays.copyOfRange(secondBlockHashLogData, 32, 64));

							assertEquals(Bytes32.ZERO, secondBlockHash);
						})
				);
	}

	HapiApiSpec vanillaSuccess() {
		final var contract = "CreateTrivial";
		return defaultHapiSpec("VanillaSuccess")
				.given(
						uploadInitCode(contract),
						contractCreate(contract).adminKey(THRESHOLD).maxAutomaticTokenAssociations(10),
						getContractInfo(contract)
								.has(contractWith().maxAutoAssociations(10))
								.logged()
								.saveToRegistry("parentInfo"),
						upMaxGasTo(1_000_000L)
				).when(
						contractCall(contract, "create")
								.gas(1_000_000L)
								.via("createChildTxn"),
						contractCall(contract, "getIndirect")
								.gas(1_000_000L)
								.via("getChildResultTxn"),
						contractCall(contract, "getAddress")
								.gas(1_000_000L)
								.via("getChildAddressTxn")
				).then(
						getTxnRecord("createChildTxn")
								.saveCreatedContractListToRegistry("createChild")
								.logged(),
						getTxnRecord("getChildResultTxn")
								.hasPriority(recordWith().contractCallResult(
										resultWith()
												.resultThruAbi(getABIFor(FUNCTION, "getIndirect", contract),
														isLiteralResult(new Object[] { BigInteger.valueOf(7L) })))),
						getTxnRecord("getChildAddressTxn")
								.hasPriority(recordWith().contractCallResult(
										resultWith()
												.resultThruAbi(
														getABIFor(FUNCTION, "getAddress", contract),
														isContractWith(contractWith()
																.nonNullContractId()
																.propertiesInheritedFrom("parentInfo")))
												.logs(inOrder()))),
						contractListWithPropertiesInheritedFrom(
								"createChildCallResult", 1, "parentInfo"),
						restoreDefaultMaxGas()
				);
	}

	HapiApiSpec contractWithAutoRenewNeedSignatures() {
		final var contract = "CreateTrivial";
		final var autoRenewAccount = "autoRenewAccount";
		return defaultHapiSpec("contractWithAutoRenewNeedSignatures")
				.given(
						newKeyNamed(ADMIN_KEY),
						uploadInitCode(contract),
						cryptoCreate(autoRenewAccount).balance(ONE_HUNDRED_HBARS),
						contractCreate(contract)
								.adminKey(ADMIN_KEY)
								.autoRenewAccountId(autoRenewAccount)
								.signedBy(DEFAULT_PAYER, ADMIN_KEY)
								.hasKnownStatus(INVALID_SIGNATURE),
						contractCreate(contract)
								.adminKey(ADMIN_KEY)
								.autoRenewAccountId(autoRenewAccount)
								.signedBy(DEFAULT_PAYER, ADMIN_KEY, autoRenewAccount)
								.logged(),
						getContractInfo(contract)
								.has(ContractInfoAsserts.contractWith().autoRenewAccountId(autoRenewAccount))
								.logged()
				).when(
				).then(
				);
	}

	private HapiSpecOperation upMaxGasTo(final long amount) {
		return fileUpdate(APP_PROPERTIES)
				.fee(ONE_HUNDRED_HBARS)
				.payingWith(EXCHANGE_RATE_CONTROL)
				.overridingProps(Map.of(
						"contracts.maxGas", "" + amount
				));
	}

	private HapiSpecOperation restoreDefaultMaxGas() {
		return fileUpdate(APP_PROPERTIES)
				.fee(ONE_HUNDRED_HBARS)
				.payingWith(EXCHANGE_RATE_CONTROL)
				.overridingProps(Map.of(
						"contracts.maxGas", defaultMaxGas
				));
	}

	@Override
	protected Logger getResultsLogger() {
		return log;
	}
}<|MERGE_RESOLUTION|>--- conflicted
+++ resolved
@@ -149,14 +149,9 @@
 						gasLimitOverMaxGasLimitFailsPrecheck(),
 						vanillaSuccess(),
 						propagatesNestedCreations(),
-<<<<<<< HEAD
 						blockTimestampIsConsensusTime(),
-						contractWithAutoRenewNeedSignatures()
-=======
-//						blockTimestampIsConsensusTime(),
 						contractWithAutoRenewNeedSignatures(),
 						autoAssociationSlotsAppearsInInfo()
->>>>>>> 8db86a36
 				}
 		);
 	}
