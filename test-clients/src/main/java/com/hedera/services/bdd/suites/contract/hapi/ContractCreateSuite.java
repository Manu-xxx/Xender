/*
 * Copyright (C) 2020-2022 Hedera Hashgraph, LLC
 *
 * Licensed under the Apache License, Version 2.0 (the "License");
 * you may not use this file except in compliance with the License.
 * You may obtain a copy of the License at
 *
 *      http://www.apache.org/licenses/LICENSE-2.0
 *
 * Unless required by applicable law or agreed to in writing, software
 * distributed under the License is distributed on an "AS IS" BASIS,
 * WITHOUT WARRANTIES OR CONDITIONS OF ANY KIND, either express or implied.
 * See the License for the specific language governing permissions and
 * limitations under the License.
 */
package com.hedera.services.bdd.suites.contract.hapi;

<<<<<<< HEAD
import static com.hedera.services.bdd.spec.HapiApiSpec.defaultHapiSpec;
import static com.hedera.services.bdd.spec.HapiPropertySource.asSolidityAddress;
=======
import static com.hedera.services.bdd.spec.HapiSpec.defaultHapiSpec;
>>>>>>> 55c39933
import static com.hedera.services.bdd.spec.assertions.AssertUtils.inOrder;
import static com.hedera.services.bdd.spec.assertions.ContractFnResultAsserts.isContractWith;
import static com.hedera.services.bdd.spec.assertions.ContractFnResultAsserts.isLiteralResult;
import static com.hedera.services.bdd.spec.assertions.ContractFnResultAsserts.resultWith;
import static com.hedera.services.bdd.spec.assertions.ContractInfoAsserts.contractWith;
import static com.hedera.services.bdd.spec.assertions.TransactionRecordAsserts.recordWith;
import static com.hedera.services.bdd.spec.keys.ControlForKey.forKey;
import static com.hedera.services.bdd.spec.keys.KeyFactory.KeyType.THRESHOLD;
import static com.hedera.services.bdd.spec.keys.KeyShape.CONTRACT;
import static com.hedera.services.bdd.spec.keys.KeyShape.DELEGATE_CONTRACT;
import static com.hedera.services.bdd.spec.keys.KeyShape.SIMPLE;
import static com.hedera.services.bdd.spec.keys.KeyShape.listOf;
import static com.hedera.services.bdd.spec.keys.KeyShape.sigs;
import static com.hedera.services.bdd.spec.keys.KeyShape.threshOf;
import static com.hedera.services.bdd.spec.keys.SigControl.OFF;
import static com.hedera.services.bdd.spec.keys.SigControl.ON;
import static com.hedera.services.bdd.spec.queries.QueryVerbs.contractCallLocal;
import static com.hedera.services.bdd.spec.queries.QueryVerbs.getAccountBalance;
import static com.hedera.services.bdd.spec.queries.QueryVerbs.getAccountInfo;
import static com.hedera.services.bdd.spec.queries.QueryVerbs.getContractInfo;
import static com.hedera.services.bdd.spec.queries.QueryVerbs.getTxnRecord;
import static com.hedera.services.bdd.spec.transactions.TxnUtils.bytecodePath;
import static com.hedera.services.bdd.spec.transactions.TxnVerbs.contractCall;
import static com.hedera.services.bdd.spec.transactions.TxnVerbs.contractCreate;
import static com.hedera.services.bdd.spec.transactions.TxnVerbs.cryptoCreate;
import static com.hedera.services.bdd.spec.transactions.TxnVerbs.cryptoTransfer;
import static com.hedera.services.bdd.spec.transactions.TxnVerbs.cryptoUpdate;
import static com.hedera.services.bdd.spec.transactions.TxnVerbs.fileCreate;
<<<<<<< HEAD
import static com.hedera.services.bdd.spec.transactions.TxnVerbs.fileUpdate;
import static com.hedera.services.bdd.spec.transactions.TxnVerbs.uploadInitCode;
import static com.hedera.services.bdd.spec.transactions.TxnVerbs.uploadSingleInitCode;
=======
import static com.hedera.services.bdd.spec.transactions.TxnVerbs.uploadInitCode;
>>>>>>> 55c39933
import static com.hedera.services.bdd.spec.utilops.CustomSpecAssert.allRunFor;
import static com.hedera.services.bdd.spec.utilops.UtilVerbs.contractListWithPropertiesInheritedFrom;
import static com.hedera.services.bdd.spec.utilops.UtilVerbs.newKeyListNamed;
import static com.hedera.services.bdd.spec.utilops.UtilVerbs.newKeyNamed;
<<<<<<< HEAD
import static com.hedera.services.bdd.spec.utilops.UtilVerbs.overriding;
import static com.hedera.services.bdd.spec.utilops.UtilVerbs.overridingAllOf;
import static com.hedera.services.bdd.spec.utilops.UtilVerbs.overridingThree;
=======
>>>>>>> 55c39933
import static com.hedera.services.bdd.spec.utilops.UtilVerbs.sleepFor;
import static com.hedera.services.bdd.spec.utilops.UtilVerbs.sourcing;
import static com.hedera.services.bdd.spec.utilops.UtilVerbs.withOpContext;
import static com.hedera.services.bdd.suites.contract.Utils.FunctionType.FUNCTION;
import static com.hedera.services.bdd.suites.contract.Utils.getABIFor;
import static com.hedera.services.bdd.suites.contract.hapi.ContractUpdateSuite.ADMIN_KEY;
<<<<<<< HEAD
import static com.hederahashgraph.api.proto.java.HederaFunctionality.ContractCreate;
=======
>>>>>>> 55c39933
import static com.hederahashgraph.api.proto.java.ResponseCodeEnum.CONTRACT_REVERT_EXECUTED;
import static com.hederahashgraph.api.proto.java.ResponseCodeEnum.ERROR_DECODING_BYTESTRING;
import static com.hederahashgraph.api.proto.java.ResponseCodeEnum.INSUFFICIENT_GAS;
import static com.hederahashgraph.api.proto.java.ResponseCodeEnum.INSUFFICIENT_PAYER_BALANCE;
import static com.hederahashgraph.api.proto.java.ResponseCodeEnum.INSUFFICIENT_TX_FEE;
import static com.hederahashgraph.api.proto.java.ResponseCodeEnum.INVALID_SIGNATURE;
import static com.hederahashgraph.api.proto.java.ResponseCodeEnum.INVALID_SOLIDITY_ADDRESS;
import static com.hederahashgraph.api.proto.java.ResponseCodeEnum.INVALID_STAKING_ID;
import static com.hederahashgraph.api.proto.java.ResponseCodeEnum.INVALID_ZERO_BYTE_IN_STRING;
<<<<<<< HEAD
import static com.hederahashgraph.api.proto.java.ResponseCodeEnum.MAX_GAS_LIMIT_EXCEEDED;
import static com.hederahashgraph.api.proto.java.ResponseCodeEnum.MEMO_TOO_LONG;
import static com.hederahashgraph.api.proto.java.ResponseCodeEnum.REQUESTED_NUM_AUTOMATIC_ASSOCIATIONS_EXCEEDS_ASSOCIATION_LIMIT;
=======
import static com.hederahashgraph.api.proto.java.ResponseCodeEnum.MEMO_TOO_LONG;
>>>>>>> 55c39933
import static com.hederahashgraph.api.proto.java.ResponseCodeEnum.SUCCESS;
import static com.hederahashgraph.api.proto.java.ResponseCodeEnum.TRANSACTION_OVERSIZE;
import static org.junit.jupiter.api.Assertions.assertEquals;
import static org.junit.jupiter.api.Assertions.assertNotEquals;

import com.google.common.primitives.Longs;
import com.google.protobuf.ByteString;
import com.hedera.services.bdd.spec.HapiSpec;
import com.hedera.services.bdd.spec.assertions.ContractInfoAsserts;
import com.hedera.services.bdd.spec.keys.KeyShape;
import com.hedera.services.bdd.spec.transactions.TxnUtils;
import com.hedera.services.bdd.spec.transactions.crypto.HapiCryptoTransfer;
import com.hedera.services.bdd.spec.utilops.UtilVerbs;
<<<<<<< HEAD
import com.hedera.services.bdd.suites.HapiApiSuite;
import com.hederahashgraph.api.proto.java.ContractID;
import com.hederahashgraph.api.proto.java.HederaFunctionality;
=======
import com.hedera.services.bdd.suites.HapiSuite;
>>>>>>> 55c39933
import com.swirlds.common.utility.CommonUtils;
import java.io.IOException;
import java.io.UncheckedIOException;
import java.math.BigInteger;
import java.nio.file.Files;
import java.nio.file.Path;
import java.util.Arrays;
import java.util.List;
<<<<<<< HEAD
import java.util.Map;
import java.util.concurrent.atomic.AtomicLong;
import java.util.concurrent.atomic.AtomicReference;
import java.util.stream.IntStream;
=======
import java.util.concurrent.atomic.AtomicLong;
>>>>>>> 55c39933
import org.apache.logging.log4j.LogManager;
import org.apache.logging.log4j.Logger;
import org.apache.tuweni.bytes.Bytes32;

public class ContractCreateSuite extends HapiSuite {
    private static final Logger log = LogManager.getLogger(ContractCreateSuite.class);

    public static final String EMPTY_CONSTRUCTOR_CONTRACT = "EmptyConstructor";
<<<<<<< HEAD
=======
    public static final String PARENT_INFO = "parentInfo";
>>>>>>> 55c39933

    public static void main(String... args) {
        new ContractCreateSuite().runSuiteAsync();
    }

    @Override
    public List<HapiSpec> getSpecsInSuite() {
        return List.of(
<<<<<<< HEAD
                new HapiApiSpec[] {
                    createEmptyConstructor(),
                    insufficientPayerBalanceUponCreation(),
                    rejectsInvalidMemo(),
                    rejectsInsufficientFee(),
                    rejectsInvalidBytecode(),
                    revertsNonzeroBalance(),
                    createFailsIfMissingSigs(),
                    rejectsInsufficientGas(),
                    createsVanillaContractAsExpectedWithOmittedAdminKey(),
                    childCreationsHaveExpectedKeysWithOmittedAdminKey(),
                    cannotCreateTooLargeContract(),
                    revertedTryExtCallHasNoSideEffects(),
                    receiverSigReqTransferRecipientMustSignWithFullPubKeyPrefix(),
                    cannotSendToNonExistentAccount(),
                    delegateContractIdRequiredForTransferInDelegateCall(),
                    maxRefundIsMaxGasRefundConfiguredWhenTXGasPriceIsSmaller(),
                    minChargeIsTXGasUsedByContractCreate(),
                    gasLimitOverMaxGasLimitFailsPrecheck(),
                    vanillaSuccess(),
                    propagatesNestedCreations(),
                    blockTimestampChangesWithinFewSeconds(),
                    contractWithAutoRenewNeedSignatures(),
                    autoAssociationSlotsAppearsInInfo(),
                    getsInsufficientPayerBalanceIfSendingAccountCanPayEverythingButServiceFee(),
                    createContractWithStakingFields(),
                    //						canCallPendingContractSafely(),
                });
=======
                createEmptyConstructor(),
                insufficientPayerBalanceUponCreation(),
                rejectsInvalidMemo(),
                rejectsInsufficientFee(),
                rejectsInvalidBytecode(),
                revertsNonzeroBalance(),
                createFailsIfMissingSigs(),
                rejectsInsufficientGas(),
                createsVanillaContractAsExpectedWithOmittedAdminKey(),
                childCreationsHaveExpectedKeysWithOmittedAdminKey(),
                cannotCreateTooLargeContract(),
                revertedTryExtCallHasNoSideEffects(),
                receiverSigReqTransferRecipientMustSignWithFullPubKeyPrefix(),
                cannotSendToNonExistentAccount(),
                delegateContractIdRequiredForTransferInDelegateCall(),
                vanillaSuccess(),
                blockTimestampChangesWithinFewSeconds(),
                contractWithAutoRenewNeedSignatures(),
                createContractWithStakingFields());
>>>>>>> 55c39933
    }

    @Override
    public boolean canRunConcurrent() {
        return true;
    }

    HapiSpec createContractWithStakingFields() {
        final var contract = "CreateTrivial";
        return defaultHapiSpec("createContractWithStakingFields")
                .given(
                        uploadInitCode(contract),
                        contractCreate(contract)
                                .adminKey(THRESHOLD)
                                .declinedReward(true)
                                .stakedNodeId(0),
                        getContractInfo(contract)
                                .has(
                                        contractWith()
                                                .isDeclinedReward(true)
                                                .noStakedAccountId()
                                                .stakedNodeId(0))
                                .logged())
                .when(
                        contractCreate(contract)
                                .adminKey(THRESHOLD)
                                .declinedReward(true)
                                .stakedAccountId("0.0.10"),
                        getContractInfo(contract)
                                .has(
                                        contractWith()
                                                .isDeclinedReward(true)
                                                .noStakingNodeId()
                                                .stakedAccountId("0.0.10"))
                                .logged())
                .then(
                        contractCreate(contract)
                                .adminKey(THRESHOLD)
                                .declinedReward(false)
                                .stakedNodeId(0),
                        getContractInfo(contract)
                                .has(
                                        contractWith()
                                                .isDeclinedReward(false)
                                                .noStakedAccountId()
                                                .stakedNodeId(0))
                                .logged(),
                        contractCreate(contract)
                                .adminKey(THRESHOLD)
                                .declinedReward(false)
                                .stakedAccountId("0.0.10"),
                        getContractInfo(contract)
                                .has(
                                        contractWith()
                                                .isDeclinedReward(false)
                                                .noStakingNodeId()
                                                .stakedAccountId("0.0.10"))
                                .logged(),
                        /* sentinel values throw */
                        contractCreate(contract)
                                .adminKey(THRESHOLD)
                                .declinedReward(false)
                                .stakedAccountId("0.0.0")
                                .hasPrecheck(INVALID_STAKING_ID),
                        contractCreate(contract)
                                .adminKey(THRESHOLD)
                                .declinedReward(false)
                                .stakedNodeId(-1L)
                                .hasPrecheck(INVALID_STAKING_ID));
    }

<<<<<<< HEAD
    private HapiApiSpec autoAssociationSlotsAppearsInInfo() {
        final int maxAutoAssociations = 100;
        final int ADVENTUROUS_NETWORK = 1_000;
        final String CONTRACT = "Multipurpose";
        final String associationsLimitProperty = "entities.limitTokenAssociations";
        final String defaultAssociationsLimit =
                HapiSpecSetup.getDefaultNodeProps().get(associationsLimitProperty);

        return defaultHapiSpec("autoAssociationSlotsAppearsInInfo")
                .given(
                        overridingThree(
                                "entities.limitTokenAssociations", "true",
                                "tokens.maxPerAccount", "" + 1,
                                "contracts.allowAutoAssociations", "true"))
                .when()
                .then(
                        newKeyNamed(ADMIN_KEY),
                        uploadInitCode(CONTRACT),
                        contractCreate(CONTRACT)
                                .adminKey(ADMIN_KEY)
                                .maxAutomaticTokenAssociations(maxAutoAssociations)
                                .hasPrecheck(
                                        REQUESTED_NUM_AUTOMATIC_ASSOCIATIONS_EXCEEDS_ASSOCIATION_LIMIT),

                        // Default is NOT to limit associations for entities
                        overriding(associationsLimitProperty, defaultAssociationsLimit),
                        contractCreate(CONTRACT)
                                .adminKey(ADMIN_KEY)
                                .maxAutomaticTokenAssociations(maxAutoAssociations),
                        getContractInfo(CONTRACT)
                                .has(
                                        ContractInfoAsserts.contractWith()
                                                .maxAutoAssociations(maxAutoAssociations))
                                .logged(),
                        // Restore default
                        overriding("tokens.maxPerAccount", "" + ADVENTUROUS_NETWORK));
    }

    private HapiApiSpec insufficientPayerBalanceUponCreation() {
=======
    private HapiSpec insufficientPayerBalanceUponCreation() {
>>>>>>> 55c39933
        return defaultHapiSpec("InsufficientPayerBalanceUponCreation")
                .given(
                        cryptoCreate("bankrupt").balance(0L),
                        uploadInitCode(EMPTY_CONSTRUCTOR_CONTRACT))
                .when()
                .then(
                        contractCreate(EMPTY_CONSTRUCTOR_CONTRACT)
                                .payingWith("bankrupt")
                                .hasPrecheck(INSUFFICIENT_PAYER_BALANCE));
    }

    HapiSpec cannotSendToNonExistentAccount() {
        final var contract = "Multipurpose";
        Object[] donationArgs = new Object[] {666666L, "Hey, Ma!"};

        return defaultHapiSpec("CannotSendToNonExistentAccount")
                .given(uploadInitCode(contract))
                .when(contractCreate(contract).balance(666))
                .then(
                        contractCall(contract, "donate", donationArgs)
                                .hasKnownStatus(INVALID_SOLIDITY_ADDRESS));
    }

    private HapiSpec createsVanillaContractAsExpectedWithOmittedAdminKey() {
        return defaultHapiSpec("CreatesVanillaContract")
                .given(uploadInitCode(EMPTY_CONSTRUCTOR_CONTRACT))
                .when()
                .then(
                        contractCreate(EMPTY_CONSTRUCTOR_CONTRACT).omitAdminKey(),
                        getContractInfo(EMPTY_CONSTRUCTOR_CONTRACT)
                                .has(
                                        contractWith()
                                                .immutableContractKey(EMPTY_CONSTRUCTOR_CONTRACT))
                                .logged());
    }

    private HapiSpec childCreationsHaveExpectedKeysWithOmittedAdminKey() {
        final AtomicLong firstStickId = new AtomicLong();
        final AtomicLong secondStickId = new AtomicLong();
        final AtomicLong thirdStickId = new AtomicLong();
        final var txn = "creation";
        final var contract = "Fuse";

        return defaultHapiSpec("ChildCreationsHaveExpectedKeysWithOmittedAdminKey")
                .given(
                        uploadInitCode(contract),
                        contractCreate(contract).omitAdminKey().gas(300_000).via(txn),
                        withOpContext(
                                (spec, opLog) -> {
                                    final var op = getTxnRecord(txn);
                                    allRunFor(spec, op);
                                    final var record = op.getResponseRecord();
                                    final var creationResult = record.getContractCreateResult();
                                    final var createdIds =
                                            creationResult.getCreatedContractIDsList();
                                    assertEquals(
                                            4,
                                            createdIds.size(),
                                            "Expected four creations but got " + createdIds);
                                    firstStickId.set(createdIds.get(1).getContractNum());
                                    secondStickId.set(createdIds.get(2).getContractNum());
                                    thirdStickId.set(createdIds.get(3).getContractNum());
                                }))
                .when(
                        sourcing(
                                () ->
                                        getContractInfo("0.0." + firstStickId.get())
                                                .has(
                                                        contractWith()
                                                                .immutableContractKey(
                                                                        "0.0."
                                                                                + firstStickId
                                                                                        .get()))
                                                .logged()),
                        sourcing(
                                () ->
                                        getContractInfo("0.0." + secondStickId.get())
                                                .has(
                                                        contractWith()
                                                                .immutableContractKey(
                                                                        "0.0."
                                                                                + secondStickId
                                                                                        .get()))
                                                .logged()),
                        sourcing(() -> getContractInfo("0.0." + thirdStickId.get()).logged()),
                        contractCall(contract, "light").via("lightTxn"))
                .then(
                        sourcing(
                                () ->
                                        getContractInfo("0.0." + firstStickId.get())
                                                .has(contractWith().isDeleted())),
                        sourcing(
                                () ->
                                        getContractInfo("0.0." + secondStickId.get())
                                                .has(contractWith().isDeleted())),
                        sourcing(
                                () ->
                                        getContractInfo("0.0." + thirdStickId.get())
                                                .has(contractWith().isDeleted())));
    }

    private HapiSpec createEmptyConstructor() {
        return defaultHapiSpec("EmptyConstructor")
                .given(uploadInitCode(EMPTY_CONSTRUCTOR_CONTRACT))
                .when()
                .then(contractCreate(EMPTY_CONSTRUCTOR_CONTRACT).hasKnownStatus(SUCCESS));
    }

    private HapiSpec revertedTryExtCallHasNoSideEffects() {
        final var balance = 3_000;
        final int sendAmount = balance / 3;
        final var contract = "RevertingSendTry";
        final var aBeneficiary = "aBeneficiary";
        final var bBeneficiary = "bBeneficiary";
        final var txn = "txn";

        return defaultHapiSpec("RevertedTryExtCallHasNoSideEffects")
                .given(
                        uploadInitCode(contract),
                        contractCreate(contract).balance(balance),
                        cryptoCreate(aBeneficiary).balance(0L),
                        cryptoCreate(bBeneficiary).balance(0L))
                .when(
                        withOpContext(
                                (spec, opLog) -> {
                                    final var registry = spec.registry();
                                    final var aNum =
                                            (int)
                                                    registry.getAccountID(aBeneficiary)
                                                            .getAccountNum();
                                    final var bNum =
                                            (int)
                                                    registry.getAccountID(bBeneficiary)
                                                            .getAccountNum();
                                    final var sendArgs =
                                            new Object[] {
                                                Long.valueOf(sendAmount),
                                                Long.valueOf(aNum),
                                                Long.valueOf(bNum)
                                            };

                                    final var op =
                                            contractCall(contract, "sendTo", sendArgs)
                                                    .gas(110_000)
                                                    .via(txn);
                                    allRunFor(spec, op);
                                }))
                .then(
                        getTxnRecord(txn).logged(),
                        getAccountBalance(aBeneficiary).logged(),
                        getAccountBalance(bBeneficiary).logged());
    }

    private HapiSpec createFailsIfMissingSigs() {
        final var shape = listOf(SIMPLE, threshOf(2, 3), threshOf(1, 3));
        final var validSig = shape.signedWith(sigs(ON, sigs(ON, ON, OFF), sigs(OFF, OFF, ON)));
        final var invalidSig = shape.signedWith(sigs(OFF, sigs(ON, ON, OFF), sigs(OFF, OFF, ON)));

        return defaultHapiSpec("CreateFailsIfMissingSigs")
                .given(uploadInitCode(EMPTY_CONSTRUCTOR_CONTRACT))
                .when()
                .then(
                        contractCreate(EMPTY_CONSTRUCTOR_CONTRACT)
                                .adminKeyShape(shape)
                                .sigControl(forKey(EMPTY_CONSTRUCTOR_CONTRACT, invalidSig))
                                .hasKnownStatus(INVALID_SIGNATURE),
                        contractCreate(EMPTY_CONSTRUCTOR_CONTRACT)
                                .adminKeyShape(shape)
                                .sigControl(forKey(EMPTY_CONSTRUCTOR_CONTRACT, validSig))
                                .hasKnownStatus(SUCCESS));
    }

    private HapiSpec rejectsInsufficientGas() {
        return defaultHapiSpec("RejectsInsufficientGas")
                .given(uploadInitCode(EMPTY_CONSTRUCTOR_CONTRACT))
                .when()
                .then(
                        contractCreate(EMPTY_CONSTRUCTOR_CONTRACT)
                                .gas(0L)
                                .hasKnownStatus(INSUFFICIENT_GAS));
    }

    private HapiSpec rejectsInvalidMemo() {
        return defaultHapiSpec("RejectsInvalidMemo")
                .given()
                .when()
                .then(
                        uploadInitCode(EMPTY_CONSTRUCTOR_CONTRACT),
                        contractCreate(EMPTY_CONSTRUCTOR_CONTRACT)
                                .entityMemo(TxnUtils.nAscii(101))
                                .hasPrecheck(MEMO_TOO_LONG),
                        contractCreate(EMPTY_CONSTRUCTOR_CONTRACT)
                                .entityMemo(ZERO_BYTE_MEMO)
                                .hasPrecheck(INVALID_ZERO_BYTE_IN_STRING));
    }

    private HapiSpec rejectsInsufficientFee() {
        return defaultHapiSpec("RejectsInsufficientFee")
                .given(cryptoCreate("payer"), uploadInitCode(EMPTY_CONSTRUCTOR_CONTRACT))
                .when()
                .then(
                        contractCreate(EMPTY_CONSTRUCTOR_CONTRACT)
                                .payingWith("payer")
                                .fee(1L)
                                .hasPrecheck(INSUFFICIENT_TX_FEE));
    }

    private HapiSpec rejectsInvalidBytecode() {
        final var contract = "InvalidBytecode";
        return defaultHapiSpec("RejectsInvalidBytecode")
                .given(uploadInitCode(contract))
                .when()
                .then(contractCreate(contract).hasKnownStatus(ERROR_DECODING_BYTESTRING));
    }

    private HapiSpec revertsNonzeroBalance() {
        return defaultHapiSpec("RevertsNonzeroBalance")
                .given(uploadInitCode(EMPTY_CONSTRUCTOR_CONTRACT))
                .when()
                .then(
                        contractCreate(EMPTY_CONSTRUCTOR_CONTRACT)
                                .balance(1L)
                                .hasKnownStatus(CONTRACT_REVERT_EXECUTED));
    }

    private HapiSpec delegateContractIdRequiredForTransferInDelegateCall() {
        final var justSendContract = "JustSend";
        final var sendInternalAndDelegateContract = "SendInternalAndDelegate";

        final var beneficiary = "civilian";
        final var totalToSend = 1_000L;
        final var origKey = KeyShape.threshOf(1, SIMPLE, CONTRACT);
        final var revisedKey = KeyShape.threshOf(1, SIMPLE, DELEGATE_CONTRACT);
        final var newKey = "delegateContractKey";

        final AtomicLong justSendContractNum = new AtomicLong();
        final AtomicLong beneficiaryAccountNum = new AtomicLong();

        return defaultHapiSpec("DelegateContractIdRequiredForTransferInDelegateCall")
                .given(
                        uploadInitCode(justSendContract, sendInternalAndDelegateContract),
                        contractCreate(justSendContract)
                                .gas(300_000L)
                                .exposingNumTo(justSendContractNum::set),
                        contractCreate(sendInternalAndDelegateContract)
                                .gas(300_000L)
                                .balance(2 * totalToSend))
                .when(
                        cryptoCreate(beneficiary)
                                .balance(0L)
                                .keyShape(
                                        origKey.signedWith(
                                                sigs(ON, sendInternalAndDelegateContract)))
                                .receiverSigRequired(true)
                                .exposingCreatedIdTo(
                                        id -> beneficiaryAccountNum.set(id.getAccountNum())))
                .then(
                        /* Without delegateContractId permissions, the second send via delegate call will
                         * fail, so only half of totalToSend will make it to the beneficiary. (Note the entire
                         * call doesn't fail because exceptional halts in "raw calls" don't automatically
                         * propagate up the stack like a Solidity revert does.) */
                        sourcing(
                                () ->
                                        contractCall(
                                                sendInternalAndDelegateContract,
                                                "sendRepeatedlyTo",
                                                BigInteger.valueOf(justSendContractNum.get()),
                                                BigInteger.valueOf(beneficiaryAccountNum.get()),
                                                BigInteger.valueOf(totalToSend / 2))),
                        getAccountBalance(beneficiary).hasTinyBars(totalToSend / 2),
                        /* But now we update the beneficiary to have a delegateContractId */
                        newKeyNamed(newKey)
                                .shape(
                                        revisedKey.signedWith(
                                                sigs(ON, sendInternalAndDelegateContract))),
                        cryptoUpdate(beneficiary).key(newKey),
                        sourcing(
                                () ->
                                        contractCall(
                                                sendInternalAndDelegateContract,
                                                "sendRepeatedlyTo",
                                                BigInteger.valueOf(justSendContractNum.get()),
                                                BigInteger.valueOf(beneficiaryAccountNum.get()),
                                                BigInteger.valueOf(totalToSend / 2))),
                        getAccountBalance(beneficiary).hasTinyBars(3 * (totalToSend / 2)));
    }

    private HapiSpec receiverSigReqTransferRecipientMustSignWithFullPubKeyPrefix() {
        final var sendInternalAndDelegateContract = "SendInternalAndDelegate";
        final var justSendContract = "JustSend";
        final var beneficiary = "civilian";
        final var balanceToDistribute = 1_000L;

        final AtomicLong justSendContractNum = new AtomicLong();
        final AtomicLong beneficiaryAccountNum = new AtomicLong();

        return defaultHapiSpec("ReceiverSigReqTransferRecipientMustSignWithFullPubKeyPrefix")
                .given(
                        cryptoCreate(beneficiary)
                                .balance(0L)
                                .receiverSigRequired(true)
                                .exposingCreatedIdTo(
                                        id -> beneficiaryAccountNum.set(id.getAccountNum())),
                        uploadInitCode(sendInternalAndDelegateContract, justSendContract))
                .when(
                        contractCreate(justSendContract)
                                .gas(300_000L)
                                .exposingNumTo(justSendContractNum::set),
                        contractCreate(sendInternalAndDelegateContract)
                                .gas(300_000L)
                                .balance(balanceToDistribute))
                .then(
                        /* Sending requires receiver signature */
                        sourcing(
                                () ->
                                        contractCall(
                                                        sendInternalAndDelegateContract,
                                                        "sendRepeatedlyTo",
                                                        BigInteger.valueOf(
                                                                justSendContractNum.get()),
                                                        BigInteger.valueOf(
                                                                beneficiaryAccountNum.get()),
                                                        BigInteger.valueOf(balanceToDistribute / 2))
                                                .hasKnownStatus(INVALID_SIGNATURE)),
                        /* But it's not enough to just sign using an incomplete prefix */
                        sourcing(
                                () ->
                                        contractCall(
                                                        sendInternalAndDelegateContract,
                                                        "sendRepeatedlyTo",
                                                        BigInteger.valueOf(
                                                                justSendContractNum.get()),
                                                        BigInteger.valueOf(
                                                                beneficiaryAccountNum.get()),
                                                        BigInteger.valueOf(balanceToDistribute / 2))
                                                .signedBy(DEFAULT_PAYER, beneficiary)
                                                .hasKnownStatus(INVALID_SIGNATURE)),
                        /* We have to specify the full prefix so the sig can be verified async */
                        getAccountInfo(beneficiary).logged(),
                        sourcing(
                                () ->
                                        contractCall(
                                                        sendInternalAndDelegateContract,
                                                        "sendRepeatedlyTo",
                                                        BigInteger.valueOf(
                                                                justSendContractNum.get()),
                                                        BigInteger.valueOf(
                                                                beneficiaryAccountNum.get()),
                                                        BigInteger.valueOf(balanceToDistribute / 2))
                                                .alsoSigningWithFullPrefix(beneficiary)),
                        getAccountBalance(beneficiary).logged());
    }

    private HapiSpec cannotCreateTooLargeContract() {
        ByteString contents;
        try {
            contents =
                    ByteString.copyFrom(Files.readAllBytes(Path.of(bytecodePath("CryptoKitties"))));
        } catch (IOException e) {
            throw new UncheckedIOException(e);
        }
        final var FILE_KEY = "fileKey";
        final var KEY_LIST = "keyList";
        final var ACCOUNT = "acc";
        return defaultHapiSpec("cannotCreateLargeContract")
                .given(
                        newKeyNamed(FILE_KEY),
                        newKeyListNamed(KEY_LIST, List.of(FILE_KEY)),
                        cryptoCreate(ACCOUNT).balance(ONE_HUNDRED_HBARS * 10).key(FILE_KEY),
                        fileCreate("bytecode")
                                .path(bytecodePath("CryptoKitties"))
                                .hasPrecheck(TRANSACTION_OVERSIZE))
                .when(
                        fileCreate("bytecode").contents("").key(KEY_LIST),
                        UtilVerbs.updateLargeFile(ACCOUNT, "bytecode", contents))
                .then(
                        contractCreate("contract")
                                .bytecode("bytecode")
                                .payingWith(ACCOUNT)
                                .hasKnownStatus(INSUFFICIENT_GAS));
    }

    HapiSpec blockTimestampChangesWithinFewSeconds() {
        final var contract = "EmitBlockTimestamp";
        final var firstBlock = "firstBlock";
        final var timeLoggingTxn = "timeLoggingTxn";

        return defaultHapiSpec("BlockTimestampIsConsensusTime")
                .given(uploadInitCode(contract), contractCreate(contract))
                .when(
                        contractCall(contract, "logNow").via(firstBlock),
                        cryptoTransfer(HapiCryptoTransfer.tinyBarsFromTo(GENESIS, FUNDING, 1)),
                        sleepFor(3_000),
                        contractCall(contract, "logNow").via(timeLoggingTxn))
                .then(
                        withOpContext(
                                (spec, opLog) -> {
                                    final var firstBlockOp = getTxnRecord(firstBlock);
                                    final var recordOp = getTxnRecord(timeLoggingTxn);
                                    allRunFor(spec, firstBlockOp, recordOp);

                                    // First block info
                                    final var firstBlockRecord = firstBlockOp.getResponseRecord();
                                    final var firstBlockLogs =
                                            firstBlockRecord
                                                    .getContractCallResult()
                                                    .getLogInfoList();
                                    final var firstBlockTimeLogData =
                                            firstBlockLogs.get(0).getData().toByteArray();
                                    final var firstBlockTimestamp =
                                            Longs.fromByteArray(
                                                    Arrays.copyOfRange(
                                                            firstBlockTimeLogData, 24, 32));
                                    final var firstBlockHashLogData =
                                            firstBlockLogs.get(1).getData().toByteArray();
                                    final var firstBlockNumber =
                                            Longs.fromByteArray(
                                                    Arrays.copyOfRange(
                                                            firstBlockHashLogData, 24, 32));
                                    final var firstBlockHash =
                                            Bytes32.wrap(
                                                    Arrays.copyOfRange(
                                                            firstBlockHashLogData, 32, 64));
                                    assertEquals(Bytes32.ZERO, firstBlockHash);

                                    // Second block info
                                    final var secondBlockRecord = recordOp.getResponseRecord();
                                    final var secondBlockLogs =
                                            secondBlockRecord
                                                    .getContractCallResult()
                                                    .getLogInfoList();
                                    assertEquals(2, secondBlockLogs.size());
                                    final var secondBlockTimeLogData =
                                            secondBlockLogs.get(0).getData().toByteArray();
                                    final var secondBlockTimestamp =
                                            Longs.fromByteArray(
                                                    Arrays.copyOfRange(
                                                            secondBlockTimeLogData, 24, 32));
                                    assertNotEquals(
                                            firstBlockTimestamp,
                                            secondBlockTimestamp,
                                            "Block timestamps should change");

                                    final var secondBlockHashLogData =
                                            secondBlockLogs.get(1).getData().toByteArray();
                                    final var secondBlockNumber =
                                            Longs.fromByteArray(
                                                    Arrays.copyOfRange(
                                                            secondBlockHashLogData, 24, 32));
                                    assertNotEquals(
                                            firstBlockNumber,
                                            secondBlockNumber,
                                            "Wrong previous block number");
                                    final var secondBlockHash =
                                            Bytes32.wrap(
                                                    Arrays.copyOfRange(
                                                            secondBlockHashLogData, 32, 64));

                                    assertEquals(Bytes32.ZERO, secondBlockHash);
                                }),
                        contractCallLocal(contract, "getLastBlockHash")
                                .exposingTypedResultsTo(
                                        results ->
                                                log.info(
                                                        "Results were {}",
                                                        CommonUtils.hex((byte[]) results[0]))));
    }

    HapiSpec vanillaSuccess() {
        final var contract = "CreateTrivial";
        return defaultHapiSpec("VanillaSuccess")
                .given(
                        uploadInitCode(contract),
                        contractCreate(contract)
                                .adminKey(THRESHOLD)
                                .maxAutomaticTokenAssociations(10),
                        getContractInfo(contract)
                                .has(contractWith().maxAutoAssociations(10))
                                .logged()
                                .saveToRegistry(PARENT_INFO))
                .when(
                        contractCall(contract, "create").gas(1_000_000L).via("createChildTxn"),
                        contractCall(contract, "getIndirect")
                                .gas(1_000_000L)
                                .via("getChildResultTxn"),
                        contractCall(contract, "getAddress")
                                .gas(1_000_000L)
                                .via("getChildAddressTxn"))
                .then(
                        getTxnRecord("createChildTxn")
                                .saveCreatedContractListToRegistry("createChild")
                                .logged(),
                        getTxnRecord("getChildResultTxn")
                                .hasPriority(
                                        recordWith()
                                                .contractCallResult(
                                                        resultWith()
                                                                .resultThruAbi(
                                                                        getABIFor(
                                                                                FUNCTION,
                                                                                "getIndirect",
                                                                                contract),
                                                                        isLiteralResult(
                                                                                new Object[] {
                                                                                    BigInteger
                                                                                            .valueOf(
                                                                                                    7L)
                                                                                })))),
                        getTxnRecord("getChildAddressTxn")
                                .hasPriority(
                                        recordWith()
                                                .contractCallResult(
                                                        resultWith()
                                                                .resultThruAbi(
                                                                        getABIFor(
                                                                                FUNCTION,
                                                                                "getAddress",
                                                                                contract),
                                                                        isContractWith(
                                                                                contractWith()
                                                                                        .nonNullContractId()
                                                                                        .propertiesInheritedFrom(
                                                                                                PARENT_INFO)))
                                                                .logs(inOrder()))),
                        contractListWithPropertiesInheritedFrom(
                                "createChildCallResult", 1, PARENT_INFO));
    }

    HapiSpec contractWithAutoRenewNeedSignatures() {
        final var contract = "CreateTrivial";
        final var autoRenewAccount = "autoRenewAccount";
        return defaultHapiSpec("contractWithAutoRenewNeedSignatures")
                .given(
                        newKeyNamed(ADMIN_KEY),
                        uploadInitCode(contract),
                        cryptoCreate(autoRenewAccount).balance(ONE_HUNDRED_HBARS),
                        contractCreate(contract)
                                .adminKey(ADMIN_KEY)
                                .autoRenewAccountId(autoRenewAccount)
                                .signedBy(DEFAULT_PAYER, ADMIN_KEY)
                                .hasKnownStatus(INVALID_SIGNATURE),
                        contractCreate(contract)
                                .adminKey(ADMIN_KEY)
                                .autoRenewAccountId(autoRenewAccount)
                                .signedBy(DEFAULT_PAYER, ADMIN_KEY, autoRenewAccount)
                                .logged(),
                        getContractInfo(contract)
                                .has(
                                        ContractInfoAsserts.contractWith()
                                                .autoRenewAccountId(autoRenewAccount))
                                .logged())
                .when()
                .then();
    }

    @Override
    protected Logger getResultsLogger() {
        return log;
    }
}<|MERGE_RESOLUTION|>--- conflicted
+++ resolved
@@ -15,12 +15,7 @@
  */
 package com.hedera.services.bdd.suites.contract.hapi;
 
-<<<<<<< HEAD
-import static com.hedera.services.bdd.spec.HapiApiSpec.defaultHapiSpec;
-import static com.hedera.services.bdd.spec.HapiPropertySource.asSolidityAddress;
-=======
 import static com.hedera.services.bdd.spec.HapiSpec.defaultHapiSpec;
->>>>>>> 55c39933
 import static com.hedera.services.bdd.spec.assertions.AssertUtils.inOrder;
 import static com.hedera.services.bdd.spec.assertions.ContractFnResultAsserts.isContractWith;
 import static com.hedera.services.bdd.spec.assertions.ContractFnResultAsserts.isLiteralResult;
@@ -49,33 +44,17 @@
 import static com.hedera.services.bdd.spec.transactions.TxnVerbs.cryptoTransfer;
 import static com.hedera.services.bdd.spec.transactions.TxnVerbs.cryptoUpdate;
 import static com.hedera.services.bdd.spec.transactions.TxnVerbs.fileCreate;
-<<<<<<< HEAD
-import static com.hedera.services.bdd.spec.transactions.TxnVerbs.fileUpdate;
 import static com.hedera.services.bdd.spec.transactions.TxnVerbs.uploadInitCode;
-import static com.hedera.services.bdd.spec.transactions.TxnVerbs.uploadSingleInitCode;
-=======
-import static com.hedera.services.bdd.spec.transactions.TxnVerbs.uploadInitCode;
->>>>>>> 55c39933
 import static com.hedera.services.bdd.spec.utilops.CustomSpecAssert.allRunFor;
 import static com.hedera.services.bdd.spec.utilops.UtilVerbs.contractListWithPropertiesInheritedFrom;
 import static com.hedera.services.bdd.spec.utilops.UtilVerbs.newKeyListNamed;
 import static com.hedera.services.bdd.spec.utilops.UtilVerbs.newKeyNamed;
-<<<<<<< HEAD
-import static com.hedera.services.bdd.spec.utilops.UtilVerbs.overriding;
-import static com.hedera.services.bdd.spec.utilops.UtilVerbs.overridingAllOf;
-import static com.hedera.services.bdd.spec.utilops.UtilVerbs.overridingThree;
-=======
->>>>>>> 55c39933
 import static com.hedera.services.bdd.spec.utilops.UtilVerbs.sleepFor;
 import static com.hedera.services.bdd.spec.utilops.UtilVerbs.sourcing;
 import static com.hedera.services.bdd.spec.utilops.UtilVerbs.withOpContext;
 import static com.hedera.services.bdd.suites.contract.Utils.FunctionType.FUNCTION;
 import static com.hedera.services.bdd.suites.contract.Utils.getABIFor;
 import static com.hedera.services.bdd.suites.contract.hapi.ContractUpdateSuite.ADMIN_KEY;
-<<<<<<< HEAD
-import static com.hederahashgraph.api.proto.java.HederaFunctionality.ContractCreate;
-=======
->>>>>>> 55c39933
 import static com.hederahashgraph.api.proto.java.ResponseCodeEnum.CONTRACT_REVERT_EXECUTED;
 import static com.hederahashgraph.api.proto.java.ResponseCodeEnum.ERROR_DECODING_BYTESTRING;
 import static com.hederahashgraph.api.proto.java.ResponseCodeEnum.INSUFFICIENT_GAS;
@@ -85,13 +64,7 @@
 import static com.hederahashgraph.api.proto.java.ResponseCodeEnum.INVALID_SOLIDITY_ADDRESS;
 import static com.hederahashgraph.api.proto.java.ResponseCodeEnum.INVALID_STAKING_ID;
 import static com.hederahashgraph.api.proto.java.ResponseCodeEnum.INVALID_ZERO_BYTE_IN_STRING;
-<<<<<<< HEAD
-import static com.hederahashgraph.api.proto.java.ResponseCodeEnum.MAX_GAS_LIMIT_EXCEEDED;
 import static com.hederahashgraph.api.proto.java.ResponseCodeEnum.MEMO_TOO_LONG;
-import static com.hederahashgraph.api.proto.java.ResponseCodeEnum.REQUESTED_NUM_AUTOMATIC_ASSOCIATIONS_EXCEEDS_ASSOCIATION_LIMIT;
-=======
-import static com.hederahashgraph.api.proto.java.ResponseCodeEnum.MEMO_TOO_LONG;
->>>>>>> 55c39933
 import static com.hederahashgraph.api.proto.java.ResponseCodeEnum.SUCCESS;
 import static com.hederahashgraph.api.proto.java.ResponseCodeEnum.TRANSACTION_OVERSIZE;
 import static org.junit.jupiter.api.Assertions.assertEquals;
@@ -105,13 +78,7 @@
 import com.hedera.services.bdd.spec.transactions.TxnUtils;
 import com.hedera.services.bdd.spec.transactions.crypto.HapiCryptoTransfer;
 import com.hedera.services.bdd.spec.utilops.UtilVerbs;
-<<<<<<< HEAD
-import com.hedera.services.bdd.suites.HapiApiSuite;
-import com.hederahashgraph.api.proto.java.ContractID;
-import com.hederahashgraph.api.proto.java.HederaFunctionality;
-=======
 import com.hedera.services.bdd.suites.HapiSuite;
->>>>>>> 55c39933
 import com.swirlds.common.utility.CommonUtils;
 import java.io.IOException;
 import java.io.UncheckedIOException;
@@ -120,14 +87,7 @@
 import java.nio.file.Path;
 import java.util.Arrays;
 import java.util.List;
-<<<<<<< HEAD
-import java.util.Map;
 import java.util.concurrent.atomic.AtomicLong;
-import java.util.concurrent.atomic.AtomicReference;
-import java.util.stream.IntStream;
-=======
-import java.util.concurrent.atomic.AtomicLong;
->>>>>>> 55c39933
 import org.apache.logging.log4j.LogManager;
 import org.apache.logging.log4j.Logger;
 import org.apache.tuweni.bytes.Bytes32;
@@ -136,10 +96,7 @@
     private static final Logger log = LogManager.getLogger(ContractCreateSuite.class);
 
     public static final String EMPTY_CONSTRUCTOR_CONTRACT = "EmptyConstructor";
-<<<<<<< HEAD
-=======
     public static final String PARENT_INFO = "parentInfo";
->>>>>>> 55c39933
 
     public static void main(String... args) {
         new ContractCreateSuite().runSuiteAsync();
@@ -148,36 +105,6 @@
     @Override
     public List<HapiSpec> getSpecsInSuite() {
         return List.of(
-<<<<<<< HEAD
-                new HapiApiSpec[] {
-                    createEmptyConstructor(),
-                    insufficientPayerBalanceUponCreation(),
-                    rejectsInvalidMemo(),
-                    rejectsInsufficientFee(),
-                    rejectsInvalidBytecode(),
-                    revertsNonzeroBalance(),
-                    createFailsIfMissingSigs(),
-                    rejectsInsufficientGas(),
-                    createsVanillaContractAsExpectedWithOmittedAdminKey(),
-                    childCreationsHaveExpectedKeysWithOmittedAdminKey(),
-                    cannotCreateTooLargeContract(),
-                    revertedTryExtCallHasNoSideEffects(),
-                    receiverSigReqTransferRecipientMustSignWithFullPubKeyPrefix(),
-                    cannotSendToNonExistentAccount(),
-                    delegateContractIdRequiredForTransferInDelegateCall(),
-                    maxRefundIsMaxGasRefundConfiguredWhenTXGasPriceIsSmaller(),
-                    minChargeIsTXGasUsedByContractCreate(),
-                    gasLimitOverMaxGasLimitFailsPrecheck(),
-                    vanillaSuccess(),
-                    propagatesNestedCreations(),
-                    blockTimestampChangesWithinFewSeconds(),
-                    contractWithAutoRenewNeedSignatures(),
-                    autoAssociationSlotsAppearsInInfo(),
-                    getsInsufficientPayerBalanceIfSendingAccountCanPayEverythingButServiceFee(),
-                    createContractWithStakingFields(),
-                    //						canCallPendingContractSafely(),
-                });
-=======
                 createEmptyConstructor(),
                 insufficientPayerBalanceUponCreation(),
                 rejectsInvalidMemo(),
@@ -197,7 +124,6 @@
                 blockTimestampChangesWithinFewSeconds(),
                 contractWithAutoRenewNeedSignatures(),
                 createContractWithStakingFields());
->>>>>>> 55c39933
     }
 
     @Override
@@ -269,49 +195,7 @@
                                 .hasPrecheck(INVALID_STAKING_ID));
     }
 
-<<<<<<< HEAD
-    private HapiApiSpec autoAssociationSlotsAppearsInInfo() {
-        final int maxAutoAssociations = 100;
-        final int ADVENTUROUS_NETWORK = 1_000;
-        final String CONTRACT = "Multipurpose";
-        final String associationsLimitProperty = "entities.limitTokenAssociations";
-        final String defaultAssociationsLimit =
-                HapiSpecSetup.getDefaultNodeProps().get(associationsLimitProperty);
-
-        return defaultHapiSpec("autoAssociationSlotsAppearsInInfo")
-                .given(
-                        overridingThree(
-                                "entities.limitTokenAssociations", "true",
-                                "tokens.maxPerAccount", "" + 1,
-                                "contracts.allowAutoAssociations", "true"))
-                .when()
-                .then(
-                        newKeyNamed(ADMIN_KEY),
-                        uploadInitCode(CONTRACT),
-                        contractCreate(CONTRACT)
-                                .adminKey(ADMIN_KEY)
-                                .maxAutomaticTokenAssociations(maxAutoAssociations)
-                                .hasPrecheck(
-                                        REQUESTED_NUM_AUTOMATIC_ASSOCIATIONS_EXCEEDS_ASSOCIATION_LIMIT),
-
-                        // Default is NOT to limit associations for entities
-                        overriding(associationsLimitProperty, defaultAssociationsLimit),
-                        contractCreate(CONTRACT)
-                                .adminKey(ADMIN_KEY)
-                                .maxAutomaticTokenAssociations(maxAutoAssociations),
-                        getContractInfo(CONTRACT)
-                                .has(
-                                        ContractInfoAsserts.contractWith()
-                                                .maxAutoAssociations(maxAutoAssociations))
-                                .logged(),
-                        // Restore default
-                        overriding("tokens.maxPerAccount", "" + ADVENTUROUS_NETWORK));
-    }
-
-    private HapiApiSpec insufficientPayerBalanceUponCreation() {
-=======
     private HapiSpec insufficientPayerBalanceUponCreation() {
->>>>>>> 55c39933
         return defaultHapiSpec("InsufficientPayerBalanceUponCreation")
                 .given(
                         cryptoCreate("bankrupt").balance(0L),
