package com.hedera.services.bdd.suites.freeze;

/*-
 * ‌
 * Hedera Services Test Clients
 * ​
 * Copyright (C) 2018 - 2021 Hedera Hashgraph, LLC
 * ​
 * Licensed under the Apache License, Version 2.0 (the "License");
 * you may not use this file except in compliance with the License.
 * You may obtain a copy of the License at
 *
 *      http://www.apache.org/licenses/LICENSE-2.0
 *
 * Unless required by applicable law or agreed to in writing, software
 * distributed under the License is distributed on an "AS IS" BASIS,
 * WITHOUT WARRANTIES OR CONDITIONS OF ANY KIND, either express or implied.
 * See the License for the specific language governing permissions and
 * limitations under the License.
 * ‍
 */

import com.hedera.services.bdd.spec.HapiApiSpec;
import com.hedera.services.bdd.suites.HapiApiSuite;
import com.hedera.services.legacy.proto.utils.CommonUtils;
import org.apache.logging.log4j.LogManager;
import org.apache.logging.log4j.Logger;

import java.io.File;
import java.io.IOException;
import java.nio.file.Files;
import java.util.List;

import static com.hedera.services.bdd.spec.HapiApiSpec.defaultHapiSpec;
import static com.hedera.services.bdd.spec.transactions.TxnVerbs.fileUpdate;
import static com.hedera.services.bdd.spec.utilops.UtilVerbs.freezeOnly;
import static com.hedera.services.bdd.suites.utils.ZipUtil.createZip;

public class FreezeSuite extends HapiApiSuite {
	private static final Logger log = LogManager.getLogger(FreezeSuite.class);

	private static final String UPLOAD_PATH_PREFIX = "src/main/resource/testfiles/updateFeature/";
	private static final String UPDATE_NEW_FILE = UPLOAD_PATH_PREFIX + "addNewFile/newFile.zip";

	private static String uploadPath = "updateSettings";

	public static void main(String... args) {
		if (args.length > 0) {
			uploadPath = args[0];
		}
		new FreezeSuite().runSuiteSync();
	}

	@Override
	protected Logger getResultsLogger() {
		return log;
	}

	@Override
<<<<<<< HEAD
	public List<HapiApiSpec> getSpecsInSuite() {
		return allOf(
				positiveTests(),
				negativeTests()
		);
	}

	private List<HapiApiSpec> positiveTests() {
		return Arrays.asList(
		);
	}

	private List<HapiApiSpec> negativeTests() {
		return Arrays.asList(
				uploadNewFile()
		);
=======
	protected List<HapiApiSpec> getSpecsInSuite() {
		return List.of(uploadNewFile());
>>>>>>> 064233bd
	}

	private HapiApiSpec uploadNewFile() {
		String uploadFile = UPDATE_NEW_FILE;
		if (uploadPath != null) {
			log.info("Creating zip file from " + uploadPath);
			final var zipFile = "Archive.zip";
			createZip(UPLOAD_PATH_PREFIX + uploadPath, zipFile, null);
			uploadFile = zipFile;
		}

		log.info("Uploading file " + uploadFile);
		File f = new File(uploadFile);
		byte[] bytes = new byte[0];
		try {
			bytes = Files.readAllBytes(f.toPath());
		} catch (IOException e) {
			e.printStackTrace();
		}
		final byte[] hash = CommonUtils.noThrowSha384HashOf(bytes);

		// mnemonic for file 0.0.150
		final var fileIDString = "UPDATE_FEATURE";
		return defaultHapiSpec("uploadFileAndUpdate")
				.given(
						fileUpdate(fileIDString).path(uploadFile)
						.payingWith(GENESIS)
				).when(
						freezeOnly().withUpdateFile(fileIDString)
								.havingHash(hash)
								.payingWith(GENESIS)
								.startingIn(60).seconds()
				).then(
				);
	}
}<|MERGE_RESOLUTION|>--- conflicted
+++ resolved
@@ -57,27 +57,8 @@
 	}
 
 	@Override
-<<<<<<< HEAD
-	public List<HapiApiSpec> getSpecsInSuite() {
-		return allOf(
-				positiveTests(),
-				negativeTests()
-		);
-	}
-
-	private List<HapiApiSpec> positiveTests() {
-		return Arrays.asList(
-		);
-	}
-
-	private List<HapiApiSpec> negativeTests() {
-		return Arrays.asList(
-				uploadNewFile()
-		);
-=======
 	protected List<HapiApiSpec> getSpecsInSuite() {
 		return List.of(uploadNewFile());
->>>>>>> 064233bd
 	}
 
 	private HapiApiSpec uploadNewFile() {
