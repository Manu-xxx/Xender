/*
 * Copyright (C) 2021-2022 Hedera Hashgraph, LLC
 *
 * Licensed under the Apache License, Version 2.0 (the "License");
 * you may not use this file except in compliance with the License.
 * You may obtain a copy of the License at
 *
 *      http://www.apache.org/licenses/LICENSE-2.0
 *
 * Unless required by applicable law or agreed to in writing, software
 * distributed under the License is distributed on an "AS IS" BASIS,
 * WITHOUT WARRANTIES OR CONDITIONS OF ANY KIND, either express or implied.
 * See the License for the specific language governing permissions and
 * limitations under the License.
 */
package com.hedera.services.bdd.suites.crypto;

import static com.google.protobuf.ByteString.copyFromUtf8;
import static com.hedera.node.app.service.evm.utils.EthSigsUtils.recoverAddressFromPubKey;
import static com.hedera.services.bdd.spec.HapiPropertySource.asSolidityAddress;
import static com.hedera.services.bdd.spec.HapiSpec.defaultHapiSpec;
import static com.hedera.services.bdd.spec.PropertySource.asAccount;
import static com.hedera.services.bdd.spec.PropertySource.asAccountString;
import static com.hedera.services.bdd.spec.assertions.AccountInfoAsserts.accountWith;
import static com.hedera.services.bdd.spec.assertions.AutoAssocAsserts.accountTokenPairsInAnyOrder;
import static com.hedera.services.bdd.spec.assertions.ContractInfoAsserts.contractWith;
import static com.hedera.services.bdd.spec.assertions.TransactionRecordAsserts.includingFungibleMovement;
import static com.hedera.services.bdd.spec.assertions.TransactionRecordAsserts.recordWith;
import static com.hedera.services.bdd.spec.keys.TrieSigMapGenerator.uniqueWithFullPrefixesFor;
import static com.hedera.services.bdd.spec.queries.QueryVerbs.*;
import static com.hedera.services.bdd.spec.queries.crypto.ExpectedTokenRel.relationshipWith;
import static com.hedera.services.bdd.spec.transactions.TxnVerbs.contractCall;
import static com.hedera.services.bdd.spec.transactions.TxnVerbs.contractCreate;
import static com.hedera.services.bdd.spec.transactions.TxnVerbs.contractUpdate;
import static com.hedera.services.bdd.spec.transactions.TxnVerbs.createDefaultContract;
import static com.hedera.services.bdd.spec.transactions.TxnVerbs.cryptoCreate;
import static com.hedera.services.bdd.spec.transactions.TxnVerbs.cryptoDeleteAliased;
import static com.hedera.services.bdd.spec.transactions.TxnVerbs.cryptoTransfer;
import static com.hedera.services.bdd.spec.transactions.TxnVerbs.cryptoUpdate;
import static com.hedera.services.bdd.spec.transactions.TxnVerbs.cryptoUpdateAliased;
import static com.hedera.services.bdd.spec.transactions.TxnVerbs.ethereumContractCreate;
import static com.hedera.services.bdd.spec.transactions.TxnVerbs.mintToken;
import static com.hedera.services.bdd.spec.transactions.TxnVerbs.sortedCryptoTransfer;
import static com.hedera.services.bdd.spec.transactions.TxnVerbs.tokenAssociate;
import static com.hedera.services.bdd.spec.transactions.TxnVerbs.tokenCreate;
import static com.hedera.services.bdd.spec.transactions.TxnVerbs.uploadInitCode;
import static com.hedera.services.bdd.spec.transactions.crypto.HapiCryptoTransfer.tinyBarsFromAccountToAlias;
import static com.hedera.services.bdd.spec.transactions.crypto.HapiCryptoTransfer.tinyBarsFromTo;
import static com.hedera.services.bdd.spec.transactions.crypto.HapiCryptoTransfer.tinyBarsFromToWithAlias;
import static com.hedera.services.bdd.spec.transactions.token.CustomFeeSpecs.fixedHbarFeeInheritingRoyaltyCollector;
import static com.hedera.services.bdd.spec.transactions.token.CustomFeeSpecs.royaltyFeeWithFallback;
import static com.hedera.services.bdd.spec.transactions.token.TokenMovement.moving;
import static com.hedera.services.bdd.spec.transactions.token.TokenMovement.movingHbar;
import static com.hedera.services.bdd.spec.transactions.token.TokenMovement.movingUnique;
import static com.hedera.services.bdd.spec.utilops.CustomSpecAssert.allRunFor;
import static com.hedera.services.bdd.spec.utilops.UtilVerbs.*;
import static com.hedera.services.bdd.suites.contract.Utils.aaWith;
import static com.hedera.services.bdd.suites.contract.Utils.accountId;
import static com.hedera.services.bdd.suites.contract.Utils.ocWith;
import static com.hedera.services.bdd.suites.contract.hapi.ContractUpdateSuite.ADMIN_KEY;
import static com.hedera.services.bdd.suites.crypto.AutoCreateUtils.updateSpecFor;
<<<<<<< HEAD
import static com.hedera.services.bdd.suites.crypto.CryptoCreateSuite.LAZY_CREATION_ENABLED;
=======
>>>>>>> a83fcfde
import static com.hederahashgraph.api.proto.java.ResponseCodeEnum.*;
import static com.hederahashgraph.api.proto.java.TokenSupplyType.FINITE;
import static com.hederahashgraph.api.proto.java.TokenType.FUNGIBLE_COMMON;
import static com.hederahashgraph.api.proto.java.TokenType.NON_FUNGIBLE_UNIQUE;
import static org.junit.jupiter.api.Assertions.assertEquals;

import com.google.protobuf.ByteString;
<<<<<<< HEAD
import com.hedera.node.app.hapi.utils.ethereum.EthTxData;
import com.hedera.services.bdd.spec.HapiApiSpec;
import com.hedera.services.bdd.spec.keys.KeyShape;
import com.hedera.services.bdd.spec.queries.meta.HapiGetTxnRecord;
import com.hedera.services.bdd.suites.HapiApiSuite;
=======
import com.hedera.services.bdd.spec.HapiSpec;
import com.hedera.services.bdd.spec.keys.KeyShape;
import com.hedera.services.bdd.suites.HapiSuite;
>>>>>>> a83fcfde
import com.hederahashgraph.api.proto.java.AccountID;
import com.hederahashgraph.api.proto.java.ContractID;
import com.hederahashgraph.api.proto.java.Key;
import com.hederahashgraph.api.proto.java.KeyList;
import com.hederahashgraph.api.proto.java.ResponseCodeEnum;
import com.hederahashgraph.api.proto.java.ThresholdKey;
import com.hederahashgraph.api.proto.java.TokenID;
import com.hederahashgraph.api.proto.java.TokenSupplyType;
import com.hederahashgraph.api.proto.java.TokenTransferList;
import com.hederahashgraph.api.proto.java.TokenType;
import com.hederahashgraph.api.proto.java.TransactionRecord;
import com.hederahashgraph.api.proto.java.TransferList;
import java.util.List;
import java.util.Optional;
import java.util.concurrent.atomic.AtomicLong;
import java.util.concurrent.atomic.AtomicReference;
import org.apache.commons.lang3.tuple.Pair;
import org.apache.logging.log4j.LogManager;
import org.apache.logging.log4j.Logger;

public class AutoAccountCreationSuite extends HapiSuite {
    private static final Logger LOG = LogManager.getLogger(AutoAccountCreationSuite.class);
    private static final long INITIAL_BALANCE = 1000L;
    private static final ByteString ALIAS_CONTENT =
            ByteString.copyFromUtf8(
                    "a479462fba67674b5a41acfb16cb6828626b61d3f389fa611005a45754130e5c749073c0b1b791596430f4a54649cc8a3f6d28147dd4099070a5c3c4811d1771");
    private static final Key VALID_ED_25519_KEY =
            Key.newBuilder().setEd25519(ALIAS_CONTENT).build();
    private static final ByteString VALID_25519_ALIAS = VALID_ED_25519_KEY.toByteString();
    private static final String AUTO_MEMO = "auto-created account";
    public static final String LAZY_MEMO = "lazy-created account";
    public static final String VALID_ALIAS = "validAlias";
    private static final String PAYER = "payer";
    private static final String TRANSFER_TXN = "transferTxn";
    private static final String ALIAS = "alias";
    private static final String PAYER_1 = "payer1";
    private static final String ALIAS_2 = "alias2";
    private static final String PAYER_4 = "payer4";
    private static final String TRANSFER_TXN_2 = "transferTxn2";
    private static final String TRANSFER_ALIAS = "transferAlias";
    public static final String A_TOKEN = "tokenA";
    private static final String B_TOKEN = "tokenB";
    public static final String NFT_INFINITE_SUPPLY_TOKEN = "nftA";
    private static final String NFT_FINITE_SUPPLY_TOKEN = "nftB";
    private static final String MULTI_KEY = "multi";
    private static final String PARTY = "party";
    private static final String COUNTERPARTY = "counterparty";

    private static final String CIVILIAN = "somebody";
    public static final String TOKEN_A_CREATE = "tokenACreateTxn";

    private static final String TOKEN_B_CREATE = "tokenBCreateTxn";
    public static final String NFT_CREATE = "nftCreateTxn";
    private static final String SPONSOR = "autoCreateSponsor";
    public static final String LAZY_CREATE_SPONSOR = "lazyCreateSponsor";

    private static final long EXPECTED_HBAR_TRANSFER_AUTO_CREATION_FEE = 39418863L;
    private static final long EXPECTED_MULTI_TOKEN_TRANSFER_AUTO_CREATION_FEE = 42427268L;
    private static final long EXPECTED_SINGLE_TOKEN_TRANSFER_AUTO_CREATE_FEE = 40927290L;
    public static final String CRYPTO_TRANSFER_RECEIVER = "cryptoTransferReceiver";
    public static final String TRUE = "true";
    public static final String FALSE = "false";
    private static final String HBAR_XFER = "hbarXfer";
    private static final String NFT_XFER = "nftXfer";
    private static final String FT_XFER = "ftXfer";
    public static final String CONTRACTS_CHAIN_ID = "contracts.chainId";
    public static final String ANOTHER_SECP_256K1_SOURCE_KEY = "anotherSecp256k1Alias";

    public static void main(String... args) {
        new AutoAccountCreationSuite().runSuiteAsync();
    }

    @Override
    public boolean canRunConcurrent() {
        return true;
    }

    @Override
    protected Logger getResultsLogger() {
        return LOG;
    }

    @Override
    public List<HapiSpec> getSpecsInSuite() {
        return List.of(
                /* --- Hbar auto creates */
                autoAccountCreationsHappyPath(),
                autoAccountCreationBadAlias(),
                autoAccountCreationUnsupportedAlias(),
                transferToAccountAutoCreatedUsingAlias(),
                transferToAccountAutoCreatedUsingAccount(),
                transferFromAliasToAlias(),
                transferFromAliasToAccount(),
                multipleAutoAccountCreations(),
                accountCreatedIfAliasUsedAsPubKey(),
                aliasCanBeUsedOnManyAccountsNotAsAlias(),
                autoAccountCreationWorksWhenUsingAliasOfDeletedAccount(),
                canGetBalanceAndInfoViaAlias(),
                noStakePeriodStartIfNotStakingToNode(),
                hollowAccountCreationWithCryptoTransfer(),
<<<<<<< HEAD
                hollowAccountCreationFailWhenAutoCreateFlagEnabledAndLazyFeatureFlagDisabled(),
                hollowAccountCompletionWithCryptoTransfer(),
                hollowAccountCompletionWithEthereumTransaction(),
                hollowAccountCompletionWithContractCreate(),
                hollowAccountCompletionWithContractCall(),
                hollowAccountCompletionWithTokenAssociation(),
                completedHollowAccountsTransfer(),
=======
>>>>>>> a83fcfde
                /* -- HTS auto creates -- */
                canAutoCreateWithFungibleTokenTransfersToAlias(),
                multipleTokenTransfersSucceed(),
                nftTransfersToAlias(),
                autoCreateWithNftFallBackFeeFails(),
                repeatedAliasInSameTransferListFails(),
                canAutoCreateWithHbarAndTokenTransfers(),
                transferHbarsToEVMAddressAlias(),
                transferFungibleToEVMAddressAlias(),
                transferNonFungibleToEVMAddressAlias(),
                payerBalanceIsReflectsAllChangesBeforeFeeCharging());
    }

    private HapiSpec canAutoCreateWithHbarAndTokenTransfers() {
        final var initialTokenSupply = 1000;
        return defaultHapiSpec("hbarAndTokenTransfers")
                .given(
<<<<<<< HEAD
                        overriding(FEATURE_FLAG, TRUE),
=======
>>>>>>> a83fcfde
                        newKeyNamed(VALID_ALIAS),
                        cryptoCreate(TOKEN_TREASURY).balance(10 * ONE_HUNDRED_HBARS),
                        cryptoCreate(CIVILIAN)
                                .balance(ONE_HUNDRED_HBARS)
                                .maxAutomaticTokenAssociations(2),
                        tokenCreate(A_TOKEN)
                                .tokenType(FUNGIBLE_COMMON)
                                .supplyType(FINITE)
                                .initialSupply(initialTokenSupply)
                                .maxSupply(10L * initialTokenSupply)
                                .treasury(TOKEN_TREASURY)
                                .via(TOKEN_A_CREATE),
                        getTxnRecord(TOKEN_A_CREATE)
                                .hasNewTokenAssociation(A_TOKEN, TOKEN_TREASURY))
                .when(
                        tokenAssociate(CIVILIAN, A_TOKEN),
                        cryptoTransfer(moving(10, A_TOKEN).between(TOKEN_TREASURY, CIVILIAN)),
                        getAccountInfo(CIVILIAN).hasToken(relationshipWith(A_TOKEN).balance(10)))
                .then(
                        cryptoTransfer(
                                        movingHbar(10L).between(CIVILIAN, VALID_ALIAS),
                                        moving(1, A_TOKEN).between(CIVILIAN, VALID_ALIAS))
                                .signedBy(DEFAULT_PAYER, CIVILIAN)
                                .via(TRANSFER_TXN),
                        getTxnRecord(TRANSFER_TXN).andAllChildRecords().logged(),
                        getAliasedAccountInfo(VALID_ALIAS)
                                .has(accountWith().balance(10L))
                                .hasToken(relationshipWith(A_TOKEN)));
    }

<<<<<<< HEAD
    private HapiApiSpec tokenTransfersFailWhenFeatureFlagDisabled() {
        final var initialTokenSupply = 1000;
        final var fungibleTokenXfer = "fungibleTokenXfer";

        return defaultHapiSpec("tokenTransfersFailWhenFeatureFlagDisabled")
                .given(
                        overriding(FEATURE_FLAG, FALSE),
                        newKeyNamed(VALID_ALIAS),
                        newKeyNamed(MULTI_KEY),
                        cryptoCreate(TOKEN_TREASURY).balance(ONE_HUNDRED_HBARS),
                        tokenCreate(A_TOKEN)
                                .tokenType(TokenType.FUNGIBLE_COMMON)
                                .initialSupply(initialTokenSupply)
                                .treasury(TOKEN_TREASURY)
                                .via(TOKEN_A_CREATE),
                        tokenCreate(NFT_INFINITE_SUPPLY_TOKEN)
                                .tokenType(TokenType.NON_FUNGIBLE_UNIQUE)
                                .adminKey(MULTI_KEY)
                                .supplyKey(MULTI_KEY)
                                .supplyType(TokenSupplyType.INFINITE)
                                .initialSupply(0)
                                .treasury(TOKEN_TREASURY)
                                .via(NFT_CREATE),
                        mintToken(
                                NFT_INFINITE_SUPPLY_TOKEN,
                                List.of(
                                        ByteString.copyFromUtf8("a"),
                                        ByteString.copyFromUtf8("b"))),
                        cryptoCreate(CIVILIAN)
                                .balance(10 * ONE_HBAR)
                                .maxAutomaticTokenAssociations(2))
                .when(
                        tokenAssociate(CIVILIAN, NFT_INFINITE_SUPPLY_TOKEN),
                        cryptoTransfer(
                                moving(100, A_TOKEN).between(TOKEN_TREASURY, CIVILIAN),
                                movingUnique(NFT_INFINITE_SUPPLY_TOKEN, 1L, 2L)
                                        .between(TOKEN_TREASURY, CIVILIAN)),
                        getAccountInfo(CIVILIAN).hasToken(relationshipWith(A_TOKEN).balance(100)),
                        getAccountInfo(CIVILIAN)
                                .hasToken(relationshipWith(NFT_INFINITE_SUPPLY_TOKEN)),

                        /* --- transfer token type to alias and expected to fail as the feature flag is off  --- */
                        cryptoTransfer(moving(10, A_TOKEN).between(CIVILIAN, VALID_ALIAS))
                                .via(fungibleTokenXfer)
                                .payingWith(CIVILIAN)
                                .hasKnownStatus(NOT_SUPPORTED)
                                .logged(),
                        cryptoTransfer(
                                        movingUnique(NFT_INFINITE_SUPPLY_TOKEN, 1, 2)
                                                .between(CIVILIAN, VALID_ALIAS))
                                .via(NFT_XFER)
                                .payingWith(CIVILIAN)
                                .hasKnownStatus(NOT_SUPPORTED)
                                .logged(),
                        getTxnRecord(fungibleTokenXfer).andAllChildRecords().hasChildRecordCount(0),
                        getTxnRecord(NFT_XFER)
                                .andAllChildRecords()
                                .hasNonStakingChildRecordCount(0),
                        /* --- hbar auto creations should still pass */
                        cryptoTransfer(tinyBarsFromToWithAlias(CIVILIAN, VALID_ALIAS, ONE_HBAR))
                                .payingWith(CIVILIAN)
                                .signedBy(CIVILIAN, VALID_ALIAS)
                                .via(TRANSFER_TXN),
                        getTxnRecord(TRANSFER_TXN)
                                .andAllChildRecords()
                                .hasNonStakingChildRecordCount(1))
                .then(overriding(FEATURE_FLAG, TRUE));
    }

    private HapiApiSpec repeatedAliasInSameTransferListFails() {
=======
    private HapiSpec repeatedAliasInSameTransferListFails() {
>>>>>>> a83fcfde
        final AtomicReference<TokenID> ftId = new AtomicReference<>();
        final AtomicReference<TokenID> nftId = new AtomicReference<>();
        final AtomicReference<AccountID> partyId = new AtomicReference<>();
        final AtomicReference<AccountID> counterId = new AtomicReference<>();
        final AtomicReference<ByteString> partyAlias = new AtomicReference<>();
        final AtomicReference<ByteString> counterAlias = new AtomicReference<>();

        return defaultHapiSpec("repeatedAliasInSameTransferListFails")
                .given(
                        newKeyNamed(VALID_ALIAS),
                        newKeyNamed(MULTI_KEY),
                        newKeyNamed(VALID_ALIAS),
                        cryptoCreate(PARTY).maxAutomaticTokenAssociations(2),
                        cryptoCreate(COUNTERPARTY).maxAutomaticTokenAssociations(2),
                        cryptoCreate(TOKEN_TREASURY)
                                .balance(ONE_HUNDRED_HBARS)
                                .maxAutomaticTokenAssociations(2),
                        tokenCreate(A_TOKEN)
                                .tokenType(FUNGIBLE_COMMON)
                                .initialSupply(Long.MAX_VALUE)
                                .treasury(TOKEN_TREASURY)
                                .via(TOKEN_A_CREATE),
                        tokenCreate(NFT_INFINITE_SUPPLY_TOKEN)
                                .tokenType(TokenType.NON_FUNGIBLE_UNIQUE)
                                .adminKey(MULTI_KEY)
                                .supplyKey(MULTI_KEY)
                                .supplyType(TokenSupplyType.INFINITE)
                                .initialSupply(0)
                                .treasury(TOKEN_TREASURY)
                                .via(NFT_CREATE),
                        mintToken(
                                NFT_INFINITE_SUPPLY_TOKEN,
                                List.of(
                                        ByteString.copyFromUtf8("a"),
                                        ByteString.copyFromUtf8("b"))),
                        cryptoCreate(CIVILIAN).balance(10 * ONE_HBAR),
                        cryptoCreate(SPONSOR)
                                .balance(INITIAL_BALANCE * ONE_HBAR)
                                .maxAutomaticTokenAssociations(10))
                .when(
                        tokenAssociate(SPONSOR, NFT_INFINITE_SUPPLY_TOKEN),
                        cryptoTransfer(
                                movingUnique(NFT_INFINITE_SUPPLY_TOKEN, 1L, 2L)
                                        .between(TOKEN_TREASURY, SPONSOR)),
                        getAccountInfo(SPONSOR).logged(),
                        getAccountInfo(TOKEN_TREASURY).logged(),
                        withOpContext(
                                (spec, opLog) -> {
                                    final var registry = spec.registry();
                                    ftId.set(registry.getTokenID(A_TOKEN));
                                    nftId.set(registry.getTokenID(NFT_INFINITE_SUPPLY_TOKEN));
                                    partyId.set(registry.getAccountID(PARTY));
                                    counterId.set(registry.getAccountID(COUNTERPARTY));
                                    partyAlias.set(
                                            ByteString.copyFrom(asSolidityAddress(partyId.get())));
                                    counterAlias.set(
                                            ByteString.copyFrom(
                                                    asSolidityAddress(counterId.get())));

                                    cryptoTransfer(
                                                    (x, b) ->
                                                            b.addTokenTransfers(
                                                                    TokenTransferList.newBuilder()
                                                                            .addTransfers(
                                                                                    aaWith(
                                                                                            SPONSOR,
                                                                                            -1))
                                                                            .addTransfers(
                                                                                    aaWith(
                                                                                            asAccount(
                                                                                                    "0.0."
                                                                                                            + partyAlias
                                                                                                                    .get()),
                                                                                            +1))
                                                                            .addTransfers(
                                                                                    aaWith(
                                                                                            TOKEN_TREASURY,
                                                                                            -1))
                                                                            .addTransfers(
                                                                                    aaWith(
                                                                                            asAccount(
                                                                                                    "0.0."
                                                                                                            + partyAlias
                                                                                                                    .get()),
                                                                                            +1))))
                                            .signedBy(DEFAULT_PAYER, PARTY, SPONSOR)
                                            .hasKnownStatus(ACCOUNT_REPEATED_IN_ACCOUNT_AMOUNTS);
                                }))
                .then();
    }

    private HapiSpec autoCreateWithNftFallBackFeeFails() {
        final var firstRoyaltyCollector = "firstRoyaltyCollector";
        return defaultHapiSpec("autoCreateWithNftFallBackFeeFails")
                .given(
                        newKeyNamed(VALID_ALIAS),
                        newKeyNamed(MULTI_KEY),
                        newKeyNamed(VALID_ALIAS),
                        cryptoCreate(TOKEN_TREASURY)
                                .balance(ONE_HUNDRED_HBARS)
                                .maxAutomaticTokenAssociations(2),
                        cryptoCreate(firstRoyaltyCollector).maxAutomaticTokenAssociations(100),
                        tokenCreate(NFT_INFINITE_SUPPLY_TOKEN)
                                .tokenType(TokenType.NON_FUNGIBLE_UNIQUE)
                                .adminKey(MULTI_KEY)
                                .supplyKey(MULTI_KEY)
                                .supplyType(TokenSupplyType.INFINITE)
                                .initialSupply(0)
                                .treasury(TOKEN_TREASURY)
                                .withCustom(
                                        royaltyFeeWithFallback(
                                                1,
                                                20,
                                                fixedHbarFeeInheritingRoyaltyCollector(1),
                                                firstRoyaltyCollector))
                                .via(NFT_CREATE),
                        mintToken(
                                NFT_INFINITE_SUPPLY_TOKEN,
                                List.of(
                                        ByteString.copyFromUtf8("a"),
                                        ByteString.copyFromUtf8("b"),
                                        ByteString.copyFromUtf8("c"),
                                        ByteString.copyFromUtf8("d"),
                                        ByteString.copyFromUtf8("e"))),
                        cryptoCreate(CIVILIAN)
                                .balance(1000 * ONE_HBAR)
                                .maxAutomaticTokenAssociations(2),
                        cryptoCreate("dummy").balance(10 * ONE_HBAR),
                        cryptoCreate(SPONSOR)
                                .balance(ONE_MILLION_HBARS)
                                .maxAutomaticTokenAssociations(10))
                .when(
                        cryptoTransfer(
                                movingUnique(NFT_INFINITE_SUPPLY_TOKEN, 1L, 2L)
                                        .between(TOKEN_TREASURY, SPONSOR)),
                        getAccountInfo(SPONSOR)
                                .hasToken(relationshipWith(NFT_INFINITE_SUPPLY_TOKEN)),
                        // auto creating an account using a nft with fall back royalty fee fails
                        cryptoTransfer(
                                        movingUnique(NFT_INFINITE_SUPPLY_TOKEN, 1, 2)
                                                .between(SPONSOR, VALID_ALIAS))
                                .payingWith(CIVILIAN)
                                .signedBy(CIVILIAN, SPONSOR, VALID_ALIAS)
                                .hasKnownStatus(INSUFFICIENT_SENDER_ACCOUNT_BALANCE_FOR_CUSTOM_FEE),
                        getAccountInfo(SPONSOR)
                                .hasOwnedNfts(2)
                                .hasToken(relationshipWith(NFT_INFINITE_SUPPLY_TOKEN)),
                        getAccountInfo(TOKEN_TREASURY).logged())
                .then(
                        // But transferring this NFT to a known alias with hbar in it works
                        cryptoTransfer(tinyBarsFromToWithAlias(SPONSOR, VALID_ALIAS, 10 * ONE_HBAR))
                                .payingWith(CIVILIAN)
                                .signedBy(CIVILIAN, SPONSOR, VALID_ALIAS)
                                .via(TRANSFER_TXN),
                        withOpContext((spec, opLog) -> updateSpecFor(spec, VALID_ALIAS)),
                        getTxnRecord(TRANSFER_TXN)
                                .andAllChildRecords()
                                .hasNonStakingChildRecordCount(1),
                        cryptoUpdateAliased(VALID_ALIAS)
                                .maxAutomaticAssociations(10)
                                .signedBy(VALID_ALIAS, DEFAULT_PAYER),
                        cryptoTransfer(
                                        movingUnique(NFT_INFINITE_SUPPLY_TOKEN, 1, 2)
                                                .between(SPONSOR, VALID_ALIAS))
                                .payingWith(SPONSOR)
                                .fee(10 * ONE_HBAR)
                                .signedBy(SPONSOR, VALID_ALIAS)
                                .logged(),
                        getAliasedAccountInfo(VALID_ALIAS).hasOwnedNfts(2));
    }

    private HapiSpec nftTransfersToAlias() {
        final var civilianBal = 10 * ONE_HBAR;
        final var transferFee = 0.44012644 * ONE_HBAR;
        final var multiNftTransfer = "multiNftTransfer";

        return defaultHapiSpec("canAutoCreateWithNftTransfersToAlias")
                .given(
<<<<<<< HEAD
                        overriding(FEATURE_FLAG, TRUE),
=======
>>>>>>> a83fcfde
                        newKeyNamed(VALID_ALIAS),
                        newKeyNamed(MULTI_KEY),
                        newKeyNamed(VALID_ALIAS),
                        cryptoCreate(TOKEN_TREASURY)
                                .balance(ONE_HUNDRED_HBARS)
                                .maxAutomaticTokenAssociations(2),
                        tokenCreate(NFT_INFINITE_SUPPLY_TOKEN)
                                .tokenType(TokenType.NON_FUNGIBLE_UNIQUE)
                                .adminKey(MULTI_KEY)
                                .supplyKey(MULTI_KEY)
                                .supplyType(TokenSupplyType.INFINITE)
                                .initialSupply(0)
                                .treasury(TOKEN_TREASURY)
                                .via(NFT_CREATE),
                        tokenCreate(NFT_FINITE_SUPPLY_TOKEN)
                                .supplyType(FINITE)
                                .tokenType(NON_FUNGIBLE_UNIQUE)
                                .treasury(TOKEN_TREASURY)
                                .maxSupply(12L)
                                .supplyKey(MULTI_KEY)
                                .adminKey(MULTI_KEY)
                                .initialSupply(0L),
                        mintToken(
                                NFT_INFINITE_SUPPLY_TOKEN,
                                List.of(
                                        ByteString.copyFromUtf8("a"),
                                        ByteString.copyFromUtf8("b"),
                                        ByteString.copyFromUtf8("c"),
                                        ByteString.copyFromUtf8("d"),
                                        ByteString.copyFromUtf8("e"))),
                        mintToken(
                                NFT_FINITE_SUPPLY_TOKEN,
                                List.of(
                                        ByteString.copyFromUtf8("a"),
                                        ByteString.copyFromUtf8("b"),
                                        ByteString.copyFromUtf8("c"),
                                        ByteString.copyFromUtf8("d"),
                                        ByteString.copyFromUtf8("e"))),
                        cryptoCreate(CIVILIAN).balance(civilianBal))
                .when(
                        tokenAssociate(
                                CIVILIAN, NFT_FINITE_SUPPLY_TOKEN, NFT_INFINITE_SUPPLY_TOKEN),
                        cryptoTransfer(
                                movingUnique(NFT_FINITE_SUPPLY_TOKEN, 3L, 4L)
                                        .between(TOKEN_TREASURY, CIVILIAN),
                                movingUnique(NFT_INFINITE_SUPPLY_TOKEN, 1L, 2L)
                                        .between(TOKEN_TREASURY, CIVILIAN)),
                        getAccountInfo(CIVILIAN)
                                .hasToken(relationshipWith(NFT_FINITE_SUPPLY_TOKEN))
                                .hasToken(relationshipWith(NFT_INFINITE_SUPPLY_TOKEN))
                                .has(accountWith().balance(civilianBal)),
                        cryptoTransfer(
                                        movingUnique(NFT_FINITE_SUPPLY_TOKEN, 3, 4)
                                                .between(CIVILIAN, VALID_ALIAS),
                                        movingUnique(NFT_INFINITE_SUPPLY_TOKEN, 1, 2)
                                                .between(CIVILIAN, VALID_ALIAS))
                                .via(multiNftTransfer)
                                .payingWith(CIVILIAN)
                                .signedBy(CIVILIAN, VALID_ALIAS),
                        getTxnRecord(multiNftTransfer)
                                .andAllChildRecords()
                                .hasNonStakingChildRecordCount(1)
                                .logged(),
                        childRecordsCheck(
                                multiNftTransfer,
                                SUCCESS,
                                recordWith()
                                        .status(SUCCESS)
                                        .fee(EXPECTED_MULTI_TOKEN_TRANSFER_AUTO_CREATION_FEE)),
                        getAliasedAccountInfo(VALID_ALIAS)
                                .has(accountWith().balance(0).maxAutoAssociations(2).ownedNfts(4))
                                .logged(),
                        getAccountInfo(CIVILIAN)
                                .has(accountWith().balance((long) (civilianBal - transferFee))))
                .then();
    }

    private HapiSpec multipleTokenTransfersSucceed() {
        final var initialTokenSupply = 1000;
        final var multiTokenXfer = "multiTokenXfer";

        return defaultHapiSpec("multipleTokenTransfersSucceed")
                .given(
<<<<<<< HEAD
                        overriding(FEATURE_FLAG, TRUE),
=======
>>>>>>> a83fcfde
                        newKeyNamed(VALID_ALIAS),
                        cryptoCreate(TOKEN_TREASURY).balance(ONE_HUNDRED_HBARS),
                        tokenCreate(A_TOKEN)
                                .tokenType(FUNGIBLE_COMMON)
                                .initialSupply(initialTokenSupply)
                                .treasury(TOKEN_TREASURY)
                                .via(TOKEN_A_CREATE),
                        tokenCreate(B_TOKEN)
                                .tokenType(FUNGIBLE_COMMON)
                                .initialSupply(initialTokenSupply)
                                .treasury(TOKEN_TREASURY)
                                .via(TOKEN_B_CREATE),
                        getTxnRecord(TOKEN_A_CREATE)
                                .hasNewTokenAssociation(A_TOKEN, TOKEN_TREASURY),
                        getTxnRecord(TOKEN_B_CREATE)
                                .hasNewTokenAssociation(B_TOKEN, TOKEN_TREASURY),
                        cryptoCreate(CIVILIAN)
                                .balance(10 * ONE_HBAR)
                                .maxAutomaticTokenAssociations(2))
                .when(
                        cryptoTransfer(
                                        moving(100, A_TOKEN).between(TOKEN_TREASURY, CIVILIAN),
                                        moving(100, B_TOKEN).between(TOKEN_TREASURY, CIVILIAN))
                                .via("transferAToSponsor"),
                        getAccountInfo(TOKEN_TREASURY)
                                .hasToken(relationshipWith(B_TOKEN).balance(900)),
                        getAccountInfo(TOKEN_TREASURY)
                                .hasToken(relationshipWith(A_TOKEN).balance(900)),
                        getAccountInfo(CIVILIAN).hasToken(relationshipWith(A_TOKEN).balance(100)),
                        getAccountInfo(CIVILIAN).hasToken(relationshipWith(B_TOKEN).balance(100)),

                        /* --- transfer same token type to alias --- */
                        cryptoTransfer(
                                        moving(10, A_TOKEN).between(CIVILIAN, VALID_ALIAS),
                                        moving(10, B_TOKEN).between(CIVILIAN, VALID_ALIAS))
                                .via(multiTokenXfer)
                                .payingWith(CIVILIAN)
                                .signedBy(CIVILIAN, VALID_ALIAS)
                                .logged(),
                        withOpContext((spec, opLog) -> updateSpecFor(spec, VALID_ALIAS)),
                        getTxnRecord(multiTokenXfer)
                                .andAllChildRecords()
                                .hasNonStakingChildRecordCount(1)
                                .hasPriority(
                                        recordWith()
                                                .status(SUCCESS)
                                                .tokenTransfers(
                                                        includingFungibleMovement(
                                                                moving(10, A_TOKEN)
                                                                        .to(VALID_ALIAS)))
                                                .tokenTransfers(
                                                        includingFungibleMovement(
                                                                moving(10, B_TOKEN)
                                                                        .to(VALID_ALIAS)))
                                                .autoAssociated(
                                                        accountTokenPairsInAnyOrder(
                                                                List.of(
                                                                        Pair.of(
                                                                                VALID_ALIAS,
                                                                                B_TOKEN),
                                                                        Pair.of(
                                                                                VALID_ALIAS,
                                                                                A_TOKEN)))))
                                .logged(),
                        childRecordsCheck(
                                multiTokenXfer,
                                SUCCESS,
                                recordWith()
                                        .status(SUCCESS)
                                        .fee(EXPECTED_MULTI_TOKEN_TRANSFER_AUTO_CREATION_FEE)),
                        getAliasedAccountInfo(VALID_ALIAS)
                                .hasToken(relationshipWith(A_TOKEN).balance(10))
                                .hasToken(relationshipWith(B_TOKEN).balance(10))
                                .has(accountWith().balance(0L).maxAutoAssociations(2)),
                        getAccountInfo(CIVILIAN)
                                .hasToken(relationshipWith(A_TOKEN).balance(90))
                                .hasToken(relationshipWith(B_TOKEN).balance(90))
                                .has(accountWith().balanceLessThan(10 * ONE_HBAR)))
                .then(
                        /* --- transfer token to created alias */
                        cryptoTransfer(moving(10, B_TOKEN).between(CIVILIAN, VALID_ALIAS))
                                .via("newXfer")
                                .payingWith(CIVILIAN)
                                .signedBy(CIVILIAN, VALID_ALIAS, TOKEN_TREASURY),
                        getTxnRecord("newXfer")
                                .andAllChildRecords()
                                .hasNonStakingChildRecordCount(0)
                                .logged(),
                        getAliasedAccountInfo(VALID_ALIAS)
                                .hasToken(relationshipWith(A_TOKEN).balance(10))
                                .hasToken(relationshipWith(B_TOKEN).balance(20)));
    }

    private HapiSpec payerBalanceIsReflectsAllChangesBeforeFeeCharging() {
        final var secondAliasKey = "secondAlias";
        final var secondPayer = "secondPayer";
        final AtomicLong totalAutoCreationFees = new AtomicLong();

        return defaultHapiSpec("PayerBalanceIsReflectsAllChangesBeforeFeeCharging")
                .given(
<<<<<<< HEAD
                        overriding(FEATURE_FLAG, TRUE),
=======
>>>>>>> a83fcfde
                        newKeyNamed(VALID_ALIAS),
                        cryptoCreate(TOKEN_TREASURY),
                        tokenCreate(A_TOKEN)
                                .tokenType(FUNGIBLE_COMMON)
                                .initialSupply(1000)
                                .treasury(TOKEN_TREASURY),
                        cryptoCreate(CIVILIAN)
                                .balance(ONE_HUNDRED_HBARS)
                                .maxAutomaticTokenAssociations(1),
                        cryptoTransfer(moving(100, A_TOKEN).between(TOKEN_TREASURY, CIVILIAN)),
                        cryptoTransfer(
                                        moving(10, A_TOKEN).between(CIVILIAN, VALID_ALIAS),
                                        movingHbar(1).between(CIVILIAN, FUNDING))
                                .fee(50 * ONE_HBAR)
                                .payingWith(CIVILIAN)
                                .signedBy(CIVILIAN),
                        getAccountBalance(CIVILIAN)
                                .exposingBalanceTo(
                                        balance ->
                                                totalAutoCreationFees.set(
                                                        ONE_HUNDRED_HBARS - balance - 1)))
                .when(
                        logIt(
                                spec ->
                                        String.format(
                                                "Total auto-creation fees: %d",
                                                totalAutoCreationFees.get())),
                        sourcing(
                                () ->
                                        cryptoCreate(secondPayer)
                                                .maxAutomaticTokenAssociations(1)
                                                .balance(totalAutoCreationFees.get())),
                        cryptoTransfer(moving(100, A_TOKEN).between(TOKEN_TREASURY, secondPayer)))
                .then(
                        newKeyNamed(secondAliasKey),
                        sourcing(
                                () ->
                                        cryptoTransfer(
                                                        moving(10, A_TOKEN)
                                                                .between(
                                                                        secondPayer,
                                                                        secondAliasKey),
                                                        movingHbar(1).between(secondPayer, FUNDING))
                                                .fee(totalAutoCreationFees.get() - 2)
                                                .payingWith(secondPayer)
                                                .signedBy(secondPayer)
                                                .hasKnownStatus(INSUFFICIENT_PAYER_BALANCE)),
                        getAccountBalance(secondPayer)
                                .hasTinyBars(
                                        spec ->
                                                // Should only be charged a few hundred thousand
                                                // tinybar at most
                                                balance ->
                                                        ((totalAutoCreationFees.get() - balance)
                                                                        > 500_000L)
                                                                ? Optional.empty()
                                                                : Optional.of(
                                                                        "Payer was"
                                                                            + " over-charged!")));
    }

    private HapiSpec canAutoCreateWithFungibleTokenTransfersToAlias() {
        final var initialTokenSupply = 1000;
        final var sameTokenXfer = "sameTokenXfer";
        final long transferFee = 1163019L;

        return defaultHapiSpec("canAutoCreateWithFungibleTokenTransfersToAlias")
                .given(
<<<<<<< HEAD
                        overriding(FEATURE_FLAG, TRUE),
=======
>>>>>>> a83fcfde
                        newKeyNamed(VALID_ALIAS),
                        cryptoCreate(TOKEN_TREASURY).balance(ONE_HUNDRED_HBARS),
                        tokenCreate(A_TOKEN)
                                .tokenType(FUNGIBLE_COMMON)
                                .initialSupply(initialTokenSupply)
                                .treasury(TOKEN_TREASURY)
                                .via(TOKEN_A_CREATE),
                        tokenCreate(B_TOKEN)
                                .tokenType(FUNGIBLE_COMMON)
                                .initialSupply(initialTokenSupply)
                                .treasury(TOKEN_TREASURY)
                                .via(TOKEN_B_CREATE),
                        getTxnRecord(TOKEN_A_CREATE)
                                .hasNewTokenAssociation(A_TOKEN, TOKEN_TREASURY),
                        getTxnRecord(TOKEN_B_CREATE)
                                .hasNewTokenAssociation(B_TOKEN, TOKEN_TREASURY),
                        cryptoCreate(CIVILIAN)
                                .balance(10 * ONE_HBAR)
                                .maxAutomaticTokenAssociations(2))
                .when(
                        cryptoTransfer(
                                        moving(100, A_TOKEN).between(TOKEN_TREASURY, CIVILIAN),
                                        moving(100, B_TOKEN).between(TOKEN_TREASURY, CIVILIAN))
                                .via("transferAToSponsor"),
                        getAccountInfo(TOKEN_TREASURY)
                                .hasToken(relationshipWith(B_TOKEN).balance(900)),
                        getAccountInfo(TOKEN_TREASURY)
                                .hasToken(relationshipWith(A_TOKEN).balance(900)),
                        getAccountInfo(CIVILIAN).hasToken(relationshipWith(A_TOKEN).balance(100)),
                        getAccountInfo(CIVILIAN).hasToken(relationshipWith(B_TOKEN).balance(100)),

                        /* --- transfer same token type to alias --- */
                        cryptoTransfer(
                                        moving(10, A_TOKEN).between(CIVILIAN, VALID_ALIAS),
                                        moving(10, A_TOKEN).between(TOKEN_TREASURY, VALID_ALIAS))
                                .via(sameTokenXfer)
                                .payingWith(CIVILIAN)
                                .signedBy(CIVILIAN, VALID_ALIAS, TOKEN_TREASURY)
                                .logged(),
                        getTxnRecord(sameTokenXfer)
                                .andAllChildRecords()
                                .hasNonStakingChildRecordCount(1)
                                .logged(),
                        childRecordsCheck(
                                sameTokenXfer,
                                SUCCESS,
                                recordWith()
                                        .status(SUCCESS)
                                        .fee(EXPECTED_SINGLE_TOKEN_TRANSFER_AUTO_CREATE_FEE)),
                        getAliasedAccountInfo(VALID_ALIAS)
                                .hasToken(relationshipWith(A_TOKEN).balance(20)),
                        getAccountInfo(CIVILIAN)
                                .hasToken(relationshipWith(A_TOKEN).balance(90))
                                .has(accountWith().balanceLessThan(10 * ONE_HBAR)),
                        assertionsHold(
                                (spec, opLog) -> {
                                    final var lookup =
                                            getTxnRecord(sameTokenXfer)
                                                    .andAllChildRecords()
                                                    .hasNonStakingChildRecordCount(1)
                                                    .hasNoAliasInChildRecord(0)
                                                    .logged();
                                    allRunFor(spec, lookup);
                                    final var sponsor = spec.registry().getAccountID(DEFAULT_PAYER);
                                    final var payer = spec.registry().getAccountID(CIVILIAN);
                                    final var parent = lookup.getResponseRecord();
                                    final var child = lookup.getChildRecord(0);
                                    assertAliasBalanceAndFeeInChildRecord(
                                            parent, child, sponsor, payer, 0L, transferFee);
                                }))
                .then(
                        /* --- transfer another token to created alias */
                        cryptoTransfer(moving(10, B_TOKEN).between(CIVILIAN, VALID_ALIAS))
                                .via("failedXfer")
                                .payingWith(CIVILIAN)
                                .signedBy(CIVILIAN, VALID_ALIAS, TOKEN_TREASURY)
                                .hasKnownStatus(NO_REMAINING_AUTOMATIC_ASSOCIATIONS));
    }

    private HapiSpec noStakePeriodStartIfNotStakingToNode() {
        final var user = "user";
        final var contract = "contract";
        return defaultHapiSpec("NoStakePeriodStartIfNotStakingToNode")
                .given(
                        newKeyNamed(ADMIN_KEY),
                        cryptoCreate(user).key(ADMIN_KEY).stakedNodeId(0L),
                        createDefaultContract(contract).adminKey(ADMIN_KEY).stakedNodeId(0L),
                        getAccountInfo(user).has(accountWith().someStakePeriodStart()),
                        getContractInfo(contract).has(contractWith().someStakePeriodStart()))
                .when(
                        cryptoUpdate(user).newStakedAccountId(contract),
                        contractUpdate(contract).newStakedAccountId(user))
                .then(
                        getAccountInfo(user).has(accountWith().noStakePeriodStart()),
                        getContractInfo(contract).has(contractWith().noStakePeriodStart()));
    }

<<<<<<< HEAD
    private HapiApiSpec hollowAccountCreationWithCryptoTransfer() {
        final var initialTokenSupply = 1000;
        final AtomicReference<TokenID> ftId = new AtomicReference<>();
        final AtomicReference<TokenID> nftId = new AtomicReference<>();
        final AtomicReference<AccountID> civilianId = new AtomicReference<>();
        final AtomicReference<ByteString> civilianAlias = new AtomicReference<>();
        final AtomicReference<ByteString> evmAddress = new AtomicReference<>();
        return defaultHapiSpec("HollowAccountCreationWithCryptoTransfer")
                .given(
                        overriding(LAZY_CREATE_FEATURE_FLAG, TRUE),
                        newKeyNamed(MULTI_KEY),
                        newKeyNamed(SECP_256K1_SOURCE_KEY).shape(SECP_256K1_SHAPE),
                        cryptoCreate(LAZY_CREATE_SPONSOR).balance(INITIAL_BALANCE * ONE_HBAR),
                        cryptoCreate(TOKEN_TREASURY).balance(10 * ONE_HUNDRED_HBARS),
                        tokenCreate(A_TOKEN)
                                .tokenType(FUNGIBLE_COMMON)
                                .supplyType(FINITE)
                                .initialSupply(initialTokenSupply)
                                .maxSupply(10L * initialTokenSupply)
                                .treasury(TOKEN_TREASURY)
                                .via(TOKEN_A_CREATE),
                        tokenCreate(NFT_INFINITE_SUPPLY_TOKEN)
                                .tokenType(TokenType.NON_FUNGIBLE_UNIQUE)
                                .adminKey(MULTI_KEY)
                                .supplyKey(MULTI_KEY)
                                .supplyType(TokenSupplyType.INFINITE)
                                .initialSupply(0)
                                .treasury(TOKEN_TREASURY)
                                .via(NFT_CREATE),
                        mintToken(
                                NFT_INFINITE_SUPPLY_TOKEN,
                                List.of(
                                        ByteString.copyFromUtf8("a"),
                                        ByteString.copyFromUtf8("b"))),
                        cryptoCreate(CIVILIAN)
                                .balance(ONE_HUNDRED_HBARS)
                                .maxAutomaticTokenAssociations(2),
                        tokenAssociate(CIVILIAN, A_TOKEN, NFT_INFINITE_SUPPLY_TOKEN),
                        cryptoTransfer(
                                moving(10, A_TOKEN).between(TOKEN_TREASURY, CIVILIAN),
                                movingUnique(NFT_INFINITE_SUPPLY_TOKEN, 1L, 2L)
                                        .between(TOKEN_TREASURY, CIVILIAN)),
                        withOpContext(
                                (spec, opLog) -> {
                                    final var registry = spec.registry();
                                    final var ecdsaKey =
                                            spec.registry()
                                                    .getKey(SECP_256K1_SOURCE_KEY)
                                                    .getECDSASecp256K1()
                                                    .toByteArray();
                                    final var evmAddressBytes =
                                            ByteString.copyFrom(recoverAddressFromPubKey(ecdsaKey));
                                    ftId.set(registry.getTokenID(A_TOKEN));
                                    nftId.set(registry.getTokenID(NFT_INFINITE_SUPPLY_TOKEN));
                                    civilianId.set(registry.getAccountID(CIVILIAN));
                                    civilianAlias.set(
                                            ByteString.copyFrom(
                                                    asSolidityAddress(civilianId.get())));
                                    evmAddress.set(evmAddressBytes);
                                }))
                .when()
                .then(
                        withOpContext(
                                (spec, opLog) -> {
                                    /* hollow account created with transfer as expected */
                                    final var cryptoTransferWithLazyCreate =
                                            cryptoTransfer(
                                                            movingHbar(ONE_HUNDRED_HBARS)
                                                                    .between(
                                                                            LAZY_CREATE_SPONSOR,
                                                                            evmAddress.get()),
                                                            moving(5, A_TOKEN)
                                                                    .between(
                                                                            CIVILIAN,
                                                                            evmAddress.get()),
                                                            movingUnique(
                                                                            NFT_INFINITE_SUPPLY_TOKEN,
                                                                            1L)
                                                                    .between(
                                                                            CIVILIAN,
                                                                            evmAddress.get()))
                                                    .hasKnownStatus(SUCCESS)
                                                    .via(TRANSFER_TXN);

                                    final var getHollowAccountInfoAfterCreation =
                                            getAliasedAccountInfo(SECP_256K1_SOURCE_KEY)
                                                    .hasToken(relationshipWith(A_TOKEN).balance(5))
                                                    .hasToken(
                                                            relationshipWith(
                                                                            NFT_INFINITE_SUPPLY_TOKEN)
                                                                    .balance(1))
                                                    .has(
                                                            accountWith()
                                                                    .hasEmptyKey()
                                                                    .evmAddressAlias(
                                                                            evmAddress.get())
                                                                    .expectedBalanceWithChargedUsd(
                                                                            ONE_HUNDRED_HBARS, 0, 0)
                                                                    .autoRenew(
                                                                            THREE_MONTHS_IN_SECONDS)
                                                                    .receiverSigReq(false)
                                                                    .memo(LAZY_MEMO));

                                    allRunFor(
                                            spec,
                                            cryptoTransferWithLazyCreate,
                                            getHollowAccountInfoAfterCreation);

                                    /* transfers of hbar, fungible and non-fungible tokens to the hollow account should succeed */
                                    final var hbarTransfer =
                                            cryptoTransfer(
                                                            tinyBarsFromTo(
                                                                    CIVILIAN,
                                                                    evmAddress.get(),
                                                                    ONE_HUNDRED_HBARS))
                                                    .hasKnownStatus(SUCCESS)
                                                    .via(TRANSFER_TXN_2);

                                    final var fungibleTokenTransfer =
                                            cryptoTransfer(
                                                            moving(5, A_TOKEN)
                                                                    .between(
                                                                            CIVILIAN,
                                                                            evmAddress.get()))
                                                    .signedBy(DEFAULT_PAYER, CIVILIAN)
                                                    .via(TRANSFER_TXN_2);

                                    final var nftTransfer =
                                            cryptoTransfer(
                                                            movingUnique(
                                                                            NFT_INFINITE_SUPPLY_TOKEN,
                                                                            2L)
                                                                    .between(
                                                                            CIVILIAN,
                                                                            evmAddress.get()))
                                                    .signedBy(DEFAULT_PAYER, CIVILIAN)
                                                    .hasKnownStatus(SUCCESS)
                                                    .via(TRANSFER_TXN_2);

                                    final var getHollowAccountInfoAfterTransfers =
                                            getAliasedAccountInfo(SECP_256K1_SOURCE_KEY)
                                                    .hasToken(relationshipWith(A_TOKEN).balance(10))
                                                    .hasToken(
                                                            relationshipWith(
                                                                            NFT_INFINITE_SUPPLY_TOKEN)
                                                                    .balance(2))
                                                    .has(
                                                            accountWith()
                                                                    .hasEmptyKey()
                                                                    .evmAddressAlias(
                                                                            evmAddress.get())
                                                                    .expectedBalanceWithChargedUsd(
                                                                            2 * ONE_HUNDRED_HBARS,
                                                                            0,
                                                                            0));

                                    allRunFor(
                                            spec,
                                            hbarTransfer,
                                            fungibleTokenTransfer,
                                            nftTransfer,
                                            getHollowAccountInfoAfterTransfers);
                                }),
                        resetToDefault(LAZY_CREATE_FEATURE_FLAG));
    }

    private HapiApiSpec
            hollowAccountCreationFailWhenAutoCreateFlagEnabledAndLazyFeatureFlagDisabled() {
        return defaultHapiSpec(
                        "HollowAccountCreationFailWhenAutoCreateFlagEnabledAndLazyFeatureFlagDisabled")
                .given(
                        overriding(AUTO_CREATE_FEATURE_FLAG, TRUE),
                        overriding(LAZY_CREATE_FEATURE_FLAG, FALSE),
=======
    private HapiSpec hollowAccountCreationWithCryptoTransfer() {
        return defaultHapiSpec("HollowAccountCreationWithCryptoTransfer")
                .given(
>>>>>>> a83fcfde
                        newKeyNamed(SECP_256K1_SOURCE_KEY).shape(SECP_256K1_SHAPE),
                        cryptoCreate(LAZY_CREATE_SPONSOR).balance(INITIAL_BALANCE * ONE_HBAR))
                .when()
                .then(
                        withOpContext(
                                (spec, opLog) -> {
                                    final var ecdsaKey =
                                            spec.registry()
                                                    .getKey(SECP_256K1_SOURCE_KEY)
                                                    .getECDSASecp256K1()
                                                    .toByteArray();
                                    final var evmAddress =
                                            ByteString.copyFrom(recoverAddressFromPubKey(ecdsaKey));
                                    final var op =
                                            cryptoTransfer(
                                                            tinyBarsFromTo(
                                                                    LAZY_CREATE_SPONSOR,
                                                                    evmAddress,
                                                                    ONE_HUNDRED_HBARS))
                                                    .hasKnownStatus(NOT_SUPPORTED)
                                                    .via(TRANSFER_TXN);

                                    allRunFor(spec, op);
                                }),
                        resetToDefault(LAZY_CREATE_FEATURE_FLAG),
                        resetToDefault(AUTO_CREATE_FEATURE_FLAG));
    }

    private HapiApiSpec hollowAccountCompletionWithCryptoTransfer() {
        return defaultHapiSpec("HollowAccountCompletionWithCryptoTransfer")
                .given(
                        overriding(LAZY_CREATE_FEATURE_FLAG, TRUE),
                        newKeyNamed(SECP_256K1_SOURCE_KEY).shape(SECP_256K1_SHAPE),
                        cryptoCreate(LAZY_CREATE_SPONSOR).balance(INITIAL_BALANCE * ONE_HBAR),
                        cryptoCreate(CRYPTO_TRANSFER_RECEIVER).balance(INITIAL_BALANCE * ONE_HBAR))
                .when(
                        withOpContext(
                                (spec, opLog) -> {
                                    final var ecdsaKey =
                                            spec.registry()
                                                    .getKey(SECP_256K1_SOURCE_KEY)
                                                    .getECDSASecp256K1()
                                                    .toByteArray();
                                    final var evmAddress =
                                            ByteString.copyFrom(recoverAddressFromPubKey(ecdsaKey));
                                    final var op =
                                            cryptoTransfer(
                                                            tinyBarsFromTo(
                                                                    LAZY_CREATE_SPONSOR,
                                                                    evmAddress,
                                                                    ONE_HUNDRED_HBARS))
                                                    .hasKnownStatus(SUCCESS)
                                                    .via(TRANSFER_TXN);
                                    final var op2 =
                                            getAliasedAccountInfo(SECP_256K1_SOURCE_KEY)
                                                    .has(
                                                            accountWith()
                                                                    .hasEmptyKey()
                                                                    .evmAddressAlias(evmAddress)
                                                                    .expectedBalanceWithChargedUsd(
                                                                            ONE_HUNDRED_HBARS, 0, 0)
                                                                    .autoRenew(
                                                                            THREE_MONTHS_IN_SECONDS)
                                                                    .receiverSigReq(false)
                                                                    .memo(LAZY_MEMO));
                                    final HapiGetTxnRecord hapiGetTxnRecord =
                                            getTxnRecord(TRANSFER_TXN)
                                                    .andAllChildRecords()
                                                    .logged();
                                    allRunFor(spec, op, op2, hapiGetTxnRecord);

                                    final AccountID newAccountID =
                                            hapiGetTxnRecord
                                                    .getChildRecord(0)
                                                    .getReceipt()
                                                    .getAccountID();
                                    spec.registry()
                                            .saveAccountId(SECP_256K1_SOURCE_KEY, newAccountID);
                                }))
                .then(
                        overriding(LAZY_CREATE_FEATURE_FLAG, FALSE),
                        withOpContext(
                                (spec, opLog) -> {
                                    final var op3 =
                                            cryptoTransfer(
                                                            tinyBarsFromTo(
                                                                    LAZY_CREATE_SPONSOR,
                                                                    CRYPTO_TRANSFER_RECEIVER,
                                                                    ONE_HUNDRED_HBARS))
                                                    .payingWith(SECP_256K1_SOURCE_KEY)
                                                    .sigMapPrefixes(
                                                            uniqueWithFullPrefixesFor(
                                                                    SECP_256K1_SOURCE_KEY))
                                                    .hasPrecheck(INVALID_SIGNATURE)
                                                    .via(TRANSFER_TXN_2);

                                    allRunFor(spec, op3);
                                }),
                        overriding(LAZY_CREATE_FEATURE_FLAG, TRUE),
                        withOpContext(
                                (spec, opLog) -> {
                                    final var ecdsaKey =
                                            spec.registry()
                                                    .getKey(SECP_256K1_SOURCE_KEY)
                                                    .getECDSASecp256K1()
                                                    .toByteArray();
                                    final var evmAddress =
                                            ByteString.copyFrom(recoverAddressFromPubKey(ecdsaKey));

                                    final var op3 =
                                            cryptoTransfer(
                                                            tinyBarsFromTo(
                                                                    LAZY_CREATE_SPONSOR,
                                                                    CRYPTO_TRANSFER_RECEIVER,
                                                                    ONE_HUNDRED_HBARS))
                                                    .payingWith(SECP_256K1_SOURCE_KEY)
                                                    .sigMapPrefixes(
                                                            uniqueWithFullPrefixesFor(
                                                                    SECP_256K1_SOURCE_KEY))
                                                    .hasKnownStatus(SUCCESS)
                                                    .via(TRANSFER_TXN_2);

                                    final var op4 =
                                            getAliasedAccountInfo(SECP_256K1_SOURCE_KEY)
                                                    .has(
                                                            accountWith()
                                                                    .key(SECP_256K1_SOURCE_KEY)
                                                                    .evmAddressAlias(evmAddress));

                                    final HapiGetTxnRecord hapiGetSecondTxnRecord =
                                            getTxnRecord(TRANSFER_TXN_2)
                                                    .andAllChildRecords()
                                                    .logged();

<<<<<<< HEAD
                                    allRunFor(spec, op3, op4, hapiGetSecondTxnRecord);
                                }),
                        resetToDefault(LAZY_CREATE_FEATURE_FLAG));
    }

    private HapiApiSpec hollowAccountCompletionWithEthereumTransaction() {
        final String CONTRACT = "Fuse";
        return defaultHapiSpec("HollowAccountCompletionWithEthereumTransaction")
                .given(
                        overriding(LAZY_CREATE_FEATURE_FLAG, TRUE),
                        overriding(CONTRACTS_CHAIN_ID, "298"),
                        newKeyNamed(SECP_256K1_SOURCE_KEY).shape(SECP_256K1_SHAPE),
                        cryptoCreate(RELAYER).balance(6 * ONE_MILLION_HBARS),
                        cryptoCreate(LAZY_CREATE_SPONSOR).balance(INITIAL_BALANCE * ONE_HBAR),
                        uploadInitCode(CONTRACT))
                .when()
                .then(
                        withOpContext(
                                (spec, opLog) -> {
                                    final var ecdsaKey =
                                            spec.registry()
                                                    .getKey(SECP_256K1_SOURCE_KEY)
                                                    .getECDSASecp256K1()
                                                    .toByteArray();
                                    final var evmAddress =
                                            ByteString.copyFrom(recoverAddressFromPubKey(ecdsaKey));
                                    final var op =
                                            cryptoTransfer(
                                                            tinyBarsFromTo(
                                                                    LAZY_CREATE_SPONSOR,
                                                                    evmAddress,
                                                                    2 * ONE_HUNDRED_HBARS))
                                                    .hasKnownStatus(SUCCESS)
                                                    .via(TRANSFER_TXN);

                                    final HapiGetTxnRecord hapiGetTxnRecord =
                                            getTxnRecord(TRANSFER_TXN)
                                                    .andAllChildRecords()
                                                    .logged();
                                    allRunFor(spec, op, hapiGetTxnRecord);

                                    final AccountID newAccountID =
                                            hapiGetTxnRecord
                                                    .getChildRecord(0)
                                                    .getReceipt()
                                                    .getAccountID();
                                    spec.registry()
                                            .saveAccountId(SECP_256K1_SOURCE_KEY, newAccountID);

                                    final var op2 =
                                            ethereumContractCreate(CONTRACT)
                                                    .type(
                                                            EthTxData.EthTransactionType
                                                                    .LEGACY_ETHEREUM)
                                                    .gasLimit(1_000_000)
                                                    .signingWith(SECP_256K1_SOURCE_KEY)
                                                    .payingWith(RELAYER)
                                                    .hasKnownStatus(SUCCESS)
                                                    .via(TRANSFER_TXN_2);

                                    final var op3 =
                                            getAliasedAccountInfo(SECP_256K1_SOURCE_KEY)
                                                    .has(
                                                            accountWith()
                                                                    .key(SECP_256K1_SOURCE_KEY)
                                                                    .evmAddressAlias(evmAddress));

                                    final HapiGetTxnRecord hapiGetSecondTxnRecord =
                                            getTxnRecord(TRANSFER_TXN_2)
                                                    .andAllChildRecords()
                                                    .logged();

                                    allRunFor(spec, op2, op3, hapiGetSecondTxnRecord);
                                }),
                        resetToDefault(LAZY_CREATE_FEATURE_FLAG),
                        resetToDefault(CONTRACTS_CHAIN_ID));
    }

    private HapiApiSpec hollowAccountCompletionWithContractCreate() {
        final String CONTRACT = "CreateTrivial";
        return defaultHapiSpec("HollowAccountCompletionWithContractCreate")
                .given(
                        overriding(LAZY_CREATE_FEATURE_FLAG, TRUE),
                        newKeyNamed(SECP_256K1_SOURCE_KEY).shape(SECP_256K1_SHAPE),
                        cryptoCreate(LAZY_CREATE_SPONSOR).balance(INITIAL_BALANCE * ONE_HBAR),
                        newKeyNamed(ADMIN_KEY),
                        uploadInitCode(CONTRACT))
                .when()
                .then(
                        withOpContext(
                                (spec, opLog) -> {
                                    final var ecdsaKey =
                                            spec.registry()
                                                    .getKey(SECP_256K1_SOURCE_KEY)
                                                    .getECDSASecp256K1()
                                                    .toByteArray();
                                    final var evmAddress =
                                            ByteString.copyFrom(recoverAddressFromPubKey(ecdsaKey));
                                    final var op =
                                            cryptoTransfer(
                                                            tinyBarsFromTo(
                                                                    LAZY_CREATE_SPONSOR,
                                                                    evmAddress,
                                                                    ONE_HUNDRED_HBARS))
                                                    .hasKnownStatus(SUCCESS)
                                                    .via(TRANSFER_TXN);

                                    final HapiGetTxnRecord hapiGetTxnRecord =
                                            getTxnRecord(TRANSFER_TXN)
                                                    .andAllChildRecords()
                                                    .logged();

                                    allRunFor(spec, op, hapiGetTxnRecord);

                                    final AccountID newAccountID =
                                            hapiGetTxnRecord
                                                    .getChildRecord(0)
                                                    .getReceipt()
                                                    .getAccountID();
                                    spec.registry()
                                            .saveAccountId(SECP_256K1_SOURCE_KEY, newAccountID);

                                    final var op2 =
                                            contractCreate(CONTRACT)
                                                    .adminKey(ADMIN_KEY)
                                                    .payingWith(SECP_256K1_SOURCE_KEY)
                                                    .sigMapPrefixes(
                                                            uniqueWithFullPrefixesFor(
                                                                    SECP_256K1_SOURCE_KEY))
                                                    .hasKnownStatus(SUCCESS)
                                                    .via(TRANSFER_TXN_2);

                                    final var op3 =
                                            getAliasedAccountInfo(SECP_256K1_SOURCE_KEY)
                                                    .has(
                                                            accountWith()
                                                                    .key(SECP_256K1_SOURCE_KEY)
                                                                    .evmAddressAlias(evmAddress));

                                    final HapiGetTxnRecord hapiGetSecondTxnRecord =
                                            getTxnRecord(TRANSFER_TXN_2)
                                                    .andAllChildRecords()
                                                    .logged();

                                    allRunFor(spec, op2, op3, hapiGetSecondTxnRecord);
                                }),
                        resetToDefault(LAZY_CREATE_FEATURE_FLAG));
    }

    private HapiApiSpec hollowAccountCompletionWithContractCall() {
        final String CONTRACT = "PayReceivable";
        final long DEPOSIT_AMOUNT = 1000;
        return defaultHapiSpec("HollowAccountCompletionWithContractCall")
                .given(
                        overriding(LAZY_CREATE_FEATURE_FLAG, TRUE),
                        newKeyNamed(SECP_256K1_SOURCE_KEY).shape(SECP_256K1_SHAPE),
                        cryptoCreate(LAZY_CREATE_SPONSOR).balance(INITIAL_BALANCE * ONE_HBAR),
                        newKeyNamed(ADMIN_KEY),
                        uploadInitCode(CONTRACT),
                        contractCreate(CONTRACT).adminKey(ADMIN_KEY))
                .when()
                .then(
                        withOpContext(
                                (spec, opLog) -> {
                                    final var ecdsaKey =
                                            spec.registry()
                                                    .getKey(SECP_256K1_SOURCE_KEY)
                                                    .getECDSASecp256K1()
                                                    .toByteArray();
                                    final var evmAddress =
                                            ByteString.copyFrom(recoverAddressFromPubKey(ecdsaKey));
                                    final var op =
                                            cryptoTransfer(
                                                            tinyBarsFromTo(
                                                                    LAZY_CREATE_SPONSOR,
                                                                    evmAddress,
                                                                    ONE_HUNDRED_HBARS))
                                                    .hasKnownStatus(SUCCESS)
                                                    .via(TRANSFER_TXN);

                                    final HapiGetTxnRecord hapiGetTxnRecord =
                                            getTxnRecord(TRANSFER_TXN)
                                                    .andAllChildRecords()
                                                    .logged();

                                    allRunFor(spec, op, hapiGetTxnRecord);

                                    final AccountID newAccountID =
                                            hapiGetTxnRecord
                                                    .getChildRecord(0)
                                                    .getReceipt()
                                                    .getAccountID();
                                    spec.registry()
                                            .saveAccountId(SECP_256K1_SOURCE_KEY, newAccountID);

                                    final var op2 =
                                            contractCall(CONTRACT)
                                                    .sending(DEPOSIT_AMOUNT)
                                                    .payingWith(SECP_256K1_SOURCE_KEY)
                                                    .sigMapPrefixes(
                                                            uniqueWithFullPrefixesFor(
                                                                    SECP_256K1_SOURCE_KEY))
                                                    .hasKnownStatus(SUCCESS)
                                                    .via(TRANSFER_TXN_2);

                                    final var op3 =
                                            getAliasedAccountInfo(SECP_256K1_SOURCE_KEY)
                                                    .has(
                                                            accountWith()
                                                                    .key(SECP_256K1_SOURCE_KEY)
                                                                    .evmAddressAlias(evmAddress));

                                    final HapiGetTxnRecord hapiGetSecondTxnRecord =
                                            getTxnRecord(TRANSFER_TXN_2)
                                                    .andAllChildRecords()
                                                    .logged();

                                    allRunFor(spec, op2, op3, hapiGetSecondTxnRecord);
                                }),
                        resetToDefault(LAZY_CREATE_FEATURE_FLAG));
    }

    private HapiApiSpec hollowAccountCompletionWithTokenAssociation() {
        final String TOKEN_TREASURY = "treasury";
        final String VANILLA_TOKEN = "TokenD";
        return defaultHapiSpec("HollowAccountCompletionWithTokenAssociation")
                .given(
                        overriding(LAZY_CREATE_FEATURE_FLAG, TRUE),
                        overriding(CONTRACTS_CHAIN_ID, "298"),
                        newKeyNamed(SECP_256K1_SOURCE_KEY).shape(SECP_256K1_SHAPE),
                        cryptoCreate(LAZY_CREATE_SPONSOR).balance(INITIAL_BALANCE * ONE_HBAR),
                        cryptoCreate(TOKEN_TREASURY).balance(0L),
                        tokenCreate(VANILLA_TOKEN).treasury(TOKEN_TREASURY),
                        cryptoCreate("test"))
                .when()
                .then(
                        withOpContext(
                                (spec, opLog) -> {
                                    final var ecdsaKey =
                                            spec.registry()
                                                    .getKey(SECP_256K1_SOURCE_KEY)
                                                    .getECDSASecp256K1()
                                                    .toByteArray();
                                    final var evmAddress =
                                            ByteString.copyFrom(recoverAddressFromPubKey(ecdsaKey));
                                    final var op =
                                            cryptoTransfer(
                                                            tinyBarsFromTo(
                                                                    LAZY_CREATE_SPONSOR,
                                                                    evmAddress,
                                                                    ONE_HUNDRED_HBARS))
                                                    .hasKnownStatus(SUCCESS)
                                                    .via(TRANSFER_TXN);

                                    final HapiGetTxnRecord hapiGetTxnRecord =
                                            getTxnRecord(TRANSFER_TXN)
                                                    .andAllChildRecords()
                                                    .logged();

                                    allRunFor(spec, op, hapiGetTxnRecord);

                                    final AccountID newAccountID =
                                            hapiGetTxnRecord
                                                    .getChildRecord(0)
                                                    .getReceipt()
                                                    .getAccountID();
                                    spec.registry()
                                            .saveAccountId(SECP_256K1_SOURCE_KEY, newAccountID);

                                    final var op2 =
                                            tokenAssociate("test", VANILLA_TOKEN)
                                                    .payingWith(SECP_256K1_SOURCE_KEY)
                                                    .sigMapPrefixes(
                                                            uniqueWithFullPrefixesFor(
                                                                    SECP_256K1_SOURCE_KEY))
                                                    .hasKnownStatus(SUCCESS)
                                                    .via(TRANSFER_TXN_2);

                                    final var op3 =
                                            getAliasedAccountInfo(SECP_256K1_SOURCE_KEY)
                                                    .has(
                                                            accountWith()
                                                                    .key(SECP_256K1_SOURCE_KEY)
                                                                    .evmAddressAlias(evmAddress));

                                    final HapiGetTxnRecord hapiGetSecondTxnRecord =
                                            getTxnRecord(TRANSFER_TXN_2)
                                                    .andAllChildRecords()
                                                    .logged();

                                    allRunFor(spec, op2, op3, hapiGetSecondTxnRecord);
                                }),
                        resetToDefault(LAZY_CREATE_FEATURE_FLAG),
                        resetToDefault(CONTRACTS_CHAIN_ID));
    }

    private HapiApiSpec completedHollowAccountsTransfer() {
        return defaultHapiSpec("CompletedHollowAccountsTransfer")
                .given(
                        overriding(LAZY_CREATE_FEATURE_FLAG, TRUE),
                        newKeyNamed(SECP_256K1_SOURCE_KEY).shape(SECP_256K1_SHAPE),
                        newKeyNamed(ANOTHER_SECP_256K1_SOURCE_KEY).shape(SECP_256K1_SHAPE),
                        cryptoCreate(LAZY_CREATE_SPONSOR).balance(INITIAL_BALANCE * ONE_HBAR),
                        cryptoCreate(CRYPTO_TRANSFER_RECEIVER).balance(INITIAL_BALANCE * ONE_HBAR))
                .when(
                        withOpContext(
                                (spec, opLog) -> {
                                    final var firstECDSAKey =
                                            spec.registry()
                                                    .getKey(SECP_256K1_SOURCE_KEY)
                                                    .getECDSASecp256K1()
                                                    .toByteArray();
                                    final var firstEVMAddress =
                                            ByteString.copyFrom(
                                                    recoverAddressFromPubKey(firstECDSAKey));
                                    final var op =
                                            cryptoTransfer(
                                                            tinyBarsFromTo(
                                                                    LAZY_CREATE_SPONSOR,
                                                                    firstEVMAddress,
                                                                    ONE_HUNDRED_HBARS))
                                                    .hasKnownStatus(SUCCESS)
                                                    .via(TRANSFER_TXN);

                                    final HapiGetTxnRecord hapiGetTxnRecord =
                                            getTxnRecord(TRANSFER_TXN)
                                                    .andAllChildRecords()
                                                    .logged();
                                    allRunFor(spec, op, hapiGetTxnRecord);

                                    final AccountID newAccountID =
                                            hapiGetTxnRecord
                                                    .getChildRecord(0)
                                                    .getReceipt()
                                                    .getAccountID();
                                    spec.registry()
                                            .saveAccountId(SECP_256K1_SOURCE_KEY, newAccountID);

                                    final var secondECDSAKey =
                                            spec.registry()
                                                    .getKey(ANOTHER_SECP_256K1_SOURCE_KEY)
                                                    .getECDSASecp256K1()
                                                    .toByteArray();
                                    final var secondEVMAddress =
                                            ByteString.copyFrom(
                                                    recoverAddressFromPubKey(secondECDSAKey));
                                    final var op2 =
                                            cryptoTransfer(
                                                            tinyBarsFromTo(
                                                                    LAZY_CREATE_SPONSOR,
                                                                    secondEVMAddress,
                                                                    ONE_HUNDRED_HBARS))
                                                    .hasKnownStatus(SUCCESS)
                                                    .via(TRANSFER_TXN_2);
                                    final HapiGetTxnRecord secondHapiGetTxnRecord =
                                            getTxnRecord(TRANSFER_TXN_2)
                                                    .andAllChildRecords()
                                                    .logged();
                                    allRunFor(spec, op2, secondHapiGetTxnRecord);

                                    final AccountID anotherNewAccountID =
                                            secondHapiGetTxnRecord
                                                    .getChildRecord(0)
                                                    .getReceipt()
                                                    .getAccountID();
                                    spec.registry()
                                            .saveAccountId(
                                                    ANOTHER_SECP_256K1_SOURCE_KEY,
                                                    anotherNewAccountID);

                                    final var op3 =
                                            cryptoTransfer(
                                                            tinyBarsFromTo(
                                                                    LAZY_CREATE_SPONSOR,
                                                                    CRYPTO_TRANSFER_RECEIVER,
                                                                    ONE_HUNDRED_HBARS))
                                                    .payingWith(SECP_256K1_SOURCE_KEY)
                                                    .sigMapPrefixes(
                                                            uniqueWithFullPrefixesFor(
                                                                    SECP_256K1_SOURCE_KEY))
                                                    .hasKnownStatus(SUCCESS)
                                                    .via(TRANSFER_TXN + "3");

                                    allRunFor(spec, op3);

                                    final var op4 =
                                            cryptoTransfer(
                                                            tinyBarsFromTo(
                                                                    LAZY_CREATE_SPONSOR,
                                                                    CRYPTO_TRANSFER_RECEIVER,
                                                                    ONE_HUNDRED_HBARS))
                                                    .payingWith(ANOTHER_SECP_256K1_SOURCE_KEY)
                                                    .sigMapPrefixes(
                                                            uniqueWithFullPrefixesFor(
                                                                    ANOTHER_SECP_256K1_SOURCE_KEY))
                                                    .hasKnownStatus(SUCCESS)
                                                    .via(TRANSFER_TXN + "4");

                                    allRunFor(spec, op4);
                                }))
                .then(
                        withOpContext(
                                (spec, opLog) -> {
                                    final var firstECDSAKey =
                                            spec.registry()
                                                    .getKey(SECP_256K1_SOURCE_KEY)
                                                    .getECDSASecp256K1()
                                                    .toByteArray();
                                    final var firstEVMAddress =
                                            ByteString.copyFrom(
                                                    recoverAddressFromPubKey(firstECDSAKey));

                                    final var secondECDSAKey =
                                            spec.registry()
                                                    .getKey(ANOTHER_SECP_256K1_SOURCE_KEY)
                                                    .getECDSASecp256K1()
                                                    .toByteArray();
                                    final var secondEVMAddress =
                                            ByteString.copyFrom(
                                                    recoverAddressFromPubKey(secondECDSAKey));

                                    var op5 =
                                            cryptoTransfer(
                                                            tinyBarsFromTo(
                                                                    firstEVMAddress,
                                                                    secondEVMAddress,
                                                                    FIVE_HBARS))
                                                    .payingWith(SECP_256K1_SOURCE_KEY)
                                                    .via(TRANSFER_TXN + "5");

                                    var op6 =
                                            getTxnRecord(TRANSFER_TXN + "5")
                                                    .andAllChildRecords()
                                                    .logged();

                                    allRunFor(spec, op5, op6);
                                }),
                        resetToDefault(LAZY_CREATE_FEATURE_FLAG));
=======
                                    allRunFor(spec, op, op2);
                                }));
>>>>>>> a83fcfde
    }

    private HapiSpec canGetBalanceAndInfoViaAlias() {
        final var ed25519SourceKey = "ed25519Alias";
        final var secp256k1SourceKey = "secp256k1Alias";
        final var secp256k1Shape = KeyShape.SECP256K1;
        final var ed25519Shape = KeyShape.ED25519;
        final var autoCreation = "autoCreation";

        return defaultHapiSpec("CanGetBalanceAndInfoViaAlias")
                .given(
                        cryptoCreate(CIVILIAN).balance(ONE_HUNDRED_HBARS),
                        newKeyNamed(ed25519SourceKey).shape(ed25519Shape),
                        newKeyNamed(secp256k1SourceKey).shape(secp256k1Shape))
                .when(
                        sortedCryptoTransfer(
                                        tinyBarsFromAccountToAlias(
                                                CIVILIAN, ed25519SourceKey, ONE_HUNDRED_HBARS),
                                        tinyBarsFromAccountToAlias(
                                                GENESIS, secp256k1SourceKey, ONE_HUNDRED_HBARS))
                                /* Sort the transfer list so the accounts are created in a predictable order (the
                                 * serialized bytes of an Ed25519 are always lexicographically prior to the serialized
                                 * bytes of a secp256k1 key, so now the first child record will _always_ be for the
                                 * ed25519 auto-creation). */
                                .payingWith(GENESIS)
                                .via(autoCreation),
                        withOpContext((spec, opLog) -> updateSpecFor(spec, ed25519SourceKey)),
                        withOpContext((spec, opLog) -> updateSpecFor(spec, secp256k1SourceKey)))
                .then(
                        getTxnRecord(autoCreation)
                                .andAllChildRecords()
                                .hasNoAliasInChildRecord(0)
                                .hasNoAliasInChildRecord(1)
                                .logged(),
                        getAutoCreatedAccountBalance(ed25519SourceKey)
                                .hasExpectedAccountID()
                                .logged(),
                        getAutoCreatedAccountBalance(secp256k1SourceKey)
                                .hasExpectedAccountID()
                                .logged(),
                        getAliasedAccountInfo(ed25519SourceKey)
                                .hasExpectedAliasKey()
                                .hasExpectedAccountID()
                                .has(
                                        accountWith()
                                                .expectedBalanceWithChargedUsd(
                                                        ONE_HUNDRED_HBARS, 0, 0))
                                .logged(),
                        getAliasedAccountInfo(secp256k1SourceKey)
                                .hasExpectedAliasKey()
                                .hasExpectedAccountID()
                                .has(
                                        accountWith()
                                                .expectedBalanceWithChargedUsd(
                                                        ONE_HUNDRED_HBARS, 0, 0))
                                .logged());
    }

    private HapiSpec aliasCanBeUsedOnManyAccountsNotAsAlias() {
        return defaultHapiSpec("AliasCanBeUsedOnManyAccountsNotAsAlias")
                .given(
                        /* have alias key on other accounts and tokens not as alias */
                        newKeyNamed(VALID_ALIAS),
                        cryptoCreate(PAYER).key(VALID_ALIAS).balance(INITIAL_BALANCE * ONE_HBAR),
                        tokenCreate(PAYER).adminKey(VALID_ALIAS),
                        tokenCreate(PAYER).supplyKey(VALID_ALIAS),
                        tokenCreate("a").treasury(PAYER))
                .when(
                        /* auto account is created */
                        cryptoTransfer(
                                        tinyBarsFromToWithAlias(
                                                PAYER, VALID_ALIAS, ONE_HUNDRED_HBARS))
                                .via(TRANSFER_TXN))
                .then(
                        /* get transaction record and validate the child record has alias bytes as expected */
                        getTxnRecord(TRANSFER_TXN)
                                .andAllChildRecords()
                                .hasNonStakingChildRecordCount(1)
                                .hasNoAliasInChildRecord(0),
                        getAccountInfo(PAYER)
                                .has(
                                        accountWith()
                                                .balance(
                                                        (INITIAL_BALANCE * ONE_HBAR)
                                                                - ONE_HUNDRED_HBARS)
                                                .noAlias()),
                        getAliasedAccountInfo(VALID_ALIAS)
                                .has(
                                        accountWith()
                                                .key(VALID_ALIAS)
                                                .expectedBalanceWithChargedUsd(
                                                        ONE_HUNDRED_HBARS, 0, 0)
                                                .alias(VALID_ALIAS)
                                                .autoRenew(THREE_MONTHS_IN_SECONDS)
                                                .receiverSigReq(false)
                                                .memo(AUTO_MEMO)));
    }

    private HapiSpec accountCreatedIfAliasUsedAsPubKey() {
        return defaultHapiSpec("AccountCreatedIfAliasUsedAsPubKey")
                .given(
                        newKeyNamed(ALIAS),
                        cryptoCreate(PAYER_1)
                                .balance(INITIAL_BALANCE * ONE_HBAR)
                                .key(ALIAS)
                                .signedBy(ALIAS, DEFAULT_PAYER))
                .when(
                        cryptoTransfer(tinyBarsFromToWithAlias(PAYER_1, ALIAS, ONE_HUNDRED_HBARS))
                                .via(TRANSFER_TXN))
                .then(
                        getTxnRecord(TRANSFER_TXN).andAllChildRecords().logged(),
                        getAccountInfo(PAYER_1)
                                .has(
                                        accountWith()
                                                .balance(
                                                        (INITIAL_BALANCE * ONE_HBAR)
                                                                - ONE_HUNDRED_HBARS)
                                                .noAlias()),
                        getAliasedAccountInfo(ALIAS)
                                .has(
                                        accountWith()
                                                .key(ALIAS)
                                                .expectedBalanceWithChargedUsd(
                                                        ONE_HUNDRED_HBARS, 0, 0)
                                                .alias(ALIAS)
                                                .autoRenew(THREE_MONTHS_IN_SECONDS)
                                                .receiverSigReq(false))
                                .logged());
    }

    private HapiSpec autoAccountCreationWorksWhenUsingAliasOfDeletedAccount() {
        return defaultHapiSpec("AutoAccountCreationWorksWhenUsingAliasOfDeletedAccount")
                .given(
                        newKeyNamed(ALIAS),
                        newKeyNamed(ALIAS_2),
                        cryptoCreate(PAYER).balance(INITIAL_BALANCE * ONE_HBAR))
                .when(
                        cryptoTransfer(tinyBarsFromToWithAlias(PAYER, ALIAS, ONE_HUNDRED_HBARS))
                                .via("txn"),
                        withOpContext((spec, opLog) -> updateSpecFor(spec, ALIAS)),
                        getTxnRecord("txn").hasNonStakingChildRecordCount(1).logged())
                .then(
                        cryptoDeleteAliased(ALIAS)
                                .transfer(PAYER)
                                .hasKnownStatus(SUCCESS)
                                .signedBy(ALIAS, PAYER, DEFAULT_PAYER)
                                .purging(),
                        cryptoTransfer(tinyBarsFromToWithAlias(PAYER, ALIAS, ONE_HUNDRED_HBARS))
                                .via("txn2")
                                .hasKnownStatus(ACCOUNT_DELETED)

                        /* need to validate it creates after expiration */
                        //						sleepFor(60000L),
                        //						cryptoTransfer(
                        //								HapiCryptoTransfer.tinyBarsFromToWithAlias("payer", "alias",
                        // ONE_HUNDRED_HBARS)).via(
                        //								"txn2"),
                        //						getTxnRecord("txn2").hasChildRecordCount(1).logged()
                        );
    }

    private HapiSpec transferFromAliasToAlias() {
        return defaultHapiSpec("transferFromAliasToAlias")
                .given(
                        newKeyNamed(ALIAS),
                        newKeyNamed(ALIAS_2),
                        cryptoCreate(PAYER_4).balance(INITIAL_BALANCE * ONE_HBAR))
                .when(
                        cryptoTransfer(
                                        tinyBarsFromToWithAlias(
                                                PAYER_4, ALIAS, 2 * ONE_HUNDRED_HBARS))
                                .via("txn"),
                        withOpContext((spec, opLog) -> updateSpecFor(spec, ALIAS)),
                        getTxnRecord("txn").andAllChildRecords().logged(),
                        getAliasedAccountInfo(ALIAS)
                                .has(
                                        accountWith()
                                                .expectedBalanceWithChargedUsd(
                                                        (2 * ONE_HUNDRED_HBARS), 0, 0)))
                .then(
                        /* transfer from an alias that was auto created to a new alias, validate account is created */
                        cryptoTransfer(tinyBarsFromToWithAlias(ALIAS, ALIAS_2, ONE_HUNDRED_HBARS))
                                .via(TRANSFER_TXN_2),
                        getTxnRecord(TRANSFER_TXN_2).andAllChildRecords().logged(),
                        getAliasedAccountInfo(ALIAS)
                                .has(
                                        accountWith()
                                                .expectedBalanceWithChargedUsd(
                                                        ONE_HUNDRED_HBARS, 0, 0)),
                        getAliasedAccountInfo(ALIAS_2)
                                .has(
                                        accountWith()
                                                .expectedBalanceWithChargedUsd(
                                                        ONE_HUNDRED_HBARS, 0, 0)));
    }

    private HapiSpec transferFromAliasToAccount() {
        final var payer = PAYER_4;
        final var alias = ALIAS;
        return defaultHapiSpec("transferFromAliasToAccount")
                .given(
                        newKeyNamed(alias),
                        cryptoCreate(payer).balance(INITIAL_BALANCE * ONE_HBAR),
                        cryptoCreate("randomAccount").balance(0L).payingWith(payer))
                .when(
                        cryptoTransfer(tinyBarsFromToWithAlias(payer, alias, 2 * ONE_HUNDRED_HBARS))
                                .via("txn"),
                        withOpContext((spec, opLog) -> updateSpecFor(spec, alias)),
                        getTxnRecord("txn").andAllChildRecords().logged(),
                        getAliasedAccountInfo(alias)
                                .has(
                                        accountWith()
                                                .expectedBalanceWithChargedUsd(
                                                        (2 * ONE_HUNDRED_HBARS), 0, 0)))
                .then(
                        /* transfer from an alias that was auto created to a new alias, validate account is created */
                        cryptoTransfer(
                                        tinyBarsFromToWithAlias(
                                                alias, "randomAccount", ONE_HUNDRED_HBARS))
                                .via(TRANSFER_TXN_2),
                        getTxnRecord(TRANSFER_TXN_2)
                                .andAllChildRecords()
                                .hasNonStakingChildRecordCount(0),
                        getAliasedAccountInfo(alias)
                                .has(
                                        accountWith()
                                                .expectedBalanceWithChargedUsd(
                                                        ONE_HUNDRED_HBARS, 0, 0)));
    }

    private HapiSpec transferToAccountAutoCreatedUsingAccount() {
        return defaultHapiSpec("transferToAccountAutoCreatedUsingAccount")
                .given(
                        newKeyNamed(TRANSFER_ALIAS),
                        cryptoCreate(PAYER).balance(INITIAL_BALANCE * ONE_HBAR))
                .when(
                        cryptoTransfer(
                                        tinyBarsFromToWithAlias(
                                                PAYER, TRANSFER_ALIAS, ONE_HUNDRED_HBARS))
                                .via("txn"),
                        withOpContext((spec, opLog) -> updateSpecFor(spec, TRANSFER_ALIAS)),
                        getTxnRecord("txn").andAllChildRecords().logged())
                .then(
                        /* get the account associated with alias and transfer */
                        withOpContext(
                                (spec, opLog) -> {
                                    final var aliasAccount =
                                            spec.registry()
                                                    .getAccountID(
                                                            spec.registry()
                                                                    .getKey(TRANSFER_ALIAS)
                                                                    .toByteString()
                                                                    .toStringUtf8());

                                    final var op =
                                            cryptoTransfer(
                                                            tinyBarsFromTo(
                                                                    PAYER,
                                                                    asAccountString(aliasAccount),
                                                                    ONE_HUNDRED_HBARS))
                                                    .via(TRANSFER_TXN_2);
                                    final var op2 =
                                            getTxnRecord(TRANSFER_TXN_2)
                                                    .andAllChildRecords()
                                                    .logged();
                                    final var op3 =
                                            getAccountInfo(PAYER)
                                                    .has(
                                                            accountWith()
                                                                    .balance(
                                                                            (INITIAL_BALANCE
                                                                                            * ONE_HBAR)
                                                                                    - (2
                                                                                            * ONE_HUNDRED_HBARS)));
                                    final var op4 =
                                            getAliasedAccountInfo(TRANSFER_ALIAS)
                                                    .has(
                                                            accountWith()
                                                                    .expectedBalanceWithChargedUsd(
                                                                            (2 * ONE_HUNDRED_HBARS),
                                                                            0,
                                                                            0));
                                    allRunFor(spec, op, op2, op3, op4);
                                }));
    }

    private HapiSpec transferToAccountAutoCreatedUsingAlias() {
        return defaultHapiSpec("transferToAccountAutoCreatedUsingAlias")
                .given(newKeyNamed(ALIAS), cryptoCreate(PAYER).balance(INITIAL_BALANCE * ONE_HBAR))
                .when(
                        cryptoTransfer(tinyBarsFromToWithAlias(PAYER, ALIAS, ONE_HUNDRED_HBARS))
                                .via(TRANSFER_TXN),
                        getTxnRecord(TRANSFER_TXN).andAllChildRecords().logged(),
                        getAccountInfo(PAYER)
                                .has(
                                        accountWith()
                                                .balance(
                                                        (INITIAL_BALANCE * ONE_HBAR)
                                                                - ONE_HUNDRED_HBARS)),
                        getAliasedAccountInfo(ALIAS)
                                .has(
                                        accountWith()
                                                .expectedBalanceWithChargedUsd(
                                                        ONE_HUNDRED_HBARS, 0, 0)))
                .then(
                        /* transfer using alias and not account number */
                        cryptoTransfer(tinyBarsFromToWithAlias(PAYER, ALIAS, ONE_HUNDRED_HBARS))
                                .via(TRANSFER_TXN_2),
                        getTxnRecord(TRANSFER_TXN_2)
                                .andAllChildRecords()
                                .hasNonStakingChildRecordCount(0)
                                .logged(),
                        getAccountInfo(PAYER)
                                .has(
                                        accountWith()
                                                .balance(
                                                        (INITIAL_BALANCE * ONE_HBAR)
                                                                - (2 * ONE_HUNDRED_HBARS))),
                        getAliasedAccountInfo(ALIAS)
                                .has(
                                        accountWith()
                                                .expectedBalanceWithChargedUsd(
                                                        (2 * ONE_HUNDRED_HBARS), 0, 0)));
    }

    private HapiSpec autoAccountCreationUnsupportedAlias() {
        final var threshKeyAlias =
                Key.newBuilder()
                        .setThresholdKey(
                                ThresholdKey.newBuilder()
                                        .setThreshold(2)
                                        .setKeys(
                                                KeyList.newBuilder()
                                                        .addKeys(
                                                                Key.newBuilder()
                                                                        .setEd25519(
                                                                                ByteString.copyFrom(
                                                                                        "aaa"
                                                                                                .getBytes())))
                                                        .addKeys(
                                                                Key.newBuilder()
                                                                        .setECDSASecp256K1(
                                                                                ByteString.copyFrom(
                                                                                        "bbbb"
                                                                                                .getBytes())))
                                                        .addKeys(
                                                                Key.newBuilder()
                                                                        .setEd25519(
                                                                                ByteString.copyFrom(
                                                                                        "cccccc"
                                                                                                .getBytes())))))
                        .build()
                        .toByteString();
        final var keyListAlias =
                Key.newBuilder()
                        .setKeyList(
                                KeyList.newBuilder()
                                        .addKeys(
                                                Key.newBuilder()
                                                        .setEd25519(
                                                                ByteString.copyFrom(
                                                                        "aaaaaa".getBytes())))
                                        .addKeys(
                                                Key.newBuilder()
                                                        .setECDSASecp256K1(
                                                                ByteString.copyFrom(
                                                                        "bbbbbbb".getBytes()))))
                        .build()
                        .toByteString();
        final var contractKeyAlias =
                Key.newBuilder()
                        .setContractID(ContractID.newBuilder().setContractNum(100L))
                        .build()
                        .toByteString();
        final var delegateContractKeyAlias =
                Key.newBuilder()
                        .setDelegatableContractId(ContractID.newBuilder().setContractNum(100L))
                        .build()
                        .toByteString();

        return defaultHapiSpec("autoAccountCreationUnsupportedAlias")
                .given(cryptoCreate(PAYER).balance(INITIAL_BALANCE * ONE_HBAR))
                .when(
                        cryptoTransfer(tinyBarsFromTo(PAYER, threshKeyAlias, ONE_HUNDRED_HBARS))
                                .hasKnownStatus(ResponseCodeEnum.INVALID_ALIAS_KEY)
                                .via("transferTxnThreshKey"),
                        cryptoTransfer(tinyBarsFromTo(PAYER, keyListAlias, ONE_HUNDRED_HBARS))
                                .hasKnownStatus(ResponseCodeEnum.INVALID_ALIAS_KEY)
                                .via("transferTxnKeyList"),
                        cryptoTransfer(tinyBarsFromTo(PAYER, contractKeyAlias, ONE_HUNDRED_HBARS))
                                .hasKnownStatus(ResponseCodeEnum.INVALID_ALIAS_KEY)
                                .via("transferTxnContract"),
                        cryptoTransfer(
                                        tinyBarsFromTo(
                                                PAYER, delegateContractKeyAlias, ONE_HUNDRED_HBARS))
                                .hasKnownStatus(ResponseCodeEnum.INVALID_ALIAS_KEY)
                                .via("transferTxnKeyDelegate"))
                .then();
    }

    private HapiSpec autoAccountCreationBadAlias() {
        final var invalidAlias = VALID_25519_ALIAS.substring(0, 10);

        return defaultHapiSpec("AutoAccountCreationBadAlias")
                .given(cryptoCreate(PAYER).balance(INITIAL_BALANCE * ONE_HBAR))
                .when(
                        cryptoTransfer(tinyBarsFromTo(PAYER, invalidAlias, ONE_HUNDRED_HBARS))
                                .hasKnownStatus(ResponseCodeEnum.INVALID_ALIAS_KEY)
                                .via("transferTxnBad"))
                .then();
    }

    private HapiSpec autoAccountCreationsHappyPath() {
        final var creationTime = new AtomicLong();
        final long transferFee = 185030L;
        return defaultHapiSpec("AutoAccountCreationsHappyPath")
                .given(
                        newKeyNamed(VALID_ALIAS),
                        cryptoCreate(CIVILIAN).balance(10 * ONE_HBAR),
                        cryptoCreate(PAYER).balance(10 * ONE_HBAR),
                        cryptoCreate(SPONSOR).balance(INITIAL_BALANCE * ONE_HBAR))
                .when(
                        cryptoTransfer(
                                        tinyBarsFromToWithAlias(
                                                SPONSOR, VALID_ALIAS, ONE_HUNDRED_HBARS),
                                        tinyBarsFromToWithAlias(CIVILIAN, VALID_ALIAS, ONE_HBAR))
                                .via(TRANSFER_TXN)
                                .payingWith(PAYER))
                .then(
                        getReceipt(TRANSFER_TXN)
                                .andAnyChildReceipts()
                                .hasChildAutoAccountCreations(1),
                        getTxnRecord(TRANSFER_TXN).andAllChildRecords().logged(),
                        getAccountInfo(SPONSOR)
                                .has(
                                        accountWith()
                                                .balance(
                                                        (INITIAL_BALANCE * ONE_HBAR)
                                                                - ONE_HUNDRED_HBARS)
                                                .noAlias()),
                        childRecordsCheck(
                                TRANSFER_TXN,
                                SUCCESS,
                                recordWith()
                                        .status(SUCCESS)
                                        .fee(EXPECTED_HBAR_TRANSFER_AUTO_CREATION_FEE)),
                        assertionsHold(
                                (spec, opLog) -> {
                                    final var lookup =
                                            getTxnRecord(TRANSFER_TXN)
                                                    .andAllChildRecords()
                                                    .hasNonStakingChildRecordCount(1)
                                                    .hasNoAliasInChildRecord(0)
                                                    .logged();
                                    allRunFor(spec, lookup);
                                    final var sponsor = spec.registry().getAccountID(SPONSOR);
                                    final var payer = spec.registry().getAccountID(PAYER);
                                    final var parent = lookup.getResponseRecord();
                                    final var child = lookup.getChildRecord(0);
                                    assertAliasBalanceAndFeeInChildRecord(
                                            parent,
                                            child,
                                            sponsor,
                                            payer,
                                            ONE_HUNDRED_HBARS + ONE_HBAR,
                                            transferFee);
                                    creationTime.set(child.getConsensusTimestamp().getSeconds());
                                }),
                        sourcing(
                                () ->
                                        getAliasedAccountInfo(VALID_ALIAS)
                                                .has(
                                                        accountWith()
                                                                .key(VALID_ALIAS)
                                                                .expectedBalanceWithChargedUsd(
                                                                        ONE_HUNDRED_HBARS
                                                                                + ONE_HBAR,
                                                                        0,
                                                                        0)
                                                                .alias(VALID_ALIAS)
                                                                .autoRenew(THREE_MONTHS_IN_SECONDS)
                                                                .receiverSigReq(false)
                                                                .expiry(
                                                                        creationTime.get()
                                                                                + THREE_MONTHS_IN_SECONDS,
                                                                        0)
                                                                .memo(AUTO_MEMO))
                                                .logged()));
    }

    @SuppressWarnings("java:S5960")
    private void assertAliasBalanceAndFeeInChildRecord(
            final TransactionRecord parent,
            final TransactionRecord child,
            final AccountID sponsor,
            final AccountID defaultPayer,
            final long newAccountFunding,
            final long transferFee) {
        long receivedBalance = 0;
        long creationFeeSplit = 0;
        long payerBalWithAutoCreationFee = 0;
        for (final var adjust : parent.getTransferList().getAccountAmountsList()) {
            final var id = adjust.getAccountID();
            if (!(id.getAccountNum() < 100
                    || id.equals(sponsor)
                    || id.equals(defaultPayer)
                    || id.getAccountNum() == 800
                    || id.getAccountNum() == 801)) {
                receivedBalance = adjust.getAmount();
            }

            // auto-creation fee is transferred to 0.0.98 (funding account) and 0.0.800, 0.0.801 (if
            // staking is active)
            // from payer
            if (id.getAccountNum() == 98
                    || id.getAccountNum() == 800
                    || id.getAccountNum() == 801) {
                creationFeeSplit += adjust.getAmount();
            }
            // sum of all deductions from the payer along with auto creation fee
            if ((id.getAccountNum() <= 98
                    || id.equals(defaultPayer)
                    || id.getAccountNum() == 800
                    || id.getAccountNum() == 801)) {
                payerBalWithAutoCreationFee += adjust.getAmount();
            }
        }
        assertEquals(newAccountFunding, receivedBalance, "Transferred incorrect amount to alias");
        assertEquals(
                creationFeeSplit - transferFee,
                child.getTransactionFee(),
                "Child record did not specify deducted fee");
        assertEquals(0, payerBalWithAutoCreationFee, "Auto creation fee is deducted from payer");
    }

    private HapiSpec multipleAutoAccountCreations() {
        return defaultHapiSpec("MultipleAutoAccountCreations")
                .given(cryptoCreate(PAYER).balance(INITIAL_BALANCE * ONE_HBAR))
                .when(
                        newKeyNamed("alias1"),
                        newKeyNamed(ALIAS_2),
                        newKeyNamed("alias3"),
                        newKeyNamed("alias4"),
                        newKeyNamed("alias5"),
                        cryptoTransfer(
                                        tinyBarsFromToWithAlias(PAYER, "alias1", ONE_HUNDRED_HBARS),
                                        tinyBarsFromToWithAlias(PAYER, ALIAS_2, ONE_HUNDRED_HBARS),
                                        tinyBarsFromToWithAlias(PAYER, "alias3", ONE_HUNDRED_HBARS))
                                .via("multipleAutoAccountCreates"),
                        getTxnRecord("multipleAutoAccountCreates")
                                .hasNonStakingChildRecordCount(3)
                                .logged(),
                        getAccountInfo(PAYER)
                                .has(
                                        accountWith()
                                                .balance(
                                                        (INITIAL_BALANCE * ONE_HBAR)
                                                                - 3 * ONE_HUNDRED_HBARS)))
                .then(
                        cryptoTransfer(
                                        tinyBarsFromToWithAlias(
                                                PAYER, "alias4", 7 * ONE_HUNDRED_HBARS),
                                        tinyBarsFromToWithAlias(PAYER, "alias5", 100))
                                .via("failedAutoCreate")
                                .hasKnownStatus(INSUFFICIENT_ACCOUNT_BALANCE),
                        getTxnRecord("failedAutoCreate").hasNonStakingChildRecordCount(0).logged(),
                        getAccountInfo(PAYER)
                                .has(
                                        accountWith()
                                                .balance(
                                                        (INITIAL_BALANCE * ONE_HBAR)
                                                                - 3 * ONE_HUNDRED_HBARS)));
    }

    private HapiSpec transferHbarsToEVMAddressAlias() {

        final AtomicReference<AccountID> partyId = new AtomicReference<>();
        final AtomicReference<ByteString> partyAlias = new AtomicReference<>();
        final AtomicReference<ByteString> counterAlias = new AtomicReference<>();

        return defaultHapiSpec("TransferHbarsToEVMAddressAlias")
                .given(
                        cryptoCreate(PARTY).maxAutomaticTokenAssociations(2),
                        newKeyNamed(SECP_256K1_SOURCE_KEY).shape(SECP_256K1_SHAPE),
                        withOpContext(
                                (spec, opLog) -> {
                                    final var registry = spec.registry();
                                    final var ecdsaKey = registry.getKey(SECP_256K1_SOURCE_KEY);
                                    final var tmp = ecdsaKey.getECDSASecp256K1().toByteArray();
                                    final var addressBytes = recoverAddressFromPubKey(tmp);
                                    assert addressBytes != null;
                                    final var evmAddressBytes = ByteString.copyFrom(addressBytes);
                                    partyId.set(registry.getAccountID(PARTY));
                                    partyAlias.set(
                                            ByteString.copyFrom(asSolidityAddress(partyId.get())));
                                    counterAlias.set(evmAddressBytes);
                                }))
                .when(
                        cryptoTransfer(
                                        (spec, b) ->
                                                b.setTransfers(
                                                        TransferList.newBuilder()
                                                                .addAccountAmounts(
                                                                        aaWith(
                                                                                partyAlias.get(),
                                                                                -2))
                                                                .addAccountAmounts(
                                                                        aaWith(
                                                                                counterAlias.get(),
                                                                                +2))))
                                .signedBy(DEFAULT_PAYER, PARTY)
                                .via(HBAR_XFER))
                .then(
                        getTxnRecord(HBAR_XFER)
                                .hasChildRecordCount(1)
                                .hasChildRecords(recordWith().status(SUCCESS).memo(LAZY_MEMO)));
    }

    private HapiSpec transferFungibleToEVMAddressAlias() {

        final var fungibleToken = "fungibleToken";
        final AtomicReference<TokenID> ftId = new AtomicReference<>();
        final AtomicReference<AccountID> partyId = new AtomicReference<>();
        final AtomicReference<ByteString> partyAlias = new AtomicReference<>();
        final AtomicReference<ByteString> counterAlias = new AtomicReference<>();

        return defaultHapiSpec("TransferFungibleToEVMAddressAlias")
                .given(
<<<<<<< HEAD
                        overriding(LAZY_CREATION_ENABLED, TRUE),
=======
                        cryptoCreate(PARTY).maxAutomaticTokenAssociations(2),
                        tokenCreate(fungibleToken).treasury(PARTY).initialSupply(1_000_000),
>>>>>>> a83fcfde
                        newKeyNamed(SECP_256K1_SOURCE_KEY).shape(SECP_256K1_SHAPE),
                        cryptoCreate(PARTY)
                                .balance(INITIAL_BALANCE * ONE_HBAR)
                                .maxAutomaticTokenAssociations(2),
                        tokenCreate(fungibleToken).treasury(PARTY).initialSupply(1_000_000),
                        withOpContext(
                                (spec, opLog) -> {
                                    final var registry = spec.registry();
                                    final var ecdsaKey = registry.getKey(SECP_256K1_SOURCE_KEY);
                                    final var tmp = ecdsaKey.getECDSASecp256K1().toByteArray();
                                    final var addressBytes = recoverAddressFromPubKey(tmp);
                                    assert addressBytes != null;
                                    final var evmAddressBytes = ByteString.copyFrom(addressBytes);
                                    ftId.set(registry.getTokenID(fungibleToken));
                                    partyId.set(registry.getAccountID(PARTY));
                                    partyAlias.set(
                                            ByteString.copyFrom(asSolidityAddress(partyId.get())));
                                    counterAlias.set(evmAddressBytes);
                                }))
                .when(
                        withOpContext(
                                (spec, opLog) -> {
                                    /* hollow account created with fungible token transfer as expected */
                                    final var cryptoTransferWithLazyCreate =
                                            cryptoTransfer(
                                                            (s, b) ->
                                                                    b.addTokenTransfers(
                                                                            TokenTransferList
                                                                                    .newBuilder()
                                                                                    .setToken(
                                                                                            ftId
                                                                                                    .get())
                                                                                    .addTransfers(
                                                                                            aaWith(
                                                                                                    partyAlias
                                                                                                            .get(),
                                                                                                    -500))
                                                                                    .addTransfers(
                                                                                            aaWith(
                                                                                                    counterAlias
                                                                                                            .get(),
                                                                                                    +500))))
                                                    .signedBy(DEFAULT_PAYER, PARTY)
                                                    .via(FT_XFER);

                                    final var getHollowAccountInfoAfterCreation =
                                            getAliasedAccountInfo(SECP_256K1_SOURCE_KEY)
                                                    .hasToken(
                                                            relationshipWith(fungibleToken)
                                                                    .balance(500))
                                                    .has(
                                                            accountWith()
                                                                    .hasEmptyKey()
                                                                    .evmAddressAlias(
                                                                            counterAlias.get())
                                                                    .autoRenew(
                                                                            THREE_MONTHS_IN_SECONDS)
                                                                    .receiverSigReq(false)
                                                                    .memo(LAZY_MEMO));

                                    allRunFor(
                                            spec,
                                            cryptoTransferWithLazyCreate,
                                            getHollowAccountInfoAfterCreation);

                                    /* transfers of hbar or fungible tokens to the hollow account should succeed */
                                    final var hbarTransfer =
                                            cryptoTransfer(
                                                            tinyBarsFromTo(
                                                                    PARTY,
                                                                    counterAlias.get(),
                                                                    ONE_HUNDRED_HBARS))
                                                    .hasKnownStatus(SUCCESS)
                                                    .via(TRANSFER_TXN_2);

                                    final var fungibleTokenTransfer =
                                            cryptoTransfer(
                                                            moving(5, fungibleToken)
                                                                    .between(
                                                                            PARTY,
                                                                            counterAlias.get()))
                                                    .signedBy(DEFAULT_PAYER, PARTY)
                                                    .via(TRANSFER_TXN_2);

                                    final var getHollowAccountInfoAfterTransfers =
                                            getAliasedAccountInfo(SECP_256K1_SOURCE_KEY)
                                                    .hasToken(
                                                            relationshipWith(fungibleToken)
                                                                    .balance(505))
                                                    .has(
                                                            accountWith()
                                                                    .hasEmptyKey()
                                                                    .evmAddressAlias(
                                                                            counterAlias.get())
                                                                    .expectedBalanceWithChargedUsd(
                                                                            ONE_HUNDRED_HBARS,
                                                                            0,
                                                                            0));

                                    allRunFor(
                                            spec,
                                            hbarTransfer,
                                            fungibleTokenTransfer,
                                            getHollowAccountInfoAfterTransfers);
                                }))
                .then(
                        getTxnRecord(FT_XFER)
                                .hasChildRecordCount(1)
                                .hasChildRecords(recordWith().status(SUCCESS).memo(LAZY_MEMO)));
    }

    private HapiSpec transferNonFungibleToEVMAddressAlias() {

        final var nonFungibleToken = "nonFungibleToken";
        final AtomicReference<TokenID> nftId = new AtomicReference<>();
        final AtomicReference<AccountID> partyId = new AtomicReference<>();
        final AtomicReference<ByteString> partyAlias = new AtomicReference<>();
        final AtomicReference<ByteString> counterAlias = new AtomicReference<>();

        return defaultHapiSpec("TransferNonFungibleToEVMAddressAlias")
                .given(
                        newKeyNamed(MULTI_KEY),
                        newKeyNamed(SECP_256K1_SOURCE_KEY).shape(SECP_256K1_SHAPE),
                        cryptoCreate(PARTY)
                                .balance(INITIAL_BALANCE * ONE_HBAR)
                                .maxAutomaticTokenAssociations(2),
                        tokenCreate(nonFungibleToken)
                                .initialSupply(0)
                                .treasury(PARTY)
                                .tokenType(NON_FUNGIBLE_UNIQUE)
                                .supplyKey(MULTI_KEY),
                        mintToken(nonFungibleToken, List.of(copyFromUtf8("a"), copyFromUtf8("b"))),
                        withOpContext(
                                (spec, opLog) -> {
                                    final var registry = spec.registry();
                                    final var ecdsaKey = registry.getKey(SECP_256K1_SOURCE_KEY);
                                    final var tmp = ecdsaKey.getECDSASecp256K1().toByteArray();
                                    final var addressBytes = recoverAddressFromPubKey(tmp);
                                    assert addressBytes != null;
                                    final var evmAddressBytes = ByteString.copyFrom(addressBytes);
                                    nftId.set(registry.getTokenID(nonFungibleToken));
                                    partyId.set(registry.getAccountID(PARTY));
                                    partyAlias.set(
                                            ByteString.copyFrom(asSolidityAddress(partyId.get())));
                                    counterAlias.set(evmAddressBytes);
                                }))
                .when(
                        withOpContext(
                                (spec, opLog) -> {
                                    /* hollow account created with nft transfer as expected */
                                    var cryptoTransferWithLazyCreate =
                                            cryptoTransfer(
                                                            (s, b) ->
                                                                    b.addTokenTransfers(
                                                                            TokenTransferList
                                                                                    .newBuilder()
                                                                                    .setToken(
                                                                                            nftId
                                                                                                    .get())
                                                                                    .addNftTransfers(
                                                                                            ocWith(
                                                                                                    accountId(
                                                                                                            partyAlias
                                                                                                                    .get()),
                                                                                                    accountId(
                                                                                                            counterAlias
                                                                                                                    .get()),
                                                                                                    1L))))
                                                    .signedBy(DEFAULT_PAYER, PARTY)
                                                    .via(NFT_XFER);

                                    final var getHollowAccountInfoAfterCreation =
                                            getAliasedAccountInfo(SECP_256K1_SOURCE_KEY)
                                                    .hasToken(
                                                            relationshipWith(nonFungibleToken)
                                                                    .balance(1))
                                                    .has(
                                                            accountWith()
                                                                    .hasEmptyKey()
                                                                    .evmAddressAlias(
                                                                            counterAlias.get())
                                                                    .autoRenew(
                                                                            THREE_MONTHS_IN_SECONDS)
                                                                    .receiverSigReq(false)
                                                                    .memo(LAZY_MEMO));

                                    allRunFor(
                                            spec,
                                            cryptoTransferWithLazyCreate,
                                            getHollowAccountInfoAfterCreation);

                                    /* transfers of hbar or nft to the hollow account should succeed */
                                    final var hbarTransfer =
                                            cryptoTransfer(
                                                            tinyBarsFromTo(
                                                                    PARTY,
                                                                    counterAlias.get(),
                                                                    ONE_HUNDRED_HBARS))
                                                    .hasKnownStatus(SUCCESS)
                                                    .via(TRANSFER_TXN_2);

                                    final var nftTransfer =
                                            cryptoTransfer(
                                                            movingUnique(nonFungibleToken, 2L)
                                                                    .between(
                                                                            PARTY,
                                                                            counterAlias.get()))
                                                    .signedBy(DEFAULT_PAYER, PARTY)
                                                    .hasKnownStatus(SUCCESS)
                                                    .via(TRANSFER_TXN_2);

                                    final var getHollowAccountInfoAfterTransfers =
                                            getAliasedAccountInfo(SECP_256K1_SOURCE_KEY)
                                                    .hasToken(
                                                            relationshipWith(nonFungibleToken)
                                                                    .balance(2))
                                                    .has(
                                                            accountWith()
                                                                    .hasEmptyKey()
                                                                    .evmAddressAlias(
                                                                            counterAlias.get())
                                                                    .expectedBalanceWithChargedUsd(
                                                                            ONE_HUNDRED_HBARS,
                                                                            0,
                                                                            0));

                                    allRunFor(
                                            spec,
                                            hbarTransfer,
                                            nftTransfer,
                                            getHollowAccountInfoAfterTransfers);
                                }))
                .then(
                        getTxnRecord(NFT_XFER)
                                .hasChildRecordCount(1)
                                .hasChildRecords(recordWith().status(SUCCESS).memo(LAZY_MEMO)));
    }
}<|MERGE_RESOLUTION|>--- conflicted
+++ resolved
@@ -59,10 +59,7 @@
 import static com.hedera.services.bdd.suites.contract.Utils.ocWith;
 import static com.hedera.services.bdd.suites.contract.hapi.ContractUpdateSuite.ADMIN_KEY;
 import static com.hedera.services.bdd.suites.crypto.AutoCreateUtils.updateSpecFor;
-<<<<<<< HEAD
 import static com.hedera.services.bdd.suites.crypto.CryptoCreateSuite.LAZY_CREATION_ENABLED;
-=======
->>>>>>> a83fcfde
 import static com.hederahashgraph.api.proto.java.ResponseCodeEnum.*;
 import static com.hederahashgraph.api.proto.java.TokenSupplyType.FINITE;
 import static com.hederahashgraph.api.proto.java.TokenType.FUNGIBLE_COMMON;
@@ -70,17 +67,11 @@
 import static org.junit.jupiter.api.Assertions.assertEquals;
 
 import com.google.protobuf.ByteString;
-<<<<<<< HEAD
 import com.hedera.node.app.hapi.utils.ethereum.EthTxData;
-import com.hedera.services.bdd.spec.HapiApiSpec;
 import com.hedera.services.bdd.spec.keys.KeyShape;
 import com.hedera.services.bdd.spec.queries.meta.HapiGetTxnRecord;
-import com.hedera.services.bdd.suites.HapiApiSuite;
-=======
 import com.hedera.services.bdd.spec.HapiSpec;
-import com.hedera.services.bdd.spec.keys.KeyShape;
 import com.hedera.services.bdd.suites.HapiSuite;
->>>>>>> a83fcfde
 import com.hederahashgraph.api.proto.java.AccountID;
 import com.hederahashgraph.api.proto.java.ContractID;
 import com.hederahashgraph.api.proto.java.Key;
@@ -181,16 +172,12 @@
                 canGetBalanceAndInfoViaAlias(),
                 noStakePeriodStartIfNotStakingToNode(),
                 hollowAccountCreationWithCryptoTransfer(),
-<<<<<<< HEAD
-                hollowAccountCreationFailWhenAutoCreateFlagEnabledAndLazyFeatureFlagDisabled(),
                 hollowAccountCompletionWithCryptoTransfer(),
                 hollowAccountCompletionWithEthereumTransaction(),
                 hollowAccountCompletionWithContractCreate(),
                 hollowAccountCompletionWithContractCall(),
                 hollowAccountCompletionWithTokenAssociation(),
                 completedHollowAccountsTransfer(),
-=======
->>>>>>> a83fcfde
                 /* -- HTS auto creates -- */
                 canAutoCreateWithFungibleTokenTransfersToAlias(),
                 multipleTokenTransfersSucceed(),
@@ -208,10 +195,6 @@
         final var initialTokenSupply = 1000;
         return defaultHapiSpec("hbarAndTokenTransfers")
                 .given(
-<<<<<<< HEAD
-                        overriding(FEATURE_FLAG, TRUE),
-=======
->>>>>>> a83fcfde
                         newKeyNamed(VALID_ALIAS),
                         cryptoCreate(TOKEN_TREASURY).balance(10 * ONE_HUNDRED_HBARS),
                         cryptoCreate(CIVILIAN)
@@ -242,80 +225,7 @@
                                 .hasToken(relationshipWith(A_TOKEN)));
     }
 
-<<<<<<< HEAD
-    private HapiApiSpec tokenTransfersFailWhenFeatureFlagDisabled() {
-        final var initialTokenSupply = 1000;
-        final var fungibleTokenXfer = "fungibleTokenXfer";
-
-        return defaultHapiSpec("tokenTransfersFailWhenFeatureFlagDisabled")
-                .given(
-                        overriding(FEATURE_FLAG, FALSE),
-                        newKeyNamed(VALID_ALIAS),
-                        newKeyNamed(MULTI_KEY),
-                        cryptoCreate(TOKEN_TREASURY).balance(ONE_HUNDRED_HBARS),
-                        tokenCreate(A_TOKEN)
-                                .tokenType(TokenType.FUNGIBLE_COMMON)
-                                .initialSupply(initialTokenSupply)
-                                .treasury(TOKEN_TREASURY)
-                                .via(TOKEN_A_CREATE),
-                        tokenCreate(NFT_INFINITE_SUPPLY_TOKEN)
-                                .tokenType(TokenType.NON_FUNGIBLE_UNIQUE)
-                                .adminKey(MULTI_KEY)
-                                .supplyKey(MULTI_KEY)
-                                .supplyType(TokenSupplyType.INFINITE)
-                                .initialSupply(0)
-                                .treasury(TOKEN_TREASURY)
-                                .via(NFT_CREATE),
-                        mintToken(
-                                NFT_INFINITE_SUPPLY_TOKEN,
-                                List.of(
-                                        ByteString.copyFromUtf8("a"),
-                                        ByteString.copyFromUtf8("b"))),
-                        cryptoCreate(CIVILIAN)
-                                .balance(10 * ONE_HBAR)
-                                .maxAutomaticTokenAssociations(2))
-                .when(
-                        tokenAssociate(CIVILIAN, NFT_INFINITE_SUPPLY_TOKEN),
-                        cryptoTransfer(
-                                moving(100, A_TOKEN).between(TOKEN_TREASURY, CIVILIAN),
-                                movingUnique(NFT_INFINITE_SUPPLY_TOKEN, 1L, 2L)
-                                        .between(TOKEN_TREASURY, CIVILIAN)),
-                        getAccountInfo(CIVILIAN).hasToken(relationshipWith(A_TOKEN).balance(100)),
-                        getAccountInfo(CIVILIAN)
-                                .hasToken(relationshipWith(NFT_INFINITE_SUPPLY_TOKEN)),
-
-                        /* --- transfer token type to alias and expected to fail as the feature flag is off  --- */
-                        cryptoTransfer(moving(10, A_TOKEN).between(CIVILIAN, VALID_ALIAS))
-                                .via(fungibleTokenXfer)
-                                .payingWith(CIVILIAN)
-                                .hasKnownStatus(NOT_SUPPORTED)
-                                .logged(),
-                        cryptoTransfer(
-                                        movingUnique(NFT_INFINITE_SUPPLY_TOKEN, 1, 2)
-                                                .between(CIVILIAN, VALID_ALIAS))
-                                .via(NFT_XFER)
-                                .payingWith(CIVILIAN)
-                                .hasKnownStatus(NOT_SUPPORTED)
-                                .logged(),
-                        getTxnRecord(fungibleTokenXfer).andAllChildRecords().hasChildRecordCount(0),
-                        getTxnRecord(NFT_XFER)
-                                .andAllChildRecords()
-                                .hasNonStakingChildRecordCount(0),
-                        /* --- hbar auto creations should still pass */
-                        cryptoTransfer(tinyBarsFromToWithAlias(CIVILIAN, VALID_ALIAS, ONE_HBAR))
-                                .payingWith(CIVILIAN)
-                                .signedBy(CIVILIAN, VALID_ALIAS)
-                                .via(TRANSFER_TXN),
-                        getTxnRecord(TRANSFER_TXN)
-                                .andAllChildRecords()
-                                .hasNonStakingChildRecordCount(1))
-                .then(overriding(FEATURE_FLAG, TRUE));
-    }
-
-    private HapiApiSpec repeatedAliasInSameTransferListFails() {
-=======
     private HapiSpec repeatedAliasInSameTransferListFails() {
->>>>>>> a83fcfde
         final AtomicReference<TokenID> ftId = new AtomicReference<>();
         final AtomicReference<TokenID> nftId = new AtomicReference<>();
         final AtomicReference<AccountID> partyId = new AtomicReference<>();
@@ -494,10 +404,6 @@
 
         return defaultHapiSpec("canAutoCreateWithNftTransfersToAlias")
                 .given(
-<<<<<<< HEAD
-                        overriding(FEATURE_FLAG, TRUE),
-=======
->>>>>>> a83fcfde
                         newKeyNamed(VALID_ALIAS),
                         newKeyNamed(MULTI_KEY),
                         newKeyNamed(VALID_ALIAS),
@@ -581,10 +487,6 @@
 
         return defaultHapiSpec("multipleTokenTransfersSucceed")
                 .given(
-<<<<<<< HEAD
-                        overriding(FEATURE_FLAG, TRUE),
-=======
->>>>>>> a83fcfde
                         newKeyNamed(VALID_ALIAS),
                         cryptoCreate(TOKEN_TREASURY).balance(ONE_HUNDRED_HBARS),
                         tokenCreate(A_TOKEN)
@@ -685,10 +587,6 @@
 
         return defaultHapiSpec("PayerBalanceIsReflectsAllChangesBeforeFeeCharging")
                 .given(
-<<<<<<< HEAD
-                        overriding(FEATURE_FLAG, TRUE),
-=======
->>>>>>> a83fcfde
                         newKeyNamed(VALID_ALIAS),
                         cryptoCreate(TOKEN_TREASURY),
                         tokenCreate(A_TOKEN)
@@ -757,10 +655,6 @@
 
         return defaultHapiSpec("canAutoCreateWithFungibleTokenTransfersToAlias")
                 .given(
-<<<<<<< HEAD
-                        overriding(FEATURE_FLAG, TRUE),
-=======
->>>>>>> a83fcfde
                         newKeyNamed(VALID_ALIAS),
                         cryptoCreate(TOKEN_TREASURY).balance(ONE_HUNDRED_HBARS),
                         tokenCreate(A_TOKEN)
@@ -858,8 +752,7 @@
                         getContractInfo(contract).has(contractWith().noStakePeriodStart()));
     }
 
-<<<<<<< HEAD
-    private HapiApiSpec hollowAccountCreationWithCryptoTransfer() {
+    private HapiSpec hollowAccountCreationWithCryptoTransfer() {
         final var initialTokenSupply = 1000;
         final AtomicReference<TokenID> ftId = new AtomicReference<>();
         final AtomicReference<TokenID> nftId = new AtomicReference<>();
@@ -868,7 +761,6 @@
         final AtomicReference<ByteString> evmAddress = new AtomicReference<>();
         return defaultHapiSpec("HollowAccountCreationWithCryptoTransfer")
                 .given(
-                        overriding(LAZY_CREATE_FEATURE_FLAG, TRUE),
                         newKeyNamed(MULTI_KEY),
                         newKeyNamed(SECP_256K1_SOURCE_KEY).shape(SECP_256K1_SHAPE),
                         cryptoCreate(LAZY_CREATE_SPONSOR).balance(INITIAL_BALANCE * ONE_HBAR),
@@ -1021,54 +913,12 @@
                                             fungibleTokenTransfer,
                                             nftTransfer,
                                             getHollowAccountInfoAfterTransfers);
-                                }),
-                        resetToDefault(LAZY_CREATE_FEATURE_FLAG));
-    }
-
-    private HapiApiSpec
-            hollowAccountCreationFailWhenAutoCreateFlagEnabledAndLazyFeatureFlagDisabled() {
-        return defaultHapiSpec(
-                        "HollowAccountCreationFailWhenAutoCreateFlagEnabledAndLazyFeatureFlagDisabled")
-                .given(
-                        overriding(AUTO_CREATE_FEATURE_FLAG, TRUE),
-                        overriding(LAZY_CREATE_FEATURE_FLAG, FALSE),
-=======
-    private HapiSpec hollowAccountCreationWithCryptoTransfer() {
-        return defaultHapiSpec("HollowAccountCreationWithCryptoTransfer")
-                .given(
->>>>>>> a83fcfde
-                        newKeyNamed(SECP_256K1_SOURCE_KEY).shape(SECP_256K1_SHAPE),
-                        cryptoCreate(LAZY_CREATE_SPONSOR).balance(INITIAL_BALANCE * ONE_HBAR))
-                .when()
-                .then(
-                        withOpContext(
-                                (spec, opLog) -> {
-                                    final var ecdsaKey =
-                                            spec.registry()
-                                                    .getKey(SECP_256K1_SOURCE_KEY)
-                                                    .getECDSASecp256K1()
-                                                    .toByteArray();
-                                    final var evmAddress =
-                                            ByteString.copyFrom(recoverAddressFromPubKey(ecdsaKey));
-                                    final var op =
-                                            cryptoTransfer(
-                                                            tinyBarsFromTo(
-                                                                    LAZY_CREATE_SPONSOR,
-                                                                    evmAddress,
-                                                                    ONE_HUNDRED_HBARS))
-                                                    .hasKnownStatus(NOT_SUPPORTED)
-                                                    .via(TRANSFER_TXN);
-
-                                    allRunFor(spec, op);
-                                }),
-                        resetToDefault(LAZY_CREATE_FEATURE_FLAG),
-                        resetToDefault(AUTO_CREATE_FEATURE_FLAG));
-    }
-
-    private HapiApiSpec hollowAccountCompletionWithCryptoTransfer() {
+                                }));
+    }
+
+    private HapiSpec hollowAccountCompletionWithCryptoTransfer() {
         return defaultHapiSpec("HollowAccountCompletionWithCryptoTransfer")
                 .given(
-                        overriding(LAZY_CREATE_FEATURE_FLAG, TRUE),
                         newKeyNamed(SECP_256K1_SOURCE_KEY).shape(SECP_256K1_SHAPE),
                         cryptoCreate(LAZY_CREATE_SPONSOR).balance(INITIAL_BALANCE * ONE_HBAR),
                         cryptoCreate(CRYPTO_TRANSFER_RECEIVER).balance(INITIAL_BALANCE * ONE_HBAR))
@@ -1117,25 +967,6 @@
                                             .saveAccountId(SECP_256K1_SOURCE_KEY, newAccountID);
                                 }))
                 .then(
-                        overriding(LAZY_CREATE_FEATURE_FLAG, FALSE),
-                        withOpContext(
-                                (spec, opLog) -> {
-                                    final var op3 =
-                                            cryptoTransfer(
-                                                            tinyBarsFromTo(
-                                                                    LAZY_CREATE_SPONSOR,
-                                                                    CRYPTO_TRANSFER_RECEIVER,
-                                                                    ONE_HUNDRED_HBARS))
-                                                    .payingWith(SECP_256K1_SOURCE_KEY)
-                                                    .sigMapPrefixes(
-                                                            uniqueWithFullPrefixesFor(
-                                                                    SECP_256K1_SOURCE_KEY))
-                                                    .hasPrecheck(INVALID_SIGNATURE)
-                                                    .via(TRANSFER_TXN_2);
-
-                                    allRunFor(spec, op3);
-                                }),
-                        overriding(LAZY_CREATE_FEATURE_FLAG, TRUE),
                         withOpContext(
                                 (spec, opLog) -> {
                                     final var ecdsaKey =
@@ -1170,18 +1001,14 @@
                                             getTxnRecord(TRANSFER_TXN_2)
                                                     .andAllChildRecords()
                                                     .logged();
-
-<<<<<<< HEAD
                                     allRunFor(spec, op3, op4, hapiGetSecondTxnRecord);
-                                }),
-                        resetToDefault(LAZY_CREATE_FEATURE_FLAG));
-    }
-
-    private HapiApiSpec hollowAccountCompletionWithEthereumTransaction() {
+                                }));
+    }
+
+    private HapiSpec hollowAccountCompletionWithEthereumTransaction() {
         final String CONTRACT = "Fuse";
         return defaultHapiSpec("HollowAccountCompletionWithEthereumTransaction")
                 .given(
-                        overriding(LAZY_CREATE_FEATURE_FLAG, TRUE),
                         overriding(CONTRACTS_CHAIN_ID, "298"),
                         newKeyNamed(SECP_256K1_SOURCE_KEY).shape(SECP_256K1_SHAPE),
                         cryptoCreate(RELAYER).balance(6 * ONE_MILLION_HBARS),
@@ -1246,15 +1073,13 @@
 
                                     allRunFor(spec, op2, op3, hapiGetSecondTxnRecord);
                                 }),
-                        resetToDefault(LAZY_CREATE_FEATURE_FLAG),
                         resetToDefault(CONTRACTS_CHAIN_ID));
     }
 
-    private HapiApiSpec hollowAccountCompletionWithContractCreate() {
+    private HapiSpec hollowAccountCompletionWithContractCreate() {
         final String CONTRACT = "CreateTrivial";
         return defaultHapiSpec("HollowAccountCompletionWithContractCreate")
                 .given(
-                        overriding(LAZY_CREATE_FEATURE_FLAG, TRUE),
                         newKeyNamed(SECP_256K1_SOURCE_KEY).shape(SECP_256K1_SHAPE),
                         cryptoCreate(LAZY_CREATE_SPONSOR).balance(INITIAL_BALANCE * ONE_HBAR),
                         newKeyNamed(ADMIN_KEY),
@@ -1317,16 +1142,14 @@
                                                     .logged();
 
                                     allRunFor(spec, op2, op3, hapiGetSecondTxnRecord);
-                                }),
-                        resetToDefault(LAZY_CREATE_FEATURE_FLAG));
-    }
-
-    private HapiApiSpec hollowAccountCompletionWithContractCall() {
+                                }));
+    }
+
+    private HapiSpec hollowAccountCompletionWithContractCall() {
         final String CONTRACT = "PayReceivable";
         final long DEPOSIT_AMOUNT = 1000;
         return defaultHapiSpec("HollowAccountCompletionWithContractCall")
                 .given(
-                        overriding(LAZY_CREATE_FEATURE_FLAG, TRUE),
                         newKeyNamed(SECP_256K1_SOURCE_KEY).shape(SECP_256K1_SHAPE),
                         cryptoCreate(LAZY_CREATE_SPONSOR).balance(INITIAL_BALANCE * ONE_HBAR),
                         newKeyNamed(ADMIN_KEY),
@@ -1390,16 +1213,14 @@
                                                     .logged();
 
                                     allRunFor(spec, op2, op3, hapiGetSecondTxnRecord);
-                                }),
-                        resetToDefault(LAZY_CREATE_FEATURE_FLAG));
-    }
-
-    private HapiApiSpec hollowAccountCompletionWithTokenAssociation() {
+                                }));
+    }
+
+    private HapiSpec hollowAccountCompletionWithTokenAssociation() {
         final String TOKEN_TREASURY = "treasury";
         final String VANILLA_TOKEN = "TokenD";
         return defaultHapiSpec("HollowAccountCompletionWithTokenAssociation")
                 .given(
-                        overriding(LAZY_CREATE_FEATURE_FLAG, TRUE),
                         overriding(CONTRACTS_CHAIN_ID, "298"),
                         newKeyNamed(SECP_256K1_SOURCE_KEY).shape(SECP_256K1_SHAPE),
                         cryptoCreate(LAZY_CREATE_SPONSOR).balance(INITIAL_BALANCE * ONE_HBAR),
@@ -1464,14 +1285,12 @@
 
                                     allRunFor(spec, op2, op3, hapiGetSecondTxnRecord);
                                 }),
-                        resetToDefault(LAZY_CREATE_FEATURE_FLAG),
                         resetToDefault(CONTRACTS_CHAIN_ID));
     }
 
-    private HapiApiSpec completedHollowAccountsTransfer() {
+    private HapiSpec completedHollowAccountsTransfer() {
         return defaultHapiSpec("CompletedHollowAccountsTransfer")
                 .given(
-                        overriding(LAZY_CREATE_FEATURE_FLAG, TRUE),
                         newKeyNamed(SECP_256K1_SOURCE_KEY).shape(SECP_256K1_SHAPE),
                         newKeyNamed(ANOTHER_SECP_256K1_SOURCE_KEY).shape(SECP_256K1_SHAPE),
                         cryptoCreate(LAZY_CREATE_SPONSOR).balance(INITIAL_BALANCE * ONE_HBAR),
@@ -1608,12 +1427,7 @@
                                                     .logged();
 
                                     allRunFor(spec, op5, op6);
-                                }),
-                        resetToDefault(LAZY_CREATE_FEATURE_FLAG));
-=======
-                                    allRunFor(spec, op, op2);
                                 }));
->>>>>>> a83fcfde
     }
 
     private HapiSpec canGetBalanceAndInfoViaAlias() {
@@ -2242,12 +2056,8 @@
 
         return defaultHapiSpec("TransferFungibleToEVMAddressAlias")
                 .given(
-<<<<<<< HEAD
-                        overriding(LAZY_CREATION_ENABLED, TRUE),
-=======
                         cryptoCreate(PARTY).maxAutomaticTokenAssociations(2),
                         tokenCreate(fungibleToken).treasury(PARTY).initialSupply(1_000_000),
->>>>>>> a83fcfde
                         newKeyNamed(SECP_256K1_SOURCE_KEY).shape(SECP_256K1_SHAPE),
                         cryptoCreate(PARTY)
                                 .balance(INITIAL_BALANCE * ONE_HBAR)
