--- conflicted
+++ resolved
@@ -48,6 +48,7 @@
 import static com.hedera.services.bdd.spec.transactions.token.TokenMovement.movingUnique;
 import static com.hedera.services.bdd.spec.utilops.CustomSpecAssert.allRunFor;
 import static com.hedera.services.bdd.spec.utilops.UtilVerbs.*;
+import static com.hedera.services.bdd.spec.utilops.UtilVerbs.*;
 import static com.hedera.services.bdd.spec.utilops.UtilVerbs.assertionsHold;
 import static com.hedera.services.bdd.spec.utilops.UtilVerbs.childRecordsCheck;
 import static com.hedera.services.bdd.spec.utilops.UtilVerbs.emptyChildRecordsCheck;
@@ -66,17 +67,18 @@
 import static com.hedera.services.bdd.suites.crypto.CryptoCreateSuite.TRUE;
 import static com.hedera.services.ethereum.EthTxSigs.recoverAddressFromPubKey;
 import static com.hederahashgraph.api.proto.java.ResponseCodeEnum.*;
-<<<<<<< HEAD
 import static com.hedera.services.ethereum.EthTxSigs.recoverAddressFromPubKey;
 import static com.hederahashgraph.api.proto.java.ResponseCodeEnum.ACCOUNT_DELETED;
 import static com.hederahashgraph.api.proto.java.ResponseCodeEnum.ACCOUNT_REPEATED_IN_ACCOUNT_AMOUNTS;
 import static com.hederahashgraph.api.proto.java.ResponseCodeEnum.INSUFFICIENT_ACCOUNT_BALANCE;
 import static com.hederahashgraph.api.proto.java.ResponseCodeEnum.INSUFFICIENT_GAS;
-=======
+import static com.hederahashgraph.api.proto.java.ResponseCodeEnum.INSUFFICIENT_SENDER_ACCOUNT_BALANCE_FOR_CUSTOM_FEE;
+import static com.hederahashgraph.api.proto.java.ResponseCodeEnum.NOT_SUPPORTED;
+import static com.hederahashgraph.api.proto.java.ResponseCodeEnum.NO_REMAINING_AUTOMATIC_ASSOCIATIONS;
+import static com.hederahashgraph.api.proto.java.ResponseCodeEnum.SUCCESS;
 import static com.hederahashgraph.api.proto.java.ResponseCodeEnum.ACCOUNT_DELETED;
 import static com.hederahashgraph.api.proto.java.ResponseCodeEnum.ACCOUNT_REPEATED_IN_ACCOUNT_AMOUNTS;
 import static com.hederahashgraph.api.proto.java.ResponseCodeEnum.INSUFFICIENT_ACCOUNT_BALANCE;
->>>>>>> 485e2b0c
 import static com.hederahashgraph.api.proto.java.ResponseCodeEnum.INSUFFICIENT_SENDER_ACCOUNT_BALANCE_FOR_CUSTOM_FEE;
 import static com.hederahashgraph.api.proto.java.ResponseCodeEnum.NOT_SUPPORTED;
 import static com.hederahashgraph.api.proto.java.ResponseCodeEnum.NO_REMAINING_AUTOMATIC_ASSOCIATIONS;
@@ -89,10 +91,7 @@
 import com.google.protobuf.ByteString;
 import com.hedera.services.bdd.spec.HapiApiSpec;
 import com.hedera.services.bdd.spec.keys.KeyShape;
-<<<<<<< HEAD
 import com.hedera.services.bdd.spec.transactions.TxnVerbs;
-=======
->>>>>>> 485e2b0c
 import com.hedera.services.bdd.spec.utilops.UtilVerbs;
 import com.hedera.services.bdd.suites.HapiApiSuite;
 import com.hedera.services.ethereum.EthTxData;
@@ -129,11 +128,7 @@
             Key.newBuilder().setEd25519(ALIAS_CONTENT).build();
     private static final ByteString VALID_25519_ALIAS = VALID_ED_25519_KEY.toByteString();
     private static final String AUTO_MEMO = "auto-created account";
-<<<<<<< HEAD
-    private static final String LAZY_MEMO = "lazy-created account";
-=======
     public static final String LAZY_MEMO = "lazy-created account";
->>>>>>> 485e2b0c
     private static final String VALID_ALIAS = "validAlias";
     private static final String PAYER = "payer";
     private static final String TRANSFER_TXN = "transferTxn";
@@ -166,14 +161,11 @@
     private static final long EXPECTED_HBAR_TRANSFER_AUTO_CREATION_FEE = 39418863L;
     private static final long EXPECTED_MULTI_TOKEN_TRANSFER_AUTO_CREATION_FEE = 42427268L;
     private static final long EXPECTED_SINGLE_TOKEN_TRANSFER_AUTO_CREATE_FEE = 40927290L;
-<<<<<<< HEAD
-    private static final String LAZY_CREATE_PROPERTY_NAME = "lazyCreation.enabled";
-    private static final String CONTRACTS_CHAIN_ID_PROPERTY_NAME = "contracts.chainId";
-=======
     private static final String HBAR_XFER = "hbarXfer";
     private static final String NFT_XFER = "nftXfer";
     private static final String FT_XFER = "ftXfer";
->>>>>>> 485e2b0c
+    private static final String LAZY_CREATE_PROPERTY_NAME = "lazyCreation.enabled";
+    private static final String CONTRACTS_CHAIN_ID_PROPERTY_NAME = "contracts.chainId";
 
     public static void main(String... args) {
         new AutoAccountCreationSuite().runSuiteSync();
@@ -216,15 +208,11 @@
                 repeatedAliasInSameTransferListFails(),
                 tokenTransfersFailWhenFeatureFlagDisabled(),
                 canAutoCreateWithHbarAndTokenTransfers(),
-<<<<<<< HEAD
-                payerBalanceIsReflectsAllChangesBeforeFeeCharging(),
-            lazyCreateViaEthereumCryptoTransfer());
-=======
                 transferHbarsToEVMAddressAlias(),
                 transferFungibleToEVMAddressAlias(),
                 transferNonFungibleToEVMAddressAlias(),
-                payerBalanceIsReflectsAllChangesBeforeFeeCharging());
->>>>>>> 485e2b0c
+                payerBalanceIsReflectsAllChangesBeforeFeeCharging(),
+            lazyCreateViaEthereumCryptoTransfer());
     }
 
     private HapiApiSpec canAutoCreateWithHbarAndTokenTransfers() {
@@ -876,12 +864,7 @@
                                                     .getECDSASecp256K1()
                                                     .toByteArray();
                                     final var evmAddress =
-<<<<<<< HEAD
-                                            ByteString.copyFrom(
-                                                    EthTxSigs.recoverAddressFromPubKey(ecdsaKey));
-=======
                                             ByteString.copyFrom(recoverAddressFromPubKey(ecdsaKey));
->>>>>>> 485e2b0c
                                     final var op =
                                             cryptoTransfer(
                                                             tinyBarsFromTo(
@@ -928,12 +911,7 @@
                                                     .getECDSASecp256K1()
                                                     .toByteArray();
                                     final var evmAddress =
-<<<<<<< HEAD
-                                            ByteString.copyFrom(
-                                                    EthTxSigs.recoverAddressFromPubKey(ecdsaKey));
-=======
                                             ByteString.copyFrom(recoverAddressFromPubKey(ecdsaKey));
->>>>>>> 485e2b0c
                                     final var op =
                                             cryptoTransfer(
                                                             tinyBarsFromTo(
