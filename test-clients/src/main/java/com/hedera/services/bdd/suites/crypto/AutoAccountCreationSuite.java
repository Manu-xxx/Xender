/*
 * Copyright (C) 2021-2022 Hedera Hashgraph, LLC
 *
 * Licensed under the Apache License, Version 2.0 (the "License");
 * you may not use this file except in compliance with the License.
 * You may obtain a copy of the License at
 *
 *      http://www.apache.org/licenses/LICENSE-2.0
 *
 * Unless required by applicable law or agreed to in writing, software
 * distributed under the License is distributed on an "AS IS" BASIS,
 * WITHOUT WARRANTIES OR CONDITIONS OF ANY KIND, either express or implied.
 * See the License for the specific language governing permissions and
 * limitations under the License.
 */
package com.hedera.services.bdd.suites.crypto;

import static com.google.protobuf.ByteString.copyFromUtf8;
import static com.hedera.node.app.service.evm.utils.EthSigsUtils.recoverAddressFromPubKey;
import static com.hedera.services.bdd.spec.HapiPropertySource.asSolidityAddress;
import static com.hedera.services.bdd.spec.HapiSpec.defaultHapiSpec;
import static com.hedera.services.bdd.spec.PropertySource.asAccount;
import static com.hedera.services.bdd.spec.PropertySource.asAccountString;
import static com.hedera.services.bdd.spec.assertions.AccountInfoAsserts.accountWith;
import static com.hedera.services.bdd.spec.assertions.AutoAssocAsserts.accountTokenPairsInAnyOrder;
import static com.hedera.services.bdd.spec.assertions.ContractInfoAsserts.contractWith;
import static com.hedera.services.bdd.spec.assertions.TransactionRecordAsserts.includingFungibleMovement;
import static com.hedera.services.bdd.spec.assertions.TransactionRecordAsserts.recordWith;
import static com.hedera.services.bdd.spec.keys.TrieSigMapGenerator.uniqueWithFullPrefixesFor;
<<<<<<< HEAD
import static com.hedera.services.bdd.spec.queries.QueryVerbs.*;
=======
import static com.hedera.services.bdd.spec.queries.QueryVerbs.getAccountBalance;
import static com.hedera.services.bdd.spec.queries.QueryVerbs.getAccountInfo;
import static com.hedera.services.bdd.spec.queries.QueryVerbs.getAliasedAccountInfo;
import static com.hedera.services.bdd.spec.queries.QueryVerbs.getAutoCreatedAccountBalance;
import static com.hedera.services.bdd.spec.queries.QueryVerbs.getContractInfo;
import static com.hedera.services.bdd.spec.queries.QueryVerbs.getReceipt;
import static com.hedera.services.bdd.spec.queries.QueryVerbs.getTxnRecord;
>>>>>>> 5d72c4a3
import static com.hedera.services.bdd.spec.queries.crypto.ExpectedTokenRel.relationshipWith;
import static com.hedera.services.bdd.spec.transactions.TxnVerbs.contractCall;
import static com.hedera.services.bdd.spec.transactions.TxnVerbs.contractCreate;
import static com.hedera.services.bdd.spec.transactions.TxnVerbs.contractUpdate;
import static com.hedera.services.bdd.spec.transactions.TxnVerbs.createDefaultContract;
import static com.hedera.services.bdd.spec.transactions.TxnVerbs.cryptoCreate;
import static com.hedera.services.bdd.spec.transactions.TxnVerbs.cryptoDeleteAliased;
import static com.hedera.services.bdd.spec.transactions.TxnVerbs.cryptoTransfer;
import static com.hedera.services.bdd.spec.transactions.TxnVerbs.cryptoUpdate;
import static com.hedera.services.bdd.spec.transactions.TxnVerbs.cryptoUpdateAliased;
import static com.hedera.services.bdd.spec.transactions.TxnVerbs.mintToken;
import static com.hedera.services.bdd.spec.transactions.TxnVerbs.sortedCryptoTransfer;
import static com.hedera.services.bdd.spec.transactions.TxnVerbs.tokenAssociate;
import static com.hedera.services.bdd.spec.transactions.TxnVerbs.tokenCreate;
import static com.hedera.services.bdd.spec.transactions.TxnVerbs.uploadInitCode;
import static com.hedera.services.bdd.spec.transactions.crypto.HapiCryptoTransfer.tinyBarsFromAccountToAlias;
import static com.hedera.services.bdd.spec.transactions.crypto.HapiCryptoTransfer.tinyBarsFromTo;
import static com.hedera.services.bdd.spec.transactions.crypto.HapiCryptoTransfer.tinyBarsFromToWithAlias;
import static com.hedera.services.bdd.spec.transactions.token.CustomFeeSpecs.fixedHbarFeeInheritingRoyaltyCollector;
import static com.hedera.services.bdd.spec.transactions.token.CustomFeeSpecs.royaltyFeeWithFallback;
import static com.hedera.services.bdd.spec.transactions.token.TokenMovement.moving;
import static com.hedera.services.bdd.spec.transactions.token.TokenMovement.movingHbar;
import static com.hedera.services.bdd.spec.transactions.token.TokenMovement.movingUnique;
import static com.hedera.services.bdd.spec.utilops.CustomSpecAssert.allRunFor;
import static com.hedera.services.bdd.spec.utilops.UtilVerbs.assertionsHold;
import static com.hedera.services.bdd.spec.utilops.UtilVerbs.childRecordsCheck;
import static com.hedera.services.bdd.spec.utilops.UtilVerbs.logIt;
import static com.hedera.services.bdd.spec.utilops.UtilVerbs.newKeyNamed;
import static com.hedera.services.bdd.spec.utilops.UtilVerbs.sourcing;
import static com.hedera.services.bdd.spec.utilops.UtilVerbs.withOpContext;
import static com.hedera.services.bdd.suites.contract.Utils.aaWith;
import static com.hedera.services.bdd.suites.contract.Utils.accountId;
import static com.hedera.services.bdd.suites.contract.Utils.ocWith;
import static com.hedera.services.bdd.suites.contract.hapi.ContractUpdateSuite.ADMIN_KEY;
import static com.hedera.services.bdd.suites.crypto.AutoCreateUtils.updateSpecFor;
import static com.hederahashgraph.api.proto.java.ResponseCodeEnum.ACCOUNT_DELETED;
import static com.hederahashgraph.api.proto.java.ResponseCodeEnum.ACCOUNT_REPEATED_IN_ACCOUNT_AMOUNTS;
import static com.hederahashgraph.api.proto.java.ResponseCodeEnum.INSUFFICIENT_ACCOUNT_BALANCE;
import static com.hederahashgraph.api.proto.java.ResponseCodeEnum.INSUFFICIENT_PAYER_BALANCE;
import static com.hederahashgraph.api.proto.java.ResponseCodeEnum.INSUFFICIENT_SENDER_ACCOUNT_BALANCE_FOR_CUSTOM_FEE;
import static com.hederahashgraph.api.proto.java.ResponseCodeEnum.INVALID_ACCOUNT_ID;
import static com.hederahashgraph.api.proto.java.ResponseCodeEnum.NO_REMAINING_AUTOMATIC_ASSOCIATIONS;
import static com.hederahashgraph.api.proto.java.ResponseCodeEnum.SUCCESS;
import static com.hederahashgraph.api.proto.java.TokenSupplyType.FINITE;
import static com.hederahashgraph.api.proto.java.TokenType.FUNGIBLE_COMMON;
import static com.hederahashgraph.api.proto.java.TokenType.NON_FUNGIBLE_UNIQUE;
import static org.junit.jupiter.api.Assertions.assertEquals;

import com.google.protobuf.ByteString;
import com.hedera.services.bdd.spec.HapiSpec;
import com.hedera.services.bdd.spec.keys.KeyShape;
import com.hedera.services.bdd.spec.queries.meta.HapiGetTxnRecord;
import com.hedera.services.bdd.suites.HapiSuite;
import com.hederahashgraph.api.proto.java.AccountID;
import com.hederahashgraph.api.proto.java.ContractID;
import com.hederahashgraph.api.proto.java.Key;
import com.hederahashgraph.api.proto.java.KeyList;
import com.hederahashgraph.api.proto.java.ResponseCodeEnum;
import com.hederahashgraph.api.proto.java.ThresholdKey;
import com.hederahashgraph.api.proto.java.TokenID;
import com.hederahashgraph.api.proto.java.TokenSupplyType;
import com.hederahashgraph.api.proto.java.TokenTransferList;
import com.hederahashgraph.api.proto.java.TokenType;
import com.hederahashgraph.api.proto.java.TransactionRecord;
import com.hederahashgraph.api.proto.java.TransferList;
import java.util.List;
import java.util.Optional;
import java.util.concurrent.atomic.AtomicLong;
import java.util.concurrent.atomic.AtomicReference;
import org.apache.commons.lang3.tuple.Pair;
import org.apache.logging.log4j.LogManager;
import org.apache.logging.log4j.Logger;

public class AutoAccountCreationSuite extends HapiSuite {
    private static final Logger LOG = LogManager.getLogger(AutoAccountCreationSuite.class);
    private static final long INITIAL_BALANCE = 1000L;
    private static final ByteString ALIAS_CONTENT =
            ByteString.copyFromUtf8(
                    "a479462fba67674b5a41acfb16cb6828626b61d3f389fa611005a45754130e5c749073c0b1b791596430f4a54649cc8a3f6d28147dd4099070a5c3c4811d1771");
    private static final Key VALID_ED_25519_KEY =
            Key.newBuilder().setEd25519(ALIAS_CONTENT).build();
    private static final ByteString VALID_25519_ALIAS = VALID_ED_25519_KEY.toByteString();
    private static final String AUTO_MEMO = "auto-created account";
    public static final String LAZY_MEMO = "lazy-created account";
    public static final String VALID_ALIAS = "validAlias";
    private static final String PAYER = "payer";
    private static final String TRANSFER_TXN = "transferTxn";
    private static final String ALIAS = "alias";
    private static final String PAYER_1 = "payer1";
    private static final String ALIAS_2 = "alias2";
    private static final String PAYER_4 = "payer4";
    private static final String TRANSFER_TXN_2 = "transferTxn2";
    private static final String TRANSFER_ALIAS = "transferAlias";
    public static final String A_TOKEN = "tokenA";
    private static final String B_TOKEN = "tokenB";
    public static final String NFT_INFINITE_SUPPLY_TOKEN = "nftA";
    private static final String NFT_FINITE_SUPPLY_TOKEN = "nftB";
    private static final String MULTI_KEY = "multi";
    public static final String PARTY = "party";
    private static final String COUNTERPARTY = "counterparty";

    private static final String CIVILIAN = "somebody";
    public static final String TOKEN_A_CREATE = "tokenACreateTxn";

    private static final String TOKEN_B_CREATE = "tokenBCreateTxn";
    public static final String NFT_CREATE = "nftCreateTxn";
    private static final String SPONSOR = "autoCreateSponsor";
    public static final String LAZY_CREATE_SPONSOR = "lazyCreateSponsor";

    private static final long EXPECTED_HBAR_TRANSFER_AUTO_CREATION_FEE = 39418863L;
    private static final long EXPECTED_MULTI_TOKEN_TRANSFER_AUTO_CREATION_FEE = 42427268L;
    private static final long EXPECTED_SINGLE_TOKEN_TRANSFER_AUTO_CREATE_FEE = 40927290L;
    public static final String CRYPTO_TRANSFER_RECEIVER = "cryptoTransferReceiver";
    public static final String TRUE = "true";
    public static final String FALSE = "false";
    private static final String HBAR_XFER = "hbarXfer";
    private static final String NFT_XFER = "nftXfer";
    private static final String FT_XFER = "ftXfer";
    public static final String ANOTHER_SECP_256K1_SOURCE_KEY = "anotherSecp256k1Alias";

    public static void main(String... args) {
        new AutoAccountCreationSuite().runSuiteAsync();
    }

    @Override
    public boolean canRunConcurrent() {
        return true;
    }

    @Override
    protected Logger getResultsLogger() {
        return LOG;
    }

    @Override
    public List<HapiSpec> getSpecsInSuite() {
        return List.of(
                /* --- Hbar auto creates */
                autoAccountCreationsHappyPath(),
                autoAccountCreationBadAlias(),
                autoAccountCreationUnsupportedAlias(),
                transferToAccountAutoCreatedUsingAlias(),
                transferToAccountAutoCreatedUsingAccount(),
                transferFromAliasToAlias(),
                transferFromAliasToAccount(),
                multipleAutoAccountCreations(),
                accountCreatedIfAliasUsedAsPubKey(),
                aliasCanBeUsedOnManyAccountsNotAsAlias(),
                autoAccountCreationWorksWhenUsingAliasOfDeletedAccount(),
                canGetBalanceAndInfoViaAlias(),
                noStakePeriodStartIfNotStakingToNode(),
                hollowAccountCreationWithCryptoTransfer(),
<<<<<<< HEAD
=======
                failureAfterHollowAccountCreationReclaimsAlias(),
>>>>>>> 5d72c4a3
                hollowAccountCompletionWithCryptoTransfer(),
                hollowAccountCompletionWithContractCreate(),
                hollowAccountCompletionWithContractCall(),
                hollowAccountCompletionWithTokenAssociation(),
                completedHollowAccountsTransfer(),
                /* -- HTS auto creates -- */
                canAutoCreateWithFungibleTokenTransfersToAlias(),
                multipleTokenTransfersSucceed(),
                nftTransfersToAlias(),
                autoCreateWithNftFallBackFeeFails(),
                repeatedAliasInSameTransferListFails(),
                canAutoCreateWithHbarAndTokenTransfers(),
                transferHbarsToEVMAddressAlias(),
                transferFungibleToEVMAddressAlias(),
                transferNonFungibleToEVMAddressAlias(),
                payerBalanceIsReflectsAllChangesBeforeFeeCharging());
    }

    private HapiSpec canAutoCreateWithHbarAndTokenTransfers() {
        final var initialTokenSupply = 1000;
        return defaultHapiSpec("hbarAndTokenTransfers")
                .given(
                        newKeyNamed(VALID_ALIAS),
                        cryptoCreate(TOKEN_TREASURY).balance(10 * ONE_HUNDRED_HBARS),
                        cryptoCreate(CIVILIAN)
                                .balance(ONE_HUNDRED_HBARS)
                                .maxAutomaticTokenAssociations(2),
                        tokenCreate(A_TOKEN)
                                .tokenType(FUNGIBLE_COMMON)
                                .supplyType(FINITE)
                                .initialSupply(initialTokenSupply)
                                .maxSupply(10L * initialTokenSupply)
                                .treasury(TOKEN_TREASURY)
                                .via(TOKEN_A_CREATE),
                        getTxnRecord(TOKEN_A_CREATE)
                                .hasNewTokenAssociation(A_TOKEN, TOKEN_TREASURY))
                .when(
                        tokenAssociate(CIVILIAN, A_TOKEN),
                        cryptoTransfer(moving(10, A_TOKEN).between(TOKEN_TREASURY, CIVILIAN)),
                        getAccountInfo(CIVILIAN).hasToken(relationshipWith(A_TOKEN).balance(10)))
                .then(
                        cryptoTransfer(
                                        movingHbar(10L).between(CIVILIAN, VALID_ALIAS),
                                        moving(1, A_TOKEN).between(CIVILIAN, VALID_ALIAS))
                                .signedBy(DEFAULT_PAYER, CIVILIAN)
                                .via(TRANSFER_TXN),
                        getTxnRecord(TRANSFER_TXN).andAllChildRecords().logged(),
                        getAliasedAccountInfo(VALID_ALIAS)
                                .has(accountWith().balance(10L))
                                .hasToken(relationshipWith(A_TOKEN)));
    }

    private HapiSpec repeatedAliasInSameTransferListFails() {
        final AtomicReference<TokenID> ftId = new AtomicReference<>();
        final AtomicReference<TokenID> nftId = new AtomicReference<>();
        final AtomicReference<AccountID> partyId = new AtomicReference<>();
        final AtomicReference<AccountID> counterId = new AtomicReference<>();
        final AtomicReference<ByteString> partyAlias = new AtomicReference<>();
        final AtomicReference<ByteString> counterAlias = new AtomicReference<>();

        return defaultHapiSpec("repeatedAliasInSameTransferListFails")
                .given(
                        newKeyNamed(VALID_ALIAS),
                        newKeyNamed(MULTI_KEY),
                        newKeyNamed(VALID_ALIAS),
                        cryptoCreate(PARTY).maxAutomaticTokenAssociations(2),
                        cryptoCreate(COUNTERPARTY).maxAutomaticTokenAssociations(2),
                        cryptoCreate(TOKEN_TREASURY)
                                .balance(ONE_HUNDRED_HBARS)
                                .maxAutomaticTokenAssociations(2),
                        tokenCreate(A_TOKEN)
                                .tokenType(FUNGIBLE_COMMON)
                                .initialSupply(Long.MAX_VALUE)
                                .treasury(TOKEN_TREASURY)
                                .via(TOKEN_A_CREATE),
                        tokenCreate(NFT_INFINITE_SUPPLY_TOKEN)
                                .tokenType(TokenType.NON_FUNGIBLE_UNIQUE)
                                .adminKey(MULTI_KEY)
                                .supplyKey(MULTI_KEY)
                                .supplyType(TokenSupplyType.INFINITE)
                                .initialSupply(0)
                                .treasury(TOKEN_TREASURY)
                                .via(NFT_CREATE),
                        mintToken(
                                NFT_INFINITE_SUPPLY_TOKEN,
                                List.of(
                                        ByteString.copyFromUtf8("a"),
                                        ByteString.copyFromUtf8("b"))),
                        cryptoCreate(CIVILIAN).balance(10 * ONE_HBAR),
                        cryptoCreate(SPONSOR)
                                .balance(INITIAL_BALANCE * ONE_HBAR)
                                .maxAutomaticTokenAssociations(10))
                .when(
                        tokenAssociate(SPONSOR, NFT_INFINITE_SUPPLY_TOKEN),
                        cryptoTransfer(
                                movingUnique(NFT_INFINITE_SUPPLY_TOKEN, 1L, 2L)
                                        .between(TOKEN_TREASURY, SPONSOR)),
                        getAccountInfo(SPONSOR).logged(),
                        getAccountInfo(TOKEN_TREASURY).logged(),
                        withOpContext(
                                (spec, opLog) -> {
                                    final var registry = spec.registry();
                                    ftId.set(registry.getTokenID(A_TOKEN));
                                    nftId.set(registry.getTokenID(NFT_INFINITE_SUPPLY_TOKEN));
                                    partyId.set(registry.getAccountID(PARTY));
                                    counterId.set(registry.getAccountID(COUNTERPARTY));
                                    partyAlias.set(
                                            ByteString.copyFrom(asSolidityAddress(partyId.get())));
                                    counterAlias.set(
                                            ByteString.copyFrom(
                                                    asSolidityAddress(counterId.get())));

                                    cryptoTransfer(
                                                    (x, b) ->
                                                            b.addTokenTransfers(
                                                                    TokenTransferList.newBuilder()
                                                                            .addTransfers(
                                                                                    aaWith(
                                                                                            SPONSOR,
                                                                                            -1))
                                                                            .addTransfers(
                                                                                    aaWith(
                                                                                            asAccount(
                                                                                                    "0.0."
                                                                                                            + partyAlias
                                                                                                                    .get()),
                                                                                            +1))
                                                                            .addTransfers(
                                                                                    aaWith(
                                                                                            TOKEN_TREASURY,
                                                                                            -1))
                                                                            .addTransfers(
                                                                                    aaWith(
                                                                                            asAccount(
                                                                                                    "0.0."
                                                                                                            + partyAlias
                                                                                                                    .get()),
                                                                                            +1))))
                                            .signedBy(DEFAULT_PAYER, PARTY, SPONSOR)
                                            .hasKnownStatus(ACCOUNT_REPEATED_IN_ACCOUNT_AMOUNTS);
                                }))
                .then();
    }

    private HapiSpec autoCreateWithNftFallBackFeeFails() {
        final var firstRoyaltyCollector = "firstRoyaltyCollector";
        return defaultHapiSpec("autoCreateWithNftFallBackFeeFails")
                .given(
                        newKeyNamed(VALID_ALIAS),
                        newKeyNamed(MULTI_KEY),
                        newKeyNamed(VALID_ALIAS),
                        cryptoCreate(TOKEN_TREASURY)
                                .balance(ONE_HUNDRED_HBARS)
                                .maxAutomaticTokenAssociations(2),
                        cryptoCreate(firstRoyaltyCollector).maxAutomaticTokenAssociations(100),
                        tokenCreate(NFT_INFINITE_SUPPLY_TOKEN)
                                .tokenType(TokenType.NON_FUNGIBLE_UNIQUE)
                                .adminKey(MULTI_KEY)
                                .supplyKey(MULTI_KEY)
                                .supplyType(TokenSupplyType.INFINITE)
                                .initialSupply(0)
                                .treasury(TOKEN_TREASURY)
                                .withCustom(
                                        royaltyFeeWithFallback(
                                                1,
                                                20,
                                                fixedHbarFeeInheritingRoyaltyCollector(1),
                                                firstRoyaltyCollector))
                                .via(NFT_CREATE),
                        mintToken(
                                NFT_INFINITE_SUPPLY_TOKEN,
                                List.of(
                                        ByteString.copyFromUtf8("a"),
                                        ByteString.copyFromUtf8("b"),
                                        ByteString.copyFromUtf8("c"),
                                        ByteString.copyFromUtf8("d"),
                                        ByteString.copyFromUtf8("e"))),
                        cryptoCreate(CIVILIAN)
                                .balance(1000 * ONE_HBAR)
                                .maxAutomaticTokenAssociations(2),
                        cryptoCreate("dummy").balance(10 * ONE_HBAR),
                        cryptoCreate(SPONSOR)
                                .balance(ONE_MILLION_HBARS)
                                .maxAutomaticTokenAssociations(10))
                .when(
                        cryptoTransfer(
                                movingUnique(NFT_INFINITE_SUPPLY_TOKEN, 1L, 2L)
                                        .between(TOKEN_TREASURY, SPONSOR)),
                        getAccountInfo(SPONSOR)
                                .hasToken(relationshipWith(NFT_INFINITE_SUPPLY_TOKEN)),
                        // auto creating an account using a nft with fall back royalty fee fails
                        cryptoTransfer(
                                        movingUnique(NFT_INFINITE_SUPPLY_TOKEN, 1, 2)
                                                .between(SPONSOR, VALID_ALIAS))
                                .payingWith(CIVILIAN)
                                .signedBy(CIVILIAN, SPONSOR, VALID_ALIAS)
                                .hasKnownStatus(INSUFFICIENT_SENDER_ACCOUNT_BALANCE_FOR_CUSTOM_FEE),
                        getAccountInfo(SPONSOR)
                                .hasOwnedNfts(2)
                                .hasToken(relationshipWith(NFT_INFINITE_SUPPLY_TOKEN)),
                        getAccountInfo(TOKEN_TREASURY).logged())
                .then(
                        // But transferring this NFT to a known alias with hbar in it works
                        cryptoTransfer(tinyBarsFromToWithAlias(SPONSOR, VALID_ALIAS, 10 * ONE_HBAR))
                                .payingWith(CIVILIAN)
                                .signedBy(CIVILIAN, SPONSOR, VALID_ALIAS)
                                .via(TRANSFER_TXN),
                        withOpContext((spec, opLog) -> updateSpecFor(spec, VALID_ALIAS)),
                        getTxnRecord(TRANSFER_TXN)
                                .andAllChildRecords()
                                .hasNonStakingChildRecordCount(1),
                        cryptoUpdateAliased(VALID_ALIAS)
                                .maxAutomaticAssociations(10)
                                .signedBy(VALID_ALIAS, DEFAULT_PAYER),
                        cryptoTransfer(
                                        movingUnique(NFT_INFINITE_SUPPLY_TOKEN, 1, 2)
                                                .between(SPONSOR, VALID_ALIAS))
                                .payingWith(SPONSOR)
                                .fee(10 * ONE_HBAR)
                                .signedBy(SPONSOR, VALID_ALIAS)
                                .logged(),
                        getAliasedAccountInfo(VALID_ALIAS).hasOwnedNfts(2));
    }

    private HapiSpec nftTransfersToAlias() {
        final var civilianBal = 10 * ONE_HBAR;
        final var transferFee = 0.44012644 * ONE_HBAR;
        final var multiNftTransfer = "multiNftTransfer";

        return defaultHapiSpec("canAutoCreateWithNftTransfersToAlias")
                .given(
                        newKeyNamed(VALID_ALIAS),
                        newKeyNamed(MULTI_KEY),
                        newKeyNamed(VALID_ALIAS),
                        cryptoCreate(TOKEN_TREASURY)
                                .balance(ONE_HUNDRED_HBARS)
                                .maxAutomaticTokenAssociations(2),
                        tokenCreate(NFT_INFINITE_SUPPLY_TOKEN)
                                .tokenType(TokenType.NON_FUNGIBLE_UNIQUE)
                                .adminKey(MULTI_KEY)
                                .supplyKey(MULTI_KEY)
                                .supplyType(TokenSupplyType.INFINITE)
                                .initialSupply(0)
                                .treasury(TOKEN_TREASURY)
                                .via(NFT_CREATE),
                        tokenCreate(NFT_FINITE_SUPPLY_TOKEN)
                                .supplyType(FINITE)
                                .tokenType(NON_FUNGIBLE_UNIQUE)
                                .treasury(TOKEN_TREASURY)
                                .maxSupply(12L)
                                .supplyKey(MULTI_KEY)
                                .adminKey(MULTI_KEY)
                                .initialSupply(0L),
                        mintToken(
                                NFT_INFINITE_SUPPLY_TOKEN,
                                List.of(
                                        ByteString.copyFromUtf8("a"),
                                        ByteString.copyFromUtf8("b"),
                                        ByteString.copyFromUtf8("c"),
                                        ByteString.copyFromUtf8("d"),
                                        ByteString.copyFromUtf8("e"))),
                        mintToken(
                                NFT_FINITE_SUPPLY_TOKEN,
                                List.of(
                                        ByteString.copyFromUtf8("a"),
                                        ByteString.copyFromUtf8("b"),
                                        ByteString.copyFromUtf8("c"),
                                        ByteString.copyFromUtf8("d"),
                                        ByteString.copyFromUtf8("e"))),
                        cryptoCreate(CIVILIAN).balance(civilianBal))
                .when(
                        tokenAssociate(
                                CIVILIAN, NFT_FINITE_SUPPLY_TOKEN, NFT_INFINITE_SUPPLY_TOKEN),
                        cryptoTransfer(
                                movingUnique(NFT_FINITE_SUPPLY_TOKEN, 3L, 4L)
                                        .between(TOKEN_TREASURY, CIVILIAN),
                                movingUnique(NFT_INFINITE_SUPPLY_TOKEN, 1L, 2L)
                                        .between(TOKEN_TREASURY, CIVILIAN)),
                        getAccountInfo(CIVILIAN)
                                .hasToken(relationshipWith(NFT_FINITE_SUPPLY_TOKEN))
                                .hasToken(relationshipWith(NFT_INFINITE_SUPPLY_TOKEN))
                                .has(accountWith().balance(civilianBal)),
                        cryptoTransfer(
                                        movingUnique(NFT_FINITE_SUPPLY_TOKEN, 3, 4)
                                                .between(CIVILIAN, VALID_ALIAS),
                                        movingUnique(NFT_INFINITE_SUPPLY_TOKEN, 1, 2)
                                                .between(CIVILIAN, VALID_ALIAS))
                                .via(multiNftTransfer)
                                .payingWith(CIVILIAN)
                                .signedBy(CIVILIAN, VALID_ALIAS),
                        getTxnRecord(multiNftTransfer)
                                .andAllChildRecords()
                                .hasNonStakingChildRecordCount(1)
                                .logged(),
                        childRecordsCheck(
                                multiNftTransfer,
                                SUCCESS,
                                recordWith()
                                        .status(SUCCESS)
                                        .fee(EXPECTED_MULTI_TOKEN_TRANSFER_AUTO_CREATION_FEE)),
                        getAliasedAccountInfo(VALID_ALIAS)
                                .has(accountWith().balance(0).maxAutoAssociations(2).ownedNfts(4))
                                .logged(),
                        getAccountInfo(CIVILIAN)
                                .has(accountWith().balance((long) (civilianBal - transferFee))))
                .then();
    }

    private HapiSpec multipleTokenTransfersSucceed() {
        final var initialTokenSupply = 1000;
        final var multiTokenXfer = "multiTokenXfer";

        return defaultHapiSpec("multipleTokenTransfersSucceed")
                .given(
                        newKeyNamed(VALID_ALIAS),
                        cryptoCreate(TOKEN_TREASURY).balance(ONE_HUNDRED_HBARS),
                        tokenCreate(A_TOKEN)
                                .tokenType(FUNGIBLE_COMMON)
                                .initialSupply(initialTokenSupply)
                                .treasury(TOKEN_TREASURY)
                                .via(TOKEN_A_CREATE),
                        tokenCreate(B_TOKEN)
                                .tokenType(FUNGIBLE_COMMON)
                                .initialSupply(initialTokenSupply)
                                .treasury(TOKEN_TREASURY)
                                .via(TOKEN_B_CREATE),
                        getTxnRecord(TOKEN_A_CREATE)
                                .hasNewTokenAssociation(A_TOKEN, TOKEN_TREASURY),
                        getTxnRecord(TOKEN_B_CREATE)
                                .hasNewTokenAssociation(B_TOKEN, TOKEN_TREASURY),
                        cryptoCreate(CIVILIAN)
                                .balance(10 * ONE_HBAR)
                                .maxAutomaticTokenAssociations(2))
                .when(
                        cryptoTransfer(
                                        moving(100, A_TOKEN).between(TOKEN_TREASURY, CIVILIAN),
                                        moving(100, B_TOKEN).between(TOKEN_TREASURY, CIVILIAN))
                                .via("transferAToSponsor"),
                        getAccountInfo(TOKEN_TREASURY)
                                .hasToken(relationshipWith(B_TOKEN).balance(900)),
                        getAccountInfo(TOKEN_TREASURY)
                                .hasToken(relationshipWith(A_TOKEN).balance(900)),
                        getAccountInfo(CIVILIAN).hasToken(relationshipWith(A_TOKEN).balance(100)),
                        getAccountInfo(CIVILIAN).hasToken(relationshipWith(B_TOKEN).balance(100)),

                        /* --- transfer same token type to alias --- */
                        cryptoTransfer(
                                        moving(10, A_TOKEN).between(CIVILIAN, VALID_ALIAS),
                                        moving(10, B_TOKEN).between(CIVILIAN, VALID_ALIAS))
                                .via(multiTokenXfer)
                                .payingWith(CIVILIAN)
                                .signedBy(CIVILIAN, VALID_ALIAS)
                                .logged(),
                        withOpContext((spec, opLog) -> updateSpecFor(spec, VALID_ALIAS)),
                        getTxnRecord(multiTokenXfer)
                                .andAllChildRecords()
                                .hasNonStakingChildRecordCount(1)
                                .hasPriority(
                                        recordWith()
                                                .status(SUCCESS)
                                                .tokenTransfers(
                                                        includingFungibleMovement(
                                                                moving(10, A_TOKEN)
                                                                        .to(VALID_ALIAS)))
                                                .tokenTransfers(
                                                        includingFungibleMovement(
                                                                moving(10, B_TOKEN)
                                                                        .to(VALID_ALIAS)))
                                                .autoAssociated(
                                                        accountTokenPairsInAnyOrder(
                                                                List.of(
                                                                        Pair.of(
                                                                                VALID_ALIAS,
                                                                                B_TOKEN),
                                                                        Pair.of(
                                                                                VALID_ALIAS,
                                                                                A_TOKEN)))))
                                .logged(),
                        childRecordsCheck(
                                multiTokenXfer,
                                SUCCESS,
                                recordWith()
                                        .status(SUCCESS)
                                        .fee(EXPECTED_MULTI_TOKEN_TRANSFER_AUTO_CREATION_FEE)),
                        getAliasedAccountInfo(VALID_ALIAS)
                                .hasToken(relationshipWith(A_TOKEN).balance(10))
                                .hasToken(relationshipWith(B_TOKEN).balance(10))
                                .has(accountWith().balance(0L).maxAutoAssociations(2)),
                        getAccountInfo(CIVILIAN)
                                .hasToken(relationshipWith(A_TOKEN).balance(90))
                                .hasToken(relationshipWith(B_TOKEN).balance(90))
                                .has(accountWith().balanceLessThan(10 * ONE_HBAR)))
                .then(
                        /* --- transfer token to created alias */
                        cryptoTransfer(moving(10, B_TOKEN).between(CIVILIAN, VALID_ALIAS))
                                .via("newXfer")
                                .payingWith(CIVILIAN)
                                .signedBy(CIVILIAN, VALID_ALIAS, TOKEN_TREASURY),
                        getTxnRecord("newXfer")
                                .andAllChildRecords()
                                .hasNonStakingChildRecordCount(0)
                                .logged(),
                        getAliasedAccountInfo(VALID_ALIAS)
                                .hasToken(relationshipWith(A_TOKEN).balance(10))
                                .hasToken(relationshipWith(B_TOKEN).balance(20)));
    }

    private HapiSpec payerBalanceIsReflectsAllChangesBeforeFeeCharging() {
        final var secondAliasKey = "secondAlias";
        final var secondPayer = "secondPayer";
        final AtomicLong totalAutoCreationFees = new AtomicLong();

        return defaultHapiSpec("PayerBalanceIsReflectsAllChangesBeforeFeeCharging")
                .given(
                        newKeyNamed(VALID_ALIAS),
                        cryptoCreate(TOKEN_TREASURY),
                        tokenCreate(A_TOKEN)
                                .tokenType(FUNGIBLE_COMMON)
                                .initialSupply(1000)
                                .treasury(TOKEN_TREASURY),
                        cryptoCreate(CIVILIAN)
                                .balance(ONE_HUNDRED_HBARS)
                                .maxAutomaticTokenAssociations(1),
                        cryptoTransfer(moving(100, A_TOKEN).between(TOKEN_TREASURY, CIVILIAN)),
                        cryptoTransfer(
                                        moving(10, A_TOKEN).between(CIVILIAN, VALID_ALIAS),
                                        movingHbar(1).between(CIVILIAN, FUNDING))
                                .fee(50 * ONE_HBAR)
                                .payingWith(CIVILIAN)
                                .signedBy(CIVILIAN),
                        getAccountBalance(CIVILIAN)
                                .exposingBalanceTo(
                                        balance ->
                                                totalAutoCreationFees.set(
                                                        ONE_HUNDRED_HBARS - balance - 1)))
                .when(
                        logIt(
                                spec ->
                                        String.format(
                                                "Total auto-creation fees: %d",
                                                totalAutoCreationFees.get())),
                        sourcing(
                                () ->
                                        cryptoCreate(secondPayer)
                                                .maxAutomaticTokenAssociations(1)
                                                .balance(totalAutoCreationFees.get())),
                        cryptoTransfer(moving(100, A_TOKEN).between(TOKEN_TREASURY, secondPayer)))
                .then(
                        newKeyNamed(secondAliasKey),
                        sourcing(
                                () ->
                                        cryptoTransfer(
                                                        moving(10, A_TOKEN)
                                                                .between(
                                                                        secondPayer,
                                                                        secondAliasKey),
                                                        movingHbar(1).between(secondPayer, FUNDING))
                                                .fee(totalAutoCreationFees.get() - 2)
                                                .payingWith(secondPayer)
                                                .signedBy(secondPayer)
                                                .hasKnownStatus(INSUFFICIENT_PAYER_BALANCE)),
                        getAccountBalance(secondPayer)
                                .hasTinyBars(
                                        spec ->
                                                // Should only be charged a few hundred thousand
                                                // tinybar at most
                                                balance ->
                                                        ((totalAutoCreationFees.get() - balance)
                                                                        > 500_000L)
                                                                ? Optional.empty()
                                                                : Optional.of(
                                                                        "Payer was"
                                                                            + " over-charged!")));
    }

    private HapiSpec canAutoCreateWithFungibleTokenTransfersToAlias() {
        final var initialTokenSupply = 1000;
        final var sameTokenXfer = "sameTokenXfer";
        final long transferFee = 1163019L;

        return defaultHapiSpec("canAutoCreateWithFungibleTokenTransfersToAlias")
                .given(
                        newKeyNamed(VALID_ALIAS),
                        cryptoCreate(TOKEN_TREASURY).balance(ONE_HUNDRED_HBARS),
                        tokenCreate(A_TOKEN)
                                .tokenType(FUNGIBLE_COMMON)
                                .initialSupply(initialTokenSupply)
                                .treasury(TOKEN_TREASURY)
                                .via(TOKEN_A_CREATE),
                        tokenCreate(B_TOKEN)
                                .tokenType(FUNGIBLE_COMMON)
                                .initialSupply(initialTokenSupply)
                                .treasury(TOKEN_TREASURY)
                                .via(TOKEN_B_CREATE),
                        getTxnRecord(TOKEN_A_CREATE)
                                .hasNewTokenAssociation(A_TOKEN, TOKEN_TREASURY),
                        getTxnRecord(TOKEN_B_CREATE)
                                .hasNewTokenAssociation(B_TOKEN, TOKEN_TREASURY),
                        cryptoCreate(CIVILIAN)
                                .balance(10 * ONE_HBAR)
                                .maxAutomaticTokenAssociations(2))
                .when(
                        cryptoTransfer(
                                        moving(100, A_TOKEN).between(TOKEN_TREASURY, CIVILIAN),
                                        moving(100, B_TOKEN).between(TOKEN_TREASURY, CIVILIAN))
                                .via("transferAToSponsor"),
                        getAccountInfo(TOKEN_TREASURY)
                                .hasToken(relationshipWith(B_TOKEN).balance(900)),
                        getAccountInfo(TOKEN_TREASURY)
                                .hasToken(relationshipWith(A_TOKEN).balance(900)),
                        getAccountInfo(CIVILIAN).hasToken(relationshipWith(A_TOKEN).balance(100)),
                        getAccountInfo(CIVILIAN).hasToken(relationshipWith(B_TOKEN).balance(100)),

                        /* --- transfer same token type to alias --- */
                        cryptoTransfer(
                                        moving(10, A_TOKEN).between(CIVILIAN, VALID_ALIAS),
                                        moving(10, A_TOKEN).between(TOKEN_TREASURY, VALID_ALIAS))
                                .via(sameTokenXfer)
                                .payingWith(CIVILIAN)
                                .signedBy(CIVILIAN, VALID_ALIAS, TOKEN_TREASURY)
                                .logged(),
                        getTxnRecord(sameTokenXfer)
                                .andAllChildRecords()
                                .hasNonStakingChildRecordCount(1)
                                .logged(),
                        childRecordsCheck(
                                sameTokenXfer,
                                SUCCESS,
                                recordWith()
                                        .status(SUCCESS)
                                        .fee(EXPECTED_SINGLE_TOKEN_TRANSFER_AUTO_CREATE_FEE)),
                        getAliasedAccountInfo(VALID_ALIAS)
                                .hasToken(relationshipWith(A_TOKEN).balance(20)),
                        getAccountInfo(CIVILIAN)
                                .hasToken(relationshipWith(A_TOKEN).balance(90))
                                .has(accountWith().balanceLessThan(10 * ONE_HBAR)),
                        assertionsHold(
                                (spec, opLog) -> {
                                    final var lookup =
                                            getTxnRecord(sameTokenXfer)
                                                    .andAllChildRecords()
                                                    .hasNonStakingChildRecordCount(1)
                                                    .hasNoAliasInChildRecord(0)
                                                    .logged();
                                    allRunFor(spec, lookup);
                                    final var sponsor = spec.registry().getAccountID(DEFAULT_PAYER);
                                    final var payer = spec.registry().getAccountID(CIVILIAN);
                                    final var parent = lookup.getResponseRecord();
                                    final var child = lookup.getChildRecord(0);
                                    assertAliasBalanceAndFeeInChildRecord(
                                            parent, child, sponsor, payer, 0L, transferFee);
                                }))
                .then(
                        /* --- transfer another token to created alias */
                        cryptoTransfer(moving(10, B_TOKEN).between(CIVILIAN, VALID_ALIAS))
                                .via("failedXfer")
                                .payingWith(CIVILIAN)
                                .signedBy(CIVILIAN, VALID_ALIAS, TOKEN_TREASURY)
                                .hasKnownStatus(NO_REMAINING_AUTOMATIC_ASSOCIATIONS));
    }

    private HapiSpec noStakePeriodStartIfNotStakingToNode() {
        final var user = "user";
        final var contract = "contract";
        return defaultHapiSpec("NoStakePeriodStartIfNotStakingToNode")
                .given(
                        newKeyNamed(ADMIN_KEY),
                        cryptoCreate(user).key(ADMIN_KEY).stakedNodeId(0L),
                        createDefaultContract(contract).adminKey(ADMIN_KEY).stakedNodeId(0L),
                        getAccountInfo(user).has(accountWith().someStakePeriodStart()),
                        getContractInfo(contract).has(contractWith().someStakePeriodStart()))
                .when(
                        cryptoUpdate(user).newStakedAccountId(contract),
                        contractUpdate(contract).newStakedAccountId(user))
                .then(
                        getAccountInfo(user).has(accountWith().noStakePeriodStart()),
                        getContractInfo(contract).has(contractWith().noStakePeriodStart()));
    }

    private HapiSpec hollowAccountCreationWithCryptoTransfer() {
        final var initialTokenSupply = 1000;
        final AtomicReference<TokenID> ftId = new AtomicReference<>();
        final AtomicReference<TokenID> nftId = new AtomicReference<>();
        final AtomicReference<AccountID> civilianId = new AtomicReference<>();
        final AtomicReference<ByteString> civilianAlias = new AtomicReference<>();
        final AtomicReference<ByteString> evmAddress = new AtomicReference<>();
        return defaultHapiSpec("HollowAccountCreationWithCryptoTransfer")
                .given(
                        newKeyNamed(MULTI_KEY),
                        newKeyNamed(SECP_256K1_SOURCE_KEY).shape(SECP_256K1_SHAPE),
                        cryptoCreate(LAZY_CREATE_SPONSOR).balance(INITIAL_BALANCE * ONE_HBAR),
                        cryptoCreate(TOKEN_TREASURY).balance(10 * ONE_HUNDRED_HBARS),
                        tokenCreate(A_TOKEN)
                                .tokenType(FUNGIBLE_COMMON)
                                .supplyType(FINITE)
                                .initialSupply(initialTokenSupply)
                                .maxSupply(10L * initialTokenSupply)
                                .treasury(TOKEN_TREASURY)
                                .via(TOKEN_A_CREATE),
                        tokenCreate(NFT_INFINITE_SUPPLY_TOKEN)
                                .tokenType(TokenType.NON_FUNGIBLE_UNIQUE)
                                .adminKey(MULTI_KEY)
                                .supplyKey(MULTI_KEY)
                                .supplyType(TokenSupplyType.INFINITE)
                                .initialSupply(0)
                                .treasury(TOKEN_TREASURY)
                                .via(NFT_CREATE),
                        mintToken(
                                NFT_INFINITE_SUPPLY_TOKEN,
                                List.of(
                                        ByteString.copyFromUtf8("a"),
                                        ByteString.copyFromUtf8("b"))),
                        cryptoCreate(CIVILIAN)
                                .balance(ONE_HUNDRED_HBARS)
                                .maxAutomaticTokenAssociations(2),
                        tokenAssociate(CIVILIAN, A_TOKEN, NFT_INFINITE_SUPPLY_TOKEN),
                        cryptoTransfer(
                                moving(10, A_TOKEN).between(TOKEN_TREASURY, CIVILIAN),
                                movingUnique(NFT_INFINITE_SUPPLY_TOKEN, 1L, 2L)
                                        .between(TOKEN_TREASURY, CIVILIAN)),
                        withOpContext(
                                (spec, opLog) -> {
                                    final var registry = spec.registry();
                                    final var ecdsaKey =
                                            spec.registry()
                                                    .getKey(SECP_256K1_SOURCE_KEY)
                                                    .getECDSASecp256K1()
                                                    .toByteArray();
                                    final var evmAddressBytes =
                                            ByteString.copyFrom(recoverAddressFromPubKey(ecdsaKey));
                                    ftId.set(registry.getTokenID(A_TOKEN));
                                    nftId.set(registry.getTokenID(NFT_INFINITE_SUPPLY_TOKEN));
                                    civilianId.set(registry.getAccountID(CIVILIAN));
                                    civilianAlias.set(
                                            ByteString.copyFrom(
                                                    asSolidityAddress(civilianId.get())));
                                    evmAddress.set(evmAddressBytes);
                                }))
                .when()
                .then(
                        withOpContext(
                                (spec, opLog) -> {
                                    /* hollow account created with transfer as expected */
                                    final var cryptoTransferWithLazyCreate =
                                            cryptoTransfer(
                                                            movingHbar(ONE_HUNDRED_HBARS)
                                                                    .between(
                                                                            LAZY_CREATE_SPONSOR,
                                                                            evmAddress.get()),
                                                            moving(5, A_TOKEN)
                                                                    .between(
                                                                            CIVILIAN,
                                                                            evmAddress.get()),
                                                            movingUnique(
                                                                            NFT_INFINITE_SUPPLY_TOKEN,
                                                                            1L)
                                                                    .between(
                                                                            CIVILIAN,
                                                                            evmAddress.get()))
                                                    .hasKnownStatus(SUCCESS)
                                                    .via(TRANSFER_TXN);

                                    final var getHollowAccountInfoAfterCreation =
<<<<<<< HEAD
                                            getAliasedAccountInfo(SECP_256K1_SOURCE_KEY)
=======
                                            getAliasedAccountInfo(evmAddress.get())
>>>>>>> 5d72c4a3
                                                    .hasToken(relationshipWith(A_TOKEN).balance(5))
                                                    .hasToken(
                                                            relationshipWith(
                                                                            NFT_INFINITE_SUPPLY_TOKEN)
                                                                    .balance(1))
                                                    .has(
                                                            accountWith()
                                                                    .hasEmptyKey()
<<<<<<< HEAD
                                                                    .evmAddressAlias(
                                                                            evmAddress.get())
=======
                                                                    .noAlias()
>>>>>>> 5d72c4a3
                                                                    .expectedBalanceWithChargedUsd(
                                                                            ONE_HUNDRED_HBARS, 0, 0)
                                                                    .autoRenew(
                                                                            THREE_MONTHS_IN_SECONDS)
                                                                    .receiverSigReq(false)
                                                                    .memo(LAZY_MEMO));

                                    allRunFor(
                                            spec,
                                            cryptoTransferWithLazyCreate,
                                            getHollowAccountInfoAfterCreation);

                                    /* transfers of hbar, fungible and non-fungible tokens to the hollow account should succeed */
                                    final var hbarTransfer =
                                            cryptoTransfer(
                                                            tinyBarsFromTo(
                                                                    CIVILIAN,
                                                                    evmAddress.get(),
                                                                    ONE_HUNDRED_HBARS))
                                                    .hasKnownStatus(SUCCESS)
                                                    .via(TRANSFER_TXN_2);

                                    final var fungibleTokenTransfer =
                                            cryptoTransfer(
                                                            moving(5, A_TOKEN)
                                                                    .between(
                                                                            CIVILIAN,
                                                                            evmAddress.get()))
                                                    .signedBy(DEFAULT_PAYER, CIVILIAN)
                                                    .via(TRANSFER_TXN_2);

                                    final var nftTransfer =
                                            cryptoTransfer(
                                                            movingUnique(
                                                                            NFT_INFINITE_SUPPLY_TOKEN,
                                                                            2L)
                                                                    .between(
                                                                            CIVILIAN,
                                                                            evmAddress.get()))
                                                    .signedBy(DEFAULT_PAYER, CIVILIAN)
                                                    .hasKnownStatus(SUCCESS)
                                                    .via(TRANSFER_TXN_2);

                                    final var getHollowAccountInfoAfterTransfers =
<<<<<<< HEAD
                                            getAliasedAccountInfo(SECP_256K1_SOURCE_KEY)
=======
                                            getAliasedAccountInfo(evmAddress.get())
>>>>>>> 5d72c4a3
                                                    .hasToken(relationshipWith(A_TOKEN).balance(10))
                                                    .hasToken(
                                                            relationshipWith(
                                                                            NFT_INFINITE_SUPPLY_TOKEN)
                                                                    .balance(2))
                                                    .has(
                                                            accountWith()
                                                                    .hasEmptyKey()
<<<<<<< HEAD
                                                                    .evmAddressAlias(
                                                                            evmAddress.get())
=======
                                                                    .noAlias()
>>>>>>> 5d72c4a3
                                                                    .expectedBalanceWithChargedUsd(
                                                                            2 * ONE_HUNDRED_HBARS,
                                                                            0,
                                                                            0));

                                    allRunFor(
                                            spec,
                                            hbarTransfer,
                                            fungibleTokenTransfer,
                                            nftTransfer,
                                            getHollowAccountInfoAfterTransfers);
                                }));
    }

    private HapiSpec hollowAccountCompletionWithCryptoTransfer() {
        return defaultHapiSpec("HollowAccountCompletionWithCryptoTransfer")
                .given(
                        newKeyNamed(SECP_256K1_SOURCE_KEY).shape(SECP_256K1_SHAPE),
                        cryptoCreate(LAZY_CREATE_SPONSOR).balance(INITIAL_BALANCE * ONE_HBAR),
                        cryptoCreate(CRYPTO_TRANSFER_RECEIVER).balance(INITIAL_BALANCE * ONE_HBAR))
                .when(
                        withOpContext(
                                (spec, opLog) -> {
                                    final var ecdsaKey =
                                            spec.registry()
                                                    .getKey(SECP_256K1_SOURCE_KEY)
                                                    .getECDSASecp256K1()
                                                    .toByteArray();
                                    final var evmAddress =
                                            ByteString.copyFrom(recoverAddressFromPubKey(ecdsaKey));
                                    final var op =
                                            cryptoTransfer(
                                                            tinyBarsFromTo(
                                                                    LAZY_CREATE_SPONSOR,
                                                                    evmAddress,
                                                                    ONE_HUNDRED_HBARS))
                                                    .hasKnownStatus(SUCCESS)
                                                    .via(TRANSFER_TXN);
                                    final var op2 =
                                            getAliasedAccountInfo(evmAddress)
                                                    .has(
                                                            accountWith()
                                                                    .hasEmptyKey()
                                                                    .expectedBalanceWithChargedUsd(
                                                                            ONE_HUNDRED_HBARS, 0, 0)
                                                                    .autoRenew(
                                                                            THREE_MONTHS_IN_SECONDS)
                                                                    .receiverSigReq(false)
                                                                    .memo(LAZY_MEMO));
                                    final HapiGetTxnRecord hapiGetTxnRecord =
                                            getTxnRecord(TRANSFER_TXN)
                                                    .andAllChildRecords()
                                                    .logged();
                                    allRunFor(spec, op, op2, hapiGetTxnRecord);

                                    final AccountID newAccountID =
                                            hapiGetTxnRecord
                                                    .getChildRecord(0)
                                                    .getReceipt()
                                                    .getAccountID();
                                    spec.registry()
                                            .saveAccountId(SECP_256K1_SOURCE_KEY, newAccountID);
                                }))
                .then(
                        withOpContext(
                                (spec, opLog) -> {
                                    final var ecdsaKey =
                                            spec.registry()
                                                    .getKey(SECP_256K1_SOURCE_KEY)
                                                    .getECDSASecp256K1()
                                                    .toByteArray();
                                    final var evmAddress =
                                            ByteString.copyFrom(recoverAddressFromPubKey(ecdsaKey));
<<<<<<< HEAD

                                    final var op3 =
                                            cryptoTransfer(
                                                            tinyBarsFromTo(
                                                                    LAZY_CREATE_SPONSOR,
                                                                    CRYPTO_TRANSFER_RECEIVER,
                                                                    ONE_HUNDRED_HBARS))
                                                    .payingWith(SECP_256K1_SOURCE_KEY)
                                                    .sigMapPrefixes(
                                                            uniqueWithFullPrefixesFor(
                                                                    SECP_256K1_SOURCE_KEY))
                                                    .hasKnownStatus(SUCCESS)
                                                    .via(TRANSFER_TXN_2);

                                    final var op4 =
                                            getAliasedAccountInfo(SECP_256K1_SOURCE_KEY)
                                                    .has(
                                                            accountWith()
                                                                    .key(SECP_256K1_SOURCE_KEY)
                                                                    .evmAddressAlias(evmAddress));

                                    final HapiGetTxnRecord hapiGetSecondTxnRecord =
                                            getTxnRecord(TRANSFER_TXN_2)
                                                    .andAllChildRecords()
                                                    .logged();
                                    allRunFor(spec, op3, op4, hapiGetSecondTxnRecord);
                                }));
    }

    private HapiSpec hollowAccountCompletionWithContractCreate() {
        final String CONTRACT = "CreateTrivial";
        return defaultHapiSpec("HollowAccountCompletionWithContractCreate")
                .given(
                        newKeyNamed(SECP_256K1_SOURCE_KEY).shape(SECP_256K1_SHAPE),
                        cryptoCreate(LAZY_CREATE_SPONSOR).balance(INITIAL_BALANCE * ONE_HBAR),
                        newKeyNamed(ADMIN_KEY),
                        uploadInitCode(CONTRACT))
                .when()
                .then(
                        withOpContext(
                                (spec, opLog) -> {
                                    final var ecdsaKey =
                                            spec.registry()
                                                    .getKey(SECP_256K1_SOURCE_KEY)
                                                    .getECDSASecp256K1()
                                                    .toByteArray();
                                    final var evmAddress =
                                            ByteString.copyFrom(recoverAddressFromPubKey(ecdsaKey));
                                    final var op =
                                            cryptoTransfer(
                                                            tinyBarsFromTo(
                                                                    LAZY_CREATE_SPONSOR,
                                                                    evmAddress,
                                                                    ONE_HUNDRED_HBARS))
                                                    .hasKnownStatus(SUCCESS)
                                                    .via(TRANSFER_TXN);

                                    final HapiGetTxnRecord hapiGetTxnRecord =
                                            getTxnRecord(TRANSFER_TXN)
                                                    .andAllChildRecords()
                                                    .logged();

                                    allRunFor(spec, op, hapiGetTxnRecord);

                                    final AccountID newAccountID =
                                            hapiGetTxnRecord
                                                    .getChildRecord(0)
                                                    .getReceipt()
                                                    .getAccountID();
                                    spec.registry()
                                            .saveAccountId(SECP_256K1_SOURCE_KEY, newAccountID);

                                    final var op2 =
                                            contractCreate(CONTRACT)
                                                    .adminKey(ADMIN_KEY)
                                                    .payingWith(SECP_256K1_SOURCE_KEY)
                                                    .sigMapPrefixes(
                                                            uniqueWithFullPrefixesFor(
                                                                    SECP_256K1_SOURCE_KEY))
                                                    .hasKnownStatus(SUCCESS)
                                                    .via(TRANSFER_TXN_2);

                                    final var op3 =
                                            getAliasedAccountInfo(SECP_256K1_SOURCE_KEY)
                                                    .has(
                                                            accountWith()
                                                                    .key(SECP_256K1_SOURCE_KEY)
                                                                    .evmAddressAlias(evmAddress));

                                    final HapiGetTxnRecord hapiGetSecondTxnRecord =
                                            getTxnRecord(TRANSFER_TXN_2)
                                                    .andAllChildRecords()
                                                    .logged();

                                    allRunFor(spec, op2, op3, hapiGetSecondTxnRecord);
                                }));
    }

    private HapiSpec hollowAccountCompletionWithContractCall() {
        final String CONTRACT = "PayReceivable";
        final long DEPOSIT_AMOUNT = 1000;
        return defaultHapiSpec("HollowAccountCompletionWithContractCall")
                .given(
                        newKeyNamed(SECP_256K1_SOURCE_KEY).shape(SECP_256K1_SHAPE),
                        cryptoCreate(LAZY_CREATE_SPONSOR).balance(INITIAL_BALANCE * ONE_HBAR),
                        newKeyNamed(ADMIN_KEY),
                        uploadInitCode(CONTRACT),
                        contractCreate(CONTRACT).adminKey(ADMIN_KEY))
                .when()
                .then(
                        withOpContext(
                                (spec, opLog) -> {
                                    final var ecdsaKey =
                                            spec.registry()
                                                    .getKey(SECP_256K1_SOURCE_KEY)
                                                    .getECDSASecp256K1()
                                                    .toByteArray();
                                    final var evmAddress =
                                            ByteString.copyFrom(recoverAddressFromPubKey(ecdsaKey));
                                    final var op =
                                            cryptoTransfer(
                                                            tinyBarsFromTo(
                                                                    LAZY_CREATE_SPONSOR,
                                                                    evmAddress,
                                                                    ONE_HUNDRED_HBARS))
                                                    .hasKnownStatus(SUCCESS)
                                                    .via(TRANSFER_TXN);

=======

                                    final var op3 =
                                            cryptoTransfer(
                                                            tinyBarsFromTo(
                                                                    LAZY_CREATE_SPONSOR,
                                                                    CRYPTO_TRANSFER_RECEIVER,
                                                                    ONE_HUNDRED_HBARS))
                                                    .payingWith(SECP_256K1_SOURCE_KEY)
                                                    .sigMapPrefixes(
                                                            uniqueWithFullPrefixesFor(
                                                                    SECP_256K1_SOURCE_KEY))
                                                    .hasKnownStatus(SUCCESS)
                                                    .via(TRANSFER_TXN_2);

                                    final var op4 =
                                            getAliasedAccountInfo(evmAddress)
                                                    .has(
                                                            accountWith()
                                                                    .key(SECP_256K1_SOURCE_KEY)
                                                                    .noAlias());

                                    final HapiGetTxnRecord hapiGetSecondTxnRecord =
                                            getTxnRecord(TRANSFER_TXN_2)
                                                    .andAllChildRecords()
                                                    .logged();
                                    allRunFor(spec, op3, op4, hapiGetSecondTxnRecord);
                                }));
    }

    private HapiSpec hollowAccountCompletionWithContractCreate() {
        final String CONTRACT = "CreateTrivial";
        return defaultHapiSpec("HollowAccountCompletionWithContractCreate")
                .given(
                        newKeyNamed(SECP_256K1_SOURCE_KEY).shape(SECP_256K1_SHAPE),
                        cryptoCreate(LAZY_CREATE_SPONSOR).balance(INITIAL_BALANCE * ONE_HBAR),
                        newKeyNamed(ADMIN_KEY),
                        uploadInitCode(CONTRACT))
                .when()
                .then(
                        withOpContext(
                                (spec, opLog) -> {
                                    final var ecdsaKey =
                                            spec.registry()
                                                    .getKey(SECP_256K1_SOURCE_KEY)
                                                    .getECDSASecp256K1()
                                                    .toByteArray();
                                    final var evmAddress =
                                            ByteString.copyFrom(recoverAddressFromPubKey(ecdsaKey));
                                    final var op =
                                            cryptoTransfer(
                                                            tinyBarsFromTo(
                                                                    LAZY_CREATE_SPONSOR,
                                                                    evmAddress,
                                                                    ONE_HUNDRED_HBARS))
                                                    .hasKnownStatus(SUCCESS)
                                                    .via(TRANSFER_TXN);

                                    final HapiGetTxnRecord hapiGetTxnRecord =
                                            getTxnRecord(TRANSFER_TXN)
                                                    .andAllChildRecords()
                                                    .logged();

                                    allRunFor(spec, op, hapiGetTxnRecord);

                                    final AccountID newAccountID =
                                            hapiGetTxnRecord
                                                    .getChildRecord(0)
                                                    .getReceipt()
                                                    .getAccountID();
                                    spec.registry()
                                            .saveAccountId(SECP_256K1_SOURCE_KEY, newAccountID);

                                    final var op2 =
                                            contractCreate(CONTRACT)
                                                    .adminKey(ADMIN_KEY)
                                                    .payingWith(SECP_256K1_SOURCE_KEY)
                                                    .sigMapPrefixes(
                                                            uniqueWithFullPrefixesFor(
                                                                    SECP_256K1_SOURCE_KEY))
                                                    .hasKnownStatus(SUCCESS)
                                                    .via(TRANSFER_TXN_2);

                                    final var op3 =
                                            getAliasedAccountInfo(evmAddress)
                                                    .has(
                                                            accountWith()
                                                                    .key(SECP_256K1_SOURCE_KEY)
                                                                    .noAlias());

                                    final HapiGetTxnRecord hapiGetSecondTxnRecord =
                                            getTxnRecord(TRANSFER_TXN_2)
                                                    .andAllChildRecords()
                                                    .logged();

                                    allRunFor(spec, op2, op3, hapiGetSecondTxnRecord);
                                }));
    }

    private HapiSpec hollowAccountCompletionWithContractCall() {
        final String CONTRACT = "PayReceivable";
        final long DEPOSIT_AMOUNT = 1000;
        return defaultHapiSpec("HollowAccountCompletionWithContractCall")
                .given(
                        newKeyNamed(SECP_256K1_SOURCE_KEY).shape(SECP_256K1_SHAPE),
                        cryptoCreate(LAZY_CREATE_SPONSOR).balance(INITIAL_BALANCE * ONE_HBAR),
                        newKeyNamed(ADMIN_KEY),
                        uploadInitCode(CONTRACT),
                        contractCreate(CONTRACT).adminKey(ADMIN_KEY))
                .when()
                .then(
                        withOpContext(
                                (spec, opLog) -> {
                                    final var ecdsaKey =
                                            spec.registry()
                                                    .getKey(SECP_256K1_SOURCE_KEY)
                                                    .getECDSASecp256K1()
                                                    .toByteArray();
                                    final var evmAddress =
                                            ByteString.copyFrom(recoverAddressFromPubKey(ecdsaKey));
                                    final var op =
                                            cryptoTransfer(
                                                            tinyBarsFromTo(
                                                                    LAZY_CREATE_SPONSOR,
                                                                    evmAddress,
                                                                    ONE_HUNDRED_HBARS))
                                                    .hasKnownStatus(SUCCESS)
                                                    .via(TRANSFER_TXN);

>>>>>>> 5d72c4a3
                                    final HapiGetTxnRecord hapiGetTxnRecord =
                                            getTxnRecord(TRANSFER_TXN)
                                                    .andAllChildRecords()
                                                    .logged();

                                    allRunFor(spec, op, hapiGetTxnRecord);

                                    final AccountID newAccountID =
                                            hapiGetTxnRecord
                                                    .getChildRecord(0)
                                                    .getReceipt()
                                                    .getAccountID();
                                    spec.registry()
                                            .saveAccountId(SECP_256K1_SOURCE_KEY, newAccountID);

                                    final var op2 =
                                            contractCall(CONTRACT)
                                                    .sending(DEPOSIT_AMOUNT)
                                                    .payingWith(SECP_256K1_SOURCE_KEY)
                                                    .sigMapPrefixes(
                                                            uniqueWithFullPrefixesFor(
                                                                    SECP_256K1_SOURCE_KEY))
                                                    .hasKnownStatus(SUCCESS)
                                                    .via(TRANSFER_TXN_2);

                                    final var op3 =
<<<<<<< HEAD
                                            getAliasedAccountInfo(SECP_256K1_SOURCE_KEY)
                                                    .has(
                                                            accountWith()
                                                                    .key(SECP_256K1_SOURCE_KEY)
                                                                    .evmAddressAlias(evmAddress));
=======
                                            getAliasedAccountInfo(evmAddress)
                                                    .has(
                                                            accountWith()
                                                                    .key(SECP_256K1_SOURCE_KEY)
                                                                    .noAlias());
>>>>>>> 5d72c4a3

                                    final HapiGetTxnRecord hapiGetSecondTxnRecord =
                                            getTxnRecord(TRANSFER_TXN_2)
                                                    .andAllChildRecords()
                                                    .logged();

                                    allRunFor(spec, op2, op3, hapiGetSecondTxnRecord);
<<<<<<< HEAD
                                }));
    }

    private HapiSpec hollowAccountCompletionWithTokenAssociation() {
        final String TOKEN_TREASURY = "treasury";
        final String VANILLA_TOKEN = "TokenD";
        return defaultHapiSpec("HollowAccountCompletionWithTokenAssociation")
                .given(
                        newKeyNamed(SECP_256K1_SOURCE_KEY).shape(SECP_256K1_SHAPE),
                        cryptoCreate(LAZY_CREATE_SPONSOR).balance(INITIAL_BALANCE * ONE_HBAR),
                        cryptoCreate(TOKEN_TREASURY).balance(0L),
                        tokenCreate(VANILLA_TOKEN).treasury(TOKEN_TREASURY),
                        cryptoCreate("test"))
                .when()
                .then(
                        withOpContext(
                                (spec, opLog) -> {
                                    final var ecdsaKey =
                                            spec.registry()
                                                    .getKey(SECP_256K1_SOURCE_KEY)
                                                    .getECDSASecp256K1()
                                                    .toByteArray();
                                    final var evmAddress =
                                            ByteString.copyFrom(recoverAddressFromPubKey(ecdsaKey));
                                    final var op =
                                            cryptoTransfer(
                                                            tinyBarsFromTo(
                                                                    LAZY_CREATE_SPONSOR,
                                                                    evmAddress,
                                                                    ONE_HUNDRED_HBARS))
                                                    .hasKnownStatus(SUCCESS)
                                                    .via(TRANSFER_TXN);

                                    final HapiGetTxnRecord hapiGetTxnRecord =
                                            getTxnRecord(TRANSFER_TXN)
                                                    .andAllChildRecords()
                                                    .logged();

                                    allRunFor(spec, op, hapiGetTxnRecord);

                                    final AccountID newAccountID =
                                            hapiGetTxnRecord
                                                    .getChildRecord(0)
                                                    .getReceipt()
                                                    .getAccountID();
                                    spec.registry()
                                            .saveAccountId(SECP_256K1_SOURCE_KEY, newAccountID);

                                    final var op2 =
                                            tokenAssociate("test", VANILLA_TOKEN)
                                                    .payingWith(SECP_256K1_SOURCE_KEY)
                                                    .sigMapPrefixes(
                                                            uniqueWithFullPrefixesFor(
                                                                    SECP_256K1_SOURCE_KEY))
                                                    .hasKnownStatus(SUCCESS)
                                                    .via(TRANSFER_TXN_2);

                                    final var op3 =
                                            getAliasedAccountInfo(SECP_256K1_SOURCE_KEY)
                                                    .has(
                                                            accountWith()
                                                                    .key(SECP_256K1_SOURCE_KEY)
                                                                    .evmAddressAlias(evmAddress));

                                    final HapiGetTxnRecord hapiGetSecondTxnRecord =
                                            getTxnRecord(TRANSFER_TXN_2)
                                                    .andAllChildRecords()
                                                    .logged();

                                    allRunFor(spec, op2, op3, hapiGetSecondTxnRecord);
                                }));
    }

    private HapiSpec completedHollowAccountsTransfer() {
        return defaultHapiSpec("CompletedHollowAccountsTransfer")
                .given(
                        newKeyNamed(SECP_256K1_SOURCE_KEY).shape(SECP_256K1_SHAPE),
                        newKeyNamed(ANOTHER_SECP_256K1_SOURCE_KEY).shape(SECP_256K1_SHAPE),
                        cryptoCreate(LAZY_CREATE_SPONSOR).balance(INITIAL_BALANCE * ONE_HBAR),
                        cryptoCreate(CRYPTO_TRANSFER_RECEIVER).balance(INITIAL_BALANCE * ONE_HBAR))
                .when(
                        withOpContext(
                                (spec, opLog) -> {
                                    final var firstECDSAKey =
                                            spec.registry()
                                                    .getKey(SECP_256K1_SOURCE_KEY)
                                                    .getECDSASecp256K1()
                                                    .toByteArray();
                                    final var firstEVMAddress =
                                            ByteString.copyFrom(
                                                    recoverAddressFromPubKey(firstECDSAKey));
                                    final var op =
                                            cryptoTransfer(
                                                            tinyBarsFromTo(
                                                                    LAZY_CREATE_SPONSOR,
                                                                    firstEVMAddress,
                                                                    ONE_HUNDRED_HBARS))
                                                    .hasKnownStatus(SUCCESS)
                                                    .via(TRANSFER_TXN);

                                    final HapiGetTxnRecord hapiGetTxnRecord =
                                            getTxnRecord(TRANSFER_TXN)
                                                    .andAllChildRecords()
                                                    .logged();
                                    allRunFor(spec, op, hapiGetTxnRecord);

                                    final AccountID newAccountID =
                                            hapiGetTxnRecord
                                                    .getChildRecord(0)
                                                    .getReceipt()
                                                    .getAccountID();
                                    spec.registry()
                                            .saveAccountId(SECP_256K1_SOURCE_KEY, newAccountID);

                                    final var secondECDSAKey =
                                            spec.registry()
                                                    .getKey(ANOTHER_SECP_256K1_SOURCE_KEY)
                                                    .getECDSASecp256K1()
                                                    .toByteArray();
                                    final var secondEVMAddress =
                                            ByteString.copyFrom(
                                                    recoverAddressFromPubKey(secondECDSAKey));
                                    final var op2 =
                                            cryptoTransfer(
                                                            tinyBarsFromTo(
                                                                    LAZY_CREATE_SPONSOR,
                                                                    secondEVMAddress,
                                                                    ONE_HUNDRED_HBARS))
                                                    .hasKnownStatus(SUCCESS)
                                                    .via(TRANSFER_TXN_2);
                                    final HapiGetTxnRecord secondHapiGetTxnRecord =
                                            getTxnRecord(TRANSFER_TXN_2)
                                                    .andAllChildRecords()
                                                    .logged();
                                    allRunFor(spec, op2, secondHapiGetTxnRecord);

                                    final AccountID anotherNewAccountID =
                                            secondHapiGetTxnRecord
                                                    .getChildRecord(0)
                                                    .getReceipt()
                                                    .getAccountID();
                                    spec.registry()
                                            .saveAccountId(
                                                    ANOTHER_SECP_256K1_SOURCE_KEY,
                                                    anotherNewAccountID);

                                    final var op3 =
                                            cryptoTransfer(
                                                            tinyBarsFromTo(
                                                                    LAZY_CREATE_SPONSOR,
                                                                    CRYPTO_TRANSFER_RECEIVER,
                                                                    ONE_HUNDRED_HBARS))
                                                    .payingWith(SECP_256K1_SOURCE_KEY)
                                                    .sigMapPrefixes(
                                                            uniqueWithFullPrefixesFor(
                                                                    SECP_256K1_SOURCE_KEY))
                                                    .hasKnownStatus(SUCCESS)
                                                    .via(TRANSFER_TXN + "3");

                                    allRunFor(spec, op3);

                                    final var op4 =
                                            cryptoTransfer(
                                                            tinyBarsFromTo(
                                                                    LAZY_CREATE_SPONSOR,
                                                                    CRYPTO_TRANSFER_RECEIVER,
                                                                    ONE_HUNDRED_HBARS))
                                                    .payingWith(ANOTHER_SECP_256K1_SOURCE_KEY)
                                                    .sigMapPrefixes(
                                                            uniqueWithFullPrefixesFor(
                                                                    ANOTHER_SECP_256K1_SOURCE_KEY))
                                                    .hasKnownStatus(SUCCESS)
                                                    .via(TRANSFER_TXN + "4");

                                    allRunFor(spec, op4);
                                }))
                .then(
                        withOpContext(
                                (spec, opLog) -> {
                                    final var firstECDSAKey =
                                            spec.registry()
                                                    .getKey(SECP_256K1_SOURCE_KEY)
                                                    .getECDSASecp256K1()
                                                    .toByteArray();
                                    final var firstEVMAddress =
                                            ByteString.copyFrom(
                                                    recoverAddressFromPubKey(firstECDSAKey));

                                    final var secondECDSAKey =
                                            spec.registry()
                                                    .getKey(ANOTHER_SECP_256K1_SOURCE_KEY)
                                                    .getECDSASecp256K1()
                                                    .toByteArray();
                                    final var secondEVMAddress =
                                            ByteString.copyFrom(
                                                    recoverAddressFromPubKey(secondECDSAKey));

                                    var op5 =
                                            cryptoTransfer(
                                                            tinyBarsFromTo(
                                                                    firstEVMAddress,
                                                                    secondEVMAddress,
                                                                    FIVE_HBARS))
                                                    .payingWith(SECP_256K1_SOURCE_KEY)
                                                    .via(TRANSFER_TXN + "5");

                                    var op6 =
                                            getTxnRecord(TRANSFER_TXN + "5")
                                                    .andAllChildRecords()
                                                    .logged();

                                    allRunFor(spec, op5, op6);
=======
>>>>>>> 5d72c4a3
                                }));
    }

    private HapiSpec hollowAccountCompletionWithTokenAssociation() {
        final String TOKEN_TREASURY = "treasury";
        final String VANILLA_TOKEN = "TokenD";
        return defaultHapiSpec("HollowAccountCompletionWithTokenAssociation")
                .given(
                        newKeyNamed(SECP_256K1_SOURCE_KEY).shape(SECP_256K1_SHAPE),
                        cryptoCreate(LAZY_CREATE_SPONSOR).balance(INITIAL_BALANCE * ONE_HBAR),
                        cryptoCreate(TOKEN_TREASURY).balance(0L),
                        tokenCreate(VANILLA_TOKEN).treasury(TOKEN_TREASURY),
                        cryptoCreate("test"))
                .when()
                .then(
                        withOpContext(
                                (spec, opLog) -> {
                                    final var ecdsaKey =
                                            spec.registry()
                                                    .getKey(SECP_256K1_SOURCE_KEY)
                                                    .getECDSASecp256K1()
                                                    .toByteArray();
                                    final var evmAddress =
                                            ByteString.copyFrom(recoverAddressFromPubKey(ecdsaKey));
                                    final var op =
                                            cryptoTransfer(
                                                            tinyBarsFromTo(
                                                                    LAZY_CREATE_SPONSOR,
                                                                    evmAddress,
                                                                    ONE_HUNDRED_HBARS))
                                                    .hasKnownStatus(SUCCESS)
                                                    .via(TRANSFER_TXN);

                                    final HapiGetTxnRecord hapiGetTxnRecord =
                                            getTxnRecord(TRANSFER_TXN)
                                                    .andAllChildRecords()
                                                    .logged();

                                    allRunFor(spec, op, hapiGetTxnRecord);

                                    final AccountID newAccountID =
                                            hapiGetTxnRecord
                                                    .getChildRecord(0)
                                                    .getReceipt()
                                                    .getAccountID();
                                    spec.registry()
                                            .saveAccountId(SECP_256K1_SOURCE_KEY, newAccountID);

                                    final var op2 =
                                            tokenAssociate("test", VANILLA_TOKEN)
                                                    .payingWith(SECP_256K1_SOURCE_KEY)
                                                    .sigMapPrefixes(
                                                            uniqueWithFullPrefixesFor(
                                                                    SECP_256K1_SOURCE_KEY))
                                                    .hasKnownStatus(SUCCESS)
                                                    .via(TRANSFER_TXN_2);

                                    final var op3 =
                                            getAliasedAccountInfo(evmAddress)
                                                    .has(
                                                            accountWith()
                                                                    .key(SECP_256K1_SOURCE_KEY)
                                                                    .noAlias());

                                    final HapiGetTxnRecord hapiGetSecondTxnRecord =
                                            getTxnRecord(TRANSFER_TXN_2)
                                                    .andAllChildRecords()
                                                    .logged();

                                    allRunFor(spec, op2, op3, hapiGetSecondTxnRecord);
                                }));
    }

    private HapiSpec completedHollowAccountsTransfer() {
        return defaultHapiSpec("CompletedHollowAccountsTransfer")
                .given(
                        newKeyNamed(SECP_256K1_SOURCE_KEY).shape(SECP_256K1_SHAPE),
                        newKeyNamed(ANOTHER_SECP_256K1_SOURCE_KEY).shape(SECP_256K1_SHAPE),
                        cryptoCreate(LAZY_CREATE_SPONSOR).balance(INITIAL_BALANCE * ONE_HBAR),
                        cryptoCreate(CRYPTO_TRANSFER_RECEIVER).balance(INITIAL_BALANCE * ONE_HBAR))
                .when(
                        withOpContext(
                                (spec, opLog) -> {
                                    final var firstECDSAKey =
                                            spec.registry()
                                                    .getKey(SECP_256K1_SOURCE_KEY)
                                                    .getECDSASecp256K1()
                                                    .toByteArray();
                                    final var firstEVMAddress =
                                            ByteString.copyFrom(
                                                    recoverAddressFromPubKey(firstECDSAKey));
                                    final var op =
                                            cryptoTransfer(
                                                            tinyBarsFromTo(
                                                                    LAZY_CREATE_SPONSOR,
                                                                    firstEVMAddress,
                                                                    ONE_HUNDRED_HBARS))
                                                    .hasKnownStatus(SUCCESS)
                                                    .via(TRANSFER_TXN);

                                    final HapiGetTxnRecord hapiGetTxnRecord =
                                            getTxnRecord(TRANSFER_TXN)
                                                    .andAllChildRecords()
                                                    .logged();
                                    allRunFor(spec, op, hapiGetTxnRecord);

                                    final AccountID newAccountID =
                                            hapiGetTxnRecord
                                                    .getChildRecord(0)
                                                    .getReceipt()
                                                    .getAccountID();
                                    spec.registry()
                                            .saveAccountId(SECP_256K1_SOURCE_KEY, newAccountID);

                                    final var secondECDSAKey =
                                            spec.registry()
                                                    .getKey(ANOTHER_SECP_256K1_SOURCE_KEY)
                                                    .getECDSASecp256K1()
                                                    .toByteArray();
                                    final var secondEVMAddress =
                                            ByteString.copyFrom(
                                                    recoverAddressFromPubKey(secondECDSAKey));
                                    final var op2 =
                                            cryptoTransfer(
                                                            tinyBarsFromTo(
                                                                    LAZY_CREATE_SPONSOR,
                                                                    secondEVMAddress,
                                                                    ONE_HUNDRED_HBARS))
                                                    .hasKnownStatus(SUCCESS)
                                                    .via(TRANSFER_TXN_2);
                                    final HapiGetTxnRecord secondHapiGetTxnRecord =
                                            getTxnRecord(TRANSFER_TXN_2)
                                                    .andAllChildRecords()
                                                    .logged();
                                    allRunFor(spec, op2, secondHapiGetTxnRecord);

                                    final AccountID anotherNewAccountID =
                                            secondHapiGetTxnRecord
                                                    .getChildRecord(0)
                                                    .getReceipt()
                                                    .getAccountID();
                                    spec.registry()
                                            .saveAccountId(
                                                    ANOTHER_SECP_256K1_SOURCE_KEY,
                                                    anotherNewAccountID);

                                    final var op3 =
                                            cryptoTransfer(
                                                            tinyBarsFromTo(
                                                                    LAZY_CREATE_SPONSOR,
                                                                    CRYPTO_TRANSFER_RECEIVER,
                                                                    ONE_HUNDRED_HBARS))
                                                    .payingWith(SECP_256K1_SOURCE_KEY)
                                                    .sigMapPrefixes(
                                                            uniqueWithFullPrefixesFor(
                                                                    SECP_256K1_SOURCE_KEY))
                                                    .hasKnownStatus(SUCCESS)
                                                    .via(TRANSFER_TXN + "3");

                                    allRunFor(spec, op3);

                                    final var op4 =
                                            cryptoTransfer(
                                                            tinyBarsFromTo(
                                                                    LAZY_CREATE_SPONSOR,
                                                                    CRYPTO_TRANSFER_RECEIVER,
                                                                    ONE_HUNDRED_HBARS))
                                                    .payingWith(ANOTHER_SECP_256K1_SOURCE_KEY)
                                                    .sigMapPrefixes(
                                                            uniqueWithFullPrefixesFor(
                                                                    ANOTHER_SECP_256K1_SOURCE_KEY))
                                                    .hasKnownStatus(SUCCESS)
                                                    .via(TRANSFER_TXN + "4");

                                    allRunFor(spec, op4);
                                }))
                .then(
                        withOpContext(
                                (spec, opLog) -> {
                                    final var firstECDSAKey =
                                            spec.registry()
                                                    .getKey(SECP_256K1_SOURCE_KEY)
                                                    .getECDSASecp256K1()
                                                    .toByteArray();
                                    final var firstEVMAddress =
                                            ByteString.copyFrom(
                                                    recoverAddressFromPubKey(firstECDSAKey));

                                    final var secondECDSAKey =
                                            spec.registry()
                                                    .getKey(ANOTHER_SECP_256K1_SOURCE_KEY)
                                                    .getECDSASecp256K1()
                                                    .toByteArray();
                                    final var secondEVMAddress =
                                            ByteString.copyFrom(
                                                    recoverAddressFromPubKey(secondECDSAKey));

                                    var op5 =
                                            cryptoTransfer(
                                                            tinyBarsFromTo(
                                                                    firstEVMAddress,
                                                                    secondEVMAddress,
                                                                    FIVE_HBARS))
                                                    .payingWith(SECP_256K1_SOURCE_KEY)
                                                    .via(TRANSFER_TXN + "5");

                                    var op6 =
                                            getTxnRecord(TRANSFER_TXN + "5")
                                                    .andAllChildRecords()
                                                    .logged();

                                    allRunFor(spec, op5, op6);
                                }));
    }

    private HapiSpec failureAfterHollowAccountCreationReclaimsAlias() {
        final var underfunded = "underfunded";
        final var secondTransferTxn = "SecondTransferTxn";
        final AtomicReference<ByteString> targetAddress = new AtomicReference<>();
        return defaultHapiSpec("FailureAfterHollowAccountCreationReclaimsAlias")
                .given(
                        newKeyNamed(SECP_256K1_SOURCE_KEY).shape(SECP_256K1_SHAPE),
                        cryptoCreate(LAZY_CREATE_SPONSOR).balance(INITIAL_BALANCE * ONE_HBAR))
                .when(cryptoCreate(underfunded).balance(10 * ONE_HBAR))
                .then(
                        withOpContext(
                                (spec, opLog) -> {
                                    final var ecdsaKey =
                                            spec.registry()
                                                    .getKey(SECP_256K1_SOURCE_KEY)
                                                    .getECDSASecp256K1()
                                                    .toByteArray();
                                    final var evmAddress =
                                            ByteString.copyFrom(recoverAddressFromPubKey(ecdsaKey));
                                    targetAddress.set(evmAddress);
                                    final var controlledOp =
                                            cryptoTransfer(
                                                            (sameSpec, b) -> {
                                                                final var sponsorId =
                                                                        spec.registry()
                                                                                .getAccountID(
                                                                                        LAZY_CREATE_SPONSOR);
                                                                final var underfundedId =
                                                                        spec.registry()
                                                                                .getAccountID(
                                                                                        underfunded);
                                                                final var funding =
                                                                        spec.registry()
                                                                                .getAccountID(
                                                                                        FUNDING);
                                                                b.setTransfers(
                                                                        TransferList.newBuilder()
                                                                                .addAccountAmounts(
                                                                                        aaWith(
                                                                                                sponsorId,
                                                                                                -ONE_HUNDRED_HBARS))
                                                                                .addAccountAmounts(
                                                                                        aaWith(
                                                                                                evmAddress,
                                                                                                +ONE_HUNDRED_HBARS))
                                                                                .addAccountAmounts(
                                                                                        aaWith(
                                                                                                underfundedId,
                                                                                                -ONE_HUNDRED_HBARS))
                                                                                .addAccountAmounts(
                                                                                        aaWith(
                                                                                                funding,
                                                                                                +ONE_HUNDRED_HBARS))
                                                                                .build());
                                                            })
                                                    .hasKnownStatus(SUCCESS)
                                                    .memo("QUESTIONABLE")
                                                    .signedBy(
                                                            DEFAULT_PAYER,
                                                            LAZY_CREATE_SPONSOR,
                                                            underfunded)
                                                    .hasKnownStatus(INSUFFICIENT_ACCOUNT_BALANCE)
                                                    .via(TRANSFER_TXN);
                                    allRunFor(spec, controlledOp);
                                }),
                        getTxnRecord(TRANSFER_TXN).andAllChildRecords().logged(),
                        getAliasedAccountInfo(SECP_256K1_SOURCE_KEY)
                                .nodePayment(123)
                                .hasAnswerOnlyPrecheck(INVALID_ACCOUNT_ID),
                        sourcing(
                                () ->
                                        cryptoTransfer(
                                                        tinyBarsFromTo(
                                                                LAZY_CREATE_SPONSOR,
                                                                targetAddress.get(),
                                                                ONE_HUNDRED_HBARS))
                                                .signedBy(DEFAULT_PAYER, LAZY_CREATE_SPONSOR)
                                                .via(secondTransferTxn)),
                        getAliasedAccountInfo(SECP_256K1_SOURCE_KEY).logged());
    }

    private HapiSpec canGetBalanceAndInfoViaAlias() {
        final var ed25519SourceKey = "ed25519Alias";
        final var secp256k1SourceKey = "secp256k1Alias";
        final var secp256k1Shape = KeyShape.SECP256K1;
        final var ed25519Shape = KeyShape.ED25519;
        final var autoCreation = "autoCreation";

        return defaultHapiSpec("CanGetBalanceAndInfoViaAlias")
                .given(
                        cryptoCreate(CIVILIAN).balance(ONE_HUNDRED_HBARS),
                        newKeyNamed(ed25519SourceKey).shape(ed25519Shape),
                        newKeyNamed(secp256k1SourceKey).shape(secp256k1Shape))
                .when(
                        sortedCryptoTransfer(
                                        tinyBarsFromAccountToAlias(
                                                CIVILIAN, ed25519SourceKey, ONE_HUNDRED_HBARS),
                                        tinyBarsFromAccountToAlias(
                                                GENESIS, secp256k1SourceKey, ONE_HUNDRED_HBARS))
                                /* Sort the transfer list so the accounts are created in a predictable order (the
                                 * serialized bytes of an Ed25519 are always lexicographically prior to the serialized
                                 * bytes of a secp256k1 key, so now the first child record will _always_ be for the
                                 * ed25519 auto-creation). */
                                .payingWith(GENESIS)
                                .via(autoCreation),
                        withOpContext((spec, opLog) -> updateSpecFor(spec, ed25519SourceKey)),
                        withOpContext((spec, opLog) -> updateSpecFor(spec, secp256k1SourceKey)))
                .then(
                        getTxnRecord(autoCreation)
                                .andAllChildRecords()
                                .hasNoAliasInChildRecord(0)
                                .hasNoAliasInChildRecord(1)
                                .logged(),
                        getAutoCreatedAccountBalance(ed25519SourceKey)
                                .hasExpectedAccountID()
                                .logged(),
                        getAutoCreatedAccountBalance(secp256k1SourceKey)
                                .hasExpectedAccountID()
                                .logged(),
                        getAliasedAccountInfo(ed25519SourceKey)
                                .hasExpectedAliasKey()
                                .hasExpectedAccountID()
                                .has(
                                        accountWith()
                                                .expectedBalanceWithChargedUsd(
                                                        ONE_HUNDRED_HBARS, 0, 0))
                                .logged(),
                        getAliasedAccountInfo(secp256k1SourceKey)
                                .hasExpectedAliasKey()
                                .hasExpectedAccountID()
                                .has(
                                        accountWith()
                                                .expectedBalanceWithChargedUsd(
                                                        ONE_HUNDRED_HBARS, 0, 0))
                                .logged());
    }

    private HapiSpec aliasCanBeUsedOnManyAccountsNotAsAlias() {
        return defaultHapiSpec("AliasCanBeUsedOnManyAccountsNotAsAlias")
                .given(
                        /* have alias key on other accounts and tokens not as alias */
                        newKeyNamed(VALID_ALIAS),
                        cryptoCreate(PAYER).key(VALID_ALIAS).balance(INITIAL_BALANCE * ONE_HBAR),
                        tokenCreate(PAYER).adminKey(VALID_ALIAS),
                        tokenCreate(PAYER).supplyKey(VALID_ALIAS),
                        tokenCreate("a").treasury(PAYER))
                .when(
                        /* auto account is created */
                        cryptoTransfer(
                                        tinyBarsFromToWithAlias(
                                                PAYER, VALID_ALIAS, ONE_HUNDRED_HBARS))
                                .via(TRANSFER_TXN))
                .then(
                        /* get transaction record and validate the child record has alias bytes as expected */
                        getTxnRecord(TRANSFER_TXN)
                                .andAllChildRecords()
                                .hasNonStakingChildRecordCount(1)
                                .hasNoAliasInChildRecord(0),
                        getAccountInfo(PAYER)
                                .has(
                                        accountWith()
                                                .balance(
                                                        (INITIAL_BALANCE * ONE_HBAR)
                                                                - ONE_HUNDRED_HBARS)
                                                .noAlias()),
                        getAliasedAccountInfo(VALID_ALIAS)
                                .has(
                                        accountWith()
                                                .key(VALID_ALIAS)
                                                .expectedBalanceWithChargedUsd(
                                                        ONE_HUNDRED_HBARS, 0, 0)
                                                .alias(VALID_ALIAS)
                                                .autoRenew(THREE_MONTHS_IN_SECONDS)
                                                .receiverSigReq(false)
                                                .memo(AUTO_MEMO)));
    }

    private HapiSpec accountCreatedIfAliasUsedAsPubKey() {
        return defaultHapiSpec("AccountCreatedIfAliasUsedAsPubKey")
                .given(
                        newKeyNamed(ALIAS),
                        cryptoCreate(PAYER_1)
                                .balance(INITIAL_BALANCE * ONE_HBAR)
                                .key(ALIAS)
                                .signedBy(ALIAS, DEFAULT_PAYER))
                .when(
                        cryptoTransfer(tinyBarsFromToWithAlias(PAYER_1, ALIAS, ONE_HUNDRED_HBARS))
                                .via(TRANSFER_TXN))
                .then(
                        getTxnRecord(TRANSFER_TXN).andAllChildRecords().logged(),
                        getAccountInfo(PAYER_1)
                                .has(
                                        accountWith()
                                                .balance(
                                                        (INITIAL_BALANCE * ONE_HBAR)
                                                                - ONE_HUNDRED_HBARS)
                                                .noAlias()),
                        getAliasedAccountInfo(ALIAS)
                                .has(
                                        accountWith()
                                                .key(ALIAS)
                                                .expectedBalanceWithChargedUsd(
                                                        ONE_HUNDRED_HBARS, 0, 0)
                                                .alias(ALIAS)
                                                .autoRenew(THREE_MONTHS_IN_SECONDS)
                                                .receiverSigReq(false))
                                .logged());
    }

    private HapiSpec autoAccountCreationWorksWhenUsingAliasOfDeletedAccount() {
        return defaultHapiSpec("AutoAccountCreationWorksWhenUsingAliasOfDeletedAccount")
                .given(
                        newKeyNamed(ALIAS),
                        newKeyNamed(ALIAS_2),
                        cryptoCreate(PAYER).balance(INITIAL_BALANCE * ONE_HBAR))
                .when(
                        cryptoTransfer(tinyBarsFromToWithAlias(PAYER, ALIAS, ONE_HUNDRED_HBARS))
                                .via("txn"),
                        withOpContext((spec, opLog) -> updateSpecFor(spec, ALIAS)),
                        getTxnRecord("txn").hasNonStakingChildRecordCount(1).logged())
                .then(
                        cryptoDeleteAliased(ALIAS)
                                .transfer(PAYER)
                                .hasKnownStatus(SUCCESS)
                                .signedBy(ALIAS, PAYER, DEFAULT_PAYER)
                                .purging(),
                        cryptoTransfer(tinyBarsFromToWithAlias(PAYER, ALIAS, ONE_HUNDRED_HBARS))
                                .via("txn2")
                                .hasKnownStatus(ACCOUNT_DELETED)

                        /* need to validate it creates after expiration */
                        //						sleepFor(60000L),
                        //						cryptoTransfer(
                        //								HapiCryptoTransfer.tinyBarsFromToWithAlias("payer", "alias",
                        // ONE_HUNDRED_HBARS)).via(
                        //								"txn2"),
                        //						getTxnRecord("txn2").hasChildRecordCount(1).logged()
                        );
    }

    private HapiSpec transferFromAliasToAlias() {
        return defaultHapiSpec("transferFromAliasToAlias")
                .given(
                        newKeyNamed(ALIAS),
                        newKeyNamed(ALIAS_2),
                        cryptoCreate(PAYER_4).balance(INITIAL_BALANCE * ONE_HBAR))
                .when(
                        cryptoTransfer(
                                        tinyBarsFromToWithAlias(
                                                PAYER_4, ALIAS, 2 * ONE_HUNDRED_HBARS))
                                .via("txn"),
                        withOpContext((spec, opLog) -> updateSpecFor(spec, ALIAS)),
                        getTxnRecord("txn").andAllChildRecords().logged(),
                        getAliasedAccountInfo(ALIAS)
                                .has(
                                        accountWith()
                                                .expectedBalanceWithChargedUsd(
                                                        (2 * ONE_HUNDRED_HBARS), 0, 0)))
                .then(
                        /* transfer from an alias that was auto created to a new alias, validate account is created */
                        cryptoTransfer(tinyBarsFromToWithAlias(ALIAS, ALIAS_2, ONE_HUNDRED_HBARS))
                                .via(TRANSFER_TXN_2),
                        getTxnRecord(TRANSFER_TXN_2).andAllChildRecords().logged(),
                        getAliasedAccountInfo(ALIAS)
                                .has(
                                        accountWith()
                                                .expectedBalanceWithChargedUsd(
                                                        ONE_HUNDRED_HBARS, 0, 0)),
                        getAliasedAccountInfo(ALIAS_2)
                                .has(
                                        accountWith()
                                                .expectedBalanceWithChargedUsd(
                                                        ONE_HUNDRED_HBARS, 0, 0)));
    }

    private HapiSpec transferFromAliasToAccount() {
        final var payer = PAYER_4;
        final var alias = ALIAS;
        return defaultHapiSpec("transferFromAliasToAccount")
                .given(
                        newKeyNamed(alias),
                        cryptoCreate(payer).balance(INITIAL_BALANCE * ONE_HBAR),
                        cryptoCreate("randomAccount").balance(0L).payingWith(payer))
                .when(
                        cryptoTransfer(tinyBarsFromToWithAlias(payer, alias, 2 * ONE_HUNDRED_HBARS))
                                .via("txn"),
                        withOpContext((spec, opLog) -> updateSpecFor(spec, alias)),
                        getTxnRecord("txn").andAllChildRecords().logged(),
                        getAliasedAccountInfo(alias)
                                .has(
                                        accountWith()
                                                .expectedBalanceWithChargedUsd(
                                                        (2 * ONE_HUNDRED_HBARS), 0, 0)))
                .then(
                        /* transfer from an alias that was auto created to a new alias, validate account is created */
                        cryptoTransfer(
                                        tinyBarsFromToWithAlias(
                                                alias, "randomAccount", ONE_HUNDRED_HBARS))
                                .via(TRANSFER_TXN_2),
                        getTxnRecord(TRANSFER_TXN_2)
                                .andAllChildRecords()
                                .hasNonStakingChildRecordCount(0),
                        getAliasedAccountInfo(alias)
                                .has(
                                        accountWith()
                                                .expectedBalanceWithChargedUsd(
                                                        ONE_HUNDRED_HBARS, 0, 0)));
    }

    private HapiSpec transferToAccountAutoCreatedUsingAccount() {
        return defaultHapiSpec("transferToAccountAutoCreatedUsingAccount")
                .given(
                        newKeyNamed(TRANSFER_ALIAS),
                        cryptoCreate(PAYER).balance(INITIAL_BALANCE * ONE_HBAR))
                .when(
                        cryptoTransfer(
                                        tinyBarsFromToWithAlias(
                                                PAYER, TRANSFER_ALIAS, ONE_HUNDRED_HBARS))
                                .via("txn"),
                        withOpContext((spec, opLog) -> updateSpecFor(spec, TRANSFER_ALIAS)),
                        getTxnRecord("txn").andAllChildRecords().logged())
                .then(
                        /* get the account associated with alias and transfer */
                        withOpContext(
                                (spec, opLog) -> {
                                    final var aliasAccount =
                                            spec.registry()
                                                    .getAccountID(
                                                            spec.registry()
                                                                    .getKey(TRANSFER_ALIAS)
                                                                    .toByteString()
                                                                    .toStringUtf8());

                                    final var op =
                                            cryptoTransfer(
                                                            tinyBarsFromTo(
                                                                    PAYER,
                                                                    asAccountString(aliasAccount),
                                                                    ONE_HUNDRED_HBARS))
                                                    .via(TRANSFER_TXN_2);
                                    final var op2 =
                                            getTxnRecord(TRANSFER_TXN_2)
                                                    .andAllChildRecords()
                                                    .logged();
                                    final var op3 =
                                            getAccountInfo(PAYER)
                                                    .has(
                                                            accountWith()
                                                                    .balance(
                                                                            (INITIAL_BALANCE
                                                                                            * ONE_HBAR)
                                                                                    - (2
                                                                                            * ONE_HUNDRED_HBARS)));
                                    final var op4 =
                                            getAliasedAccountInfo(TRANSFER_ALIAS)
                                                    .has(
                                                            accountWith()
                                                                    .expectedBalanceWithChargedUsd(
                                                                            (2 * ONE_HUNDRED_HBARS),
                                                                            0,
                                                                            0));
                                    allRunFor(spec, op, op2, op3, op4);
                                }));
    }

    private HapiSpec transferToAccountAutoCreatedUsingAlias() {
        return defaultHapiSpec("transferToAccountAutoCreatedUsingAlias")
                .given(newKeyNamed(ALIAS), cryptoCreate(PAYER).balance(INITIAL_BALANCE * ONE_HBAR))
                .when(
                        cryptoTransfer(tinyBarsFromToWithAlias(PAYER, ALIAS, ONE_HUNDRED_HBARS))
                                .via(TRANSFER_TXN),
                        getTxnRecord(TRANSFER_TXN).andAllChildRecords().logged(),
                        getAccountInfo(PAYER)
                                .has(
                                        accountWith()
                                                .balance(
                                                        (INITIAL_BALANCE * ONE_HBAR)
                                                                - ONE_HUNDRED_HBARS)),
                        getAliasedAccountInfo(ALIAS)
                                .has(
                                        accountWith()
                                                .expectedBalanceWithChargedUsd(
                                                        ONE_HUNDRED_HBARS, 0, 0)))
                .then(
                        /* transfer using alias and not account number */
                        cryptoTransfer(tinyBarsFromToWithAlias(PAYER, ALIAS, ONE_HUNDRED_HBARS))
                                .via(TRANSFER_TXN_2),
                        getTxnRecord(TRANSFER_TXN_2)
                                .andAllChildRecords()
                                .hasNonStakingChildRecordCount(0)
                                .logged(),
                        getAccountInfo(PAYER)
                                .has(
                                        accountWith()
                                                .balance(
                                                        (INITIAL_BALANCE * ONE_HBAR)
                                                                - (2 * ONE_HUNDRED_HBARS))),
                        getAliasedAccountInfo(ALIAS)
                                .has(
                                        accountWith()
                                                .expectedBalanceWithChargedUsd(
                                                        (2 * ONE_HUNDRED_HBARS), 0, 0)));
    }

    private HapiSpec autoAccountCreationUnsupportedAlias() {
        final var threshKeyAlias =
                Key.newBuilder()
                        .setThresholdKey(
                                ThresholdKey.newBuilder()
                                        .setThreshold(2)
                                        .setKeys(
                                                KeyList.newBuilder()
                                                        .addKeys(
                                                                Key.newBuilder()
                                                                        .setEd25519(
                                                                                ByteString.copyFrom(
                                                                                        "aaa"
                                                                                                .getBytes())))
                                                        .addKeys(
                                                                Key.newBuilder()
                                                                        .setECDSASecp256K1(
                                                                                ByteString.copyFrom(
                                                                                        "bbbb"
                                                                                                .getBytes())))
                                                        .addKeys(
                                                                Key.newBuilder()
                                                                        .setEd25519(
                                                                                ByteString.copyFrom(
                                                                                        "cccccc"
                                                                                                .getBytes())))))
                        .build()
                        .toByteString();
        final var keyListAlias =
                Key.newBuilder()
                        .setKeyList(
                                KeyList.newBuilder()
                                        .addKeys(
                                                Key.newBuilder()
                                                        .setEd25519(
                                                                ByteString.copyFrom(
                                                                        "aaaaaa".getBytes())))
                                        .addKeys(
                                                Key.newBuilder()
                                                        .setECDSASecp256K1(
                                                                ByteString.copyFrom(
                                                                        "bbbbbbb".getBytes()))))
                        .build()
                        .toByteString();
        final var contractKeyAlias =
                Key.newBuilder()
                        .setContractID(ContractID.newBuilder().setContractNum(100L))
                        .build()
                        .toByteString();
        final var delegateContractKeyAlias =
                Key.newBuilder()
                        .setDelegatableContractId(ContractID.newBuilder().setContractNum(100L))
                        .build()
                        .toByteString();

        return defaultHapiSpec("autoAccountCreationUnsupportedAlias")
                .given(cryptoCreate(PAYER).balance(INITIAL_BALANCE * ONE_HBAR))
                .when(
                        cryptoTransfer(tinyBarsFromTo(PAYER, threshKeyAlias, ONE_HUNDRED_HBARS))
                                .hasKnownStatus(ResponseCodeEnum.INVALID_ALIAS_KEY)
                                .via("transferTxnThreshKey"),
                        cryptoTransfer(tinyBarsFromTo(PAYER, keyListAlias, ONE_HUNDRED_HBARS))
                                .hasKnownStatus(ResponseCodeEnum.INVALID_ALIAS_KEY)
                                .via("transferTxnKeyList"),
                        cryptoTransfer(tinyBarsFromTo(PAYER, contractKeyAlias, ONE_HUNDRED_HBARS))
                                .hasKnownStatus(ResponseCodeEnum.INVALID_ALIAS_KEY)
                                .via("transferTxnContract"),
                        cryptoTransfer(
                                        tinyBarsFromTo(
                                                PAYER, delegateContractKeyAlias, ONE_HUNDRED_HBARS))
                                .hasKnownStatus(ResponseCodeEnum.INVALID_ALIAS_KEY)
                                .via("transferTxnKeyDelegate"))
                .then();
    }

    private HapiSpec autoAccountCreationBadAlias() {
        final var invalidAlias = VALID_25519_ALIAS.substring(0, 10);

        return defaultHapiSpec("AutoAccountCreationBadAlias")
                .given(cryptoCreate(PAYER).balance(INITIAL_BALANCE * ONE_HBAR))
                .when(
                        cryptoTransfer(tinyBarsFromTo(PAYER, invalidAlias, ONE_HUNDRED_HBARS))
                                .hasKnownStatus(ResponseCodeEnum.INVALID_ALIAS_KEY)
                                .via("transferTxnBad"))
                .then();
    }

    private HapiSpec autoAccountCreationsHappyPath() {
        final var creationTime = new AtomicLong();
        final long transferFee = 185030L;
        return defaultHapiSpec("AutoAccountCreationsHappyPath")
                .given(
                        newKeyNamed(VALID_ALIAS),
                        cryptoCreate(CIVILIAN).balance(10 * ONE_HBAR),
                        cryptoCreate(PAYER).balance(10 * ONE_HBAR),
                        cryptoCreate(SPONSOR).balance(INITIAL_BALANCE * ONE_HBAR))
                .when(
                        cryptoTransfer(
                                        tinyBarsFromToWithAlias(
                                                SPONSOR, VALID_ALIAS, ONE_HUNDRED_HBARS),
                                        tinyBarsFromToWithAlias(CIVILIAN, VALID_ALIAS, ONE_HBAR))
                                .via(TRANSFER_TXN)
                                .payingWith(PAYER))
                .then(
                        getReceipt(TRANSFER_TXN)
                                .andAnyChildReceipts()
                                .hasChildAutoAccountCreations(1),
                        getTxnRecord(TRANSFER_TXN).andAllChildRecords().logged(),
                        getAccountInfo(SPONSOR)
                                .has(
                                        accountWith()
                                                .balance(
                                                        (INITIAL_BALANCE * ONE_HBAR)
                                                                - ONE_HUNDRED_HBARS)
                                                .noAlias()),
                        childRecordsCheck(
                                TRANSFER_TXN,
                                SUCCESS,
                                recordWith()
                                        .status(SUCCESS)
                                        .fee(EXPECTED_HBAR_TRANSFER_AUTO_CREATION_FEE)),
                        assertionsHold(
                                (spec, opLog) -> {
                                    final var lookup =
                                            getTxnRecord(TRANSFER_TXN)
                                                    .andAllChildRecords()
                                                    .hasNonStakingChildRecordCount(1)
                                                    .hasNoAliasInChildRecord(0)
                                                    .logged();
                                    allRunFor(spec, lookup);
                                    final var sponsor = spec.registry().getAccountID(SPONSOR);
                                    final var payer = spec.registry().getAccountID(PAYER);
                                    final var parent = lookup.getResponseRecord();
                                    final var child = lookup.getChildRecord(0);
                                    assertAliasBalanceAndFeeInChildRecord(
                                            parent,
                                            child,
                                            sponsor,
                                            payer,
                                            ONE_HUNDRED_HBARS + ONE_HBAR,
                                            transferFee);
                                    creationTime.set(child.getConsensusTimestamp().getSeconds());
                                }),
                        sourcing(
                                () ->
                                        getAliasedAccountInfo(VALID_ALIAS)
                                                .has(
                                                        accountWith()
                                                                .key(VALID_ALIAS)
                                                                .expectedBalanceWithChargedUsd(
                                                                        ONE_HUNDRED_HBARS
                                                                                + ONE_HBAR,
                                                                        0,
                                                                        0)
                                                                .alias(VALID_ALIAS)
                                                                .autoRenew(THREE_MONTHS_IN_SECONDS)
                                                                .receiverSigReq(false)
                                                                .expiry(
                                                                        creationTime.get()
                                                                                + THREE_MONTHS_IN_SECONDS,
                                                                        0)
                                                                .memo(AUTO_MEMO))
                                                .logged()));
    }

    @SuppressWarnings("java:S5960")
    private void assertAliasBalanceAndFeeInChildRecord(
            final TransactionRecord parent,
            final TransactionRecord child,
            final AccountID sponsor,
            final AccountID defaultPayer,
            final long newAccountFunding,
            final long transferFee) {
        long receivedBalance = 0;
        long creationFeeSplit = 0;
        long payerBalWithAutoCreationFee = 0;
        for (final var adjust : parent.getTransferList().getAccountAmountsList()) {
            final var id = adjust.getAccountID();
            if (!(id.getAccountNum() < 100
                    || id.equals(sponsor)
                    || id.equals(defaultPayer)
                    || id.getAccountNum() == 800
                    || id.getAccountNum() == 801)) {
                receivedBalance = adjust.getAmount();
            }

            // auto-creation fee is transferred to 0.0.98 (funding account) and 0.0.800, 0.0.801 (if
            // staking is active)
            // from payer
            if (id.getAccountNum() == 98
                    || id.getAccountNum() == 800
                    || id.getAccountNum() == 801) {
                creationFeeSplit += adjust.getAmount();
            }
            // sum of all deductions from the payer along with auto creation fee
            if ((id.getAccountNum() <= 98
                    || id.equals(defaultPayer)
                    || id.getAccountNum() == 800
                    || id.getAccountNum() == 801)) {
                payerBalWithAutoCreationFee += adjust.getAmount();
            }
        }
        assertEquals(newAccountFunding, receivedBalance, "Transferred incorrect amount to alias");
        assertEquals(
                creationFeeSplit - transferFee,
                child.getTransactionFee(),
                "Child record did not specify deducted fee");
        assertEquals(0, payerBalWithAutoCreationFee, "Auto creation fee is deducted from payer");
    }

    private HapiSpec multipleAutoAccountCreations() {
        return defaultHapiSpec("MultipleAutoAccountCreations")
                .given(cryptoCreate(PAYER).balance(INITIAL_BALANCE * ONE_HBAR))
                .when(
                        newKeyNamed("alias1"),
                        newKeyNamed(ALIAS_2),
                        newKeyNamed("alias3"),
                        newKeyNamed("alias4"),
                        newKeyNamed("alias5"),
                        cryptoTransfer(
                                        tinyBarsFromToWithAlias(PAYER, "alias1", ONE_HUNDRED_HBARS),
                                        tinyBarsFromToWithAlias(PAYER, ALIAS_2, ONE_HUNDRED_HBARS),
                                        tinyBarsFromToWithAlias(PAYER, "alias3", ONE_HUNDRED_HBARS))
                                .via("multipleAutoAccountCreates"),
                        getTxnRecord("multipleAutoAccountCreates")
                                .hasNonStakingChildRecordCount(3)
                                .logged(),
                        getAccountInfo(PAYER)
                                .has(
                                        accountWith()
                                                .balance(
                                                        (INITIAL_BALANCE * ONE_HBAR)
                                                                - 3 * ONE_HUNDRED_HBARS)))
                .then(
                        cryptoTransfer(
                                        tinyBarsFromToWithAlias(
                                                PAYER, "alias4", 7 * ONE_HUNDRED_HBARS),
                                        tinyBarsFromToWithAlias(PAYER, "alias5", 100))
                                .via("failedAutoCreate")
                                .hasKnownStatus(INSUFFICIENT_ACCOUNT_BALANCE),
                        getTxnRecord("failedAutoCreate").hasNonStakingChildRecordCount(0).logged(),
                        getAccountInfo(PAYER)
                                .has(
                                        accountWith()
                                                .balance(
                                                        (INITIAL_BALANCE * ONE_HBAR)
                                                                - 3 * ONE_HUNDRED_HBARS)));
    }

    private HapiSpec transferHbarsToEVMAddressAlias() {

        final AtomicReference<AccountID> partyId = new AtomicReference<>();
        final AtomicReference<ByteString> partyAlias = new AtomicReference<>();
        final AtomicReference<ByteString> counterAlias = new AtomicReference<>();

        return defaultHapiSpec("TransferHbarsToEVMAddressAlias")
                .given(
                        cryptoCreate(PARTY).maxAutomaticTokenAssociations(2),
                        newKeyNamed(SECP_256K1_SOURCE_KEY).shape(SECP_256K1_SHAPE),
                        withOpContext(
                                (spec, opLog) -> {
                                    final var registry = spec.registry();
                                    final var ecdsaKey = registry.getKey(SECP_256K1_SOURCE_KEY);
                                    final var tmp = ecdsaKey.getECDSASecp256K1().toByteArray();
                                    final var addressBytes = recoverAddressFromPubKey(tmp);
                                    assert addressBytes != null;
                                    final var evmAddressBytes = ByteString.copyFrom(addressBytes);
                                    partyId.set(registry.getAccountID(PARTY));
                                    partyAlias.set(
                                            ByteString.copyFrom(asSolidityAddress(partyId.get())));
                                    counterAlias.set(evmAddressBytes);
                                }))
                .when(
                        cryptoTransfer(
                                        (spec, b) ->
                                                b.setTransfers(
                                                        TransferList.newBuilder()
                                                                .addAccountAmounts(
                                                                        aaWith(
                                                                                partyAlias.get(),
                                                                                -2))
                                                                .addAccountAmounts(
                                                                        aaWith(
                                                                                counterAlias.get(),
                                                                                +2))))
                                .signedBy(DEFAULT_PAYER, PARTY)
                                .via(HBAR_XFER))
                .then(
                        getTxnRecord(HBAR_XFER)
                                .hasChildRecordCount(1)
                                .hasChildRecords(recordWith().status(SUCCESS).memo(LAZY_MEMO)));
    }

    private HapiSpec transferFungibleToEVMAddressAlias() {

        final var fungibleToken = "fungibleToken";
        final AtomicReference<TokenID> ftId = new AtomicReference<>();
        final AtomicReference<AccountID> partyId = new AtomicReference<>();
        final AtomicReference<ByteString> partyAlias = new AtomicReference<>();
        final AtomicReference<ByteString> counterAlias = new AtomicReference<>();

        return defaultHapiSpec("TransferFungibleToEVMAddressAlias")
                .given(
                        cryptoCreate(PARTY).maxAutomaticTokenAssociations(2),
                        tokenCreate(fungibleToken).treasury(PARTY).initialSupply(1_000_000),
                        newKeyNamed(SECP_256K1_SOURCE_KEY).shape(SECP_256K1_SHAPE),
                        cryptoCreate(PARTY)
                                .balance(INITIAL_BALANCE * ONE_HBAR)
                                .maxAutomaticTokenAssociations(2),
                        tokenCreate(fungibleToken).treasury(PARTY).initialSupply(1_000_000),
                        withOpContext(
                                (spec, opLog) -> {
                                    final var registry = spec.registry();
                                    final var ecdsaKey = registry.getKey(SECP_256K1_SOURCE_KEY);
                                    final var tmp = ecdsaKey.getECDSASecp256K1().toByteArray();
                                    final var addressBytes = recoverAddressFromPubKey(tmp);
                                    assert addressBytes != null;
                                    final var evmAddressBytes = ByteString.copyFrom(addressBytes);
                                    ftId.set(registry.getTokenID(fungibleToken));
                                    partyId.set(registry.getAccountID(PARTY));
                                    partyAlias.set(
                                            ByteString.copyFrom(asSolidityAddress(partyId.get())));
                                    counterAlias.set(evmAddressBytes);
                                }))
                .when(
                        withOpContext(
                                (spec, opLog) -> {
                                    /* hollow account created with fungible token transfer as expected */
                                    final var cryptoTransferWithLazyCreate =
                                            cryptoTransfer(
                                                            (s, b) ->
                                                                    b.addTokenTransfers(
                                                                            TokenTransferList
                                                                                    .newBuilder()
                                                                                    .setToken(
                                                                                            ftId
                                                                                                    .get())
                                                                                    .addTransfers(
                                                                                            aaWith(
                                                                                                    partyAlias
                                                                                                            .get(),
                                                                                                    -500))
                                                                                    .addTransfers(
                                                                                            aaWith(
                                                                                                    counterAlias
                                                                                                            .get(),
                                                                                                    +500))))
                                                    .signedBy(DEFAULT_PAYER, PARTY)
                                                    .via(FT_XFER);

                                    final var getHollowAccountInfoAfterCreation =
<<<<<<< HEAD
                                            getAliasedAccountInfo(SECP_256K1_SOURCE_KEY)
=======
                                            getAliasedAccountInfo(counterAlias.get())
>>>>>>> 5d72c4a3
                                                    .hasToken(
                                                            relationshipWith(fungibleToken)
                                                                    .balance(500))
                                                    .has(
                                                            accountWith()
                                                                    .hasEmptyKey()
<<<<<<< HEAD
                                                                    .evmAddressAlias(
                                                                            counterAlias.get())
=======
                                                                    .noAlias()
>>>>>>> 5d72c4a3
                                                                    .autoRenew(
                                                                            THREE_MONTHS_IN_SECONDS)
                                                                    .receiverSigReq(false)
                                                                    .memo(LAZY_MEMO));

                                    allRunFor(
                                            spec,
                                            cryptoTransferWithLazyCreate,
                                            getHollowAccountInfoAfterCreation);

                                    /* transfers of hbar or fungible tokens to the hollow account should succeed */
                                    final var hbarTransfer =
                                            cryptoTransfer(
                                                            tinyBarsFromTo(
                                                                    PARTY,
                                                                    counterAlias.get(),
                                                                    ONE_HUNDRED_HBARS))
                                                    .hasKnownStatus(SUCCESS)
                                                    .via(TRANSFER_TXN_2);

                                    final var fungibleTokenTransfer =
                                            cryptoTransfer(
                                                            moving(5, fungibleToken)
                                                                    .between(
                                                                            PARTY,
                                                                            counterAlias.get()))
                                                    .signedBy(DEFAULT_PAYER, PARTY)
                                                    .via(TRANSFER_TXN_2);

                                    final var getHollowAccountInfoAfterTransfers =
<<<<<<< HEAD
                                            getAliasedAccountInfo(SECP_256K1_SOURCE_KEY)
=======
                                            getAliasedAccountInfo(counterAlias.get())
>>>>>>> 5d72c4a3
                                                    .hasToken(
                                                            relationshipWith(fungibleToken)
                                                                    .balance(505))
                                                    .has(
                                                            accountWith()
                                                                    .hasEmptyKey()
<<<<<<< HEAD
                                                                    .evmAddressAlias(
                                                                            counterAlias.get())
=======
                                                                    .noAlias()
>>>>>>> 5d72c4a3
                                                                    .expectedBalanceWithChargedUsd(
                                                                            ONE_HUNDRED_HBARS,
                                                                            0,
                                                                            0));

                                    allRunFor(
                                            spec,
                                            hbarTransfer,
                                            fungibleTokenTransfer,
                                            getHollowAccountInfoAfterTransfers);
                                }))
                .then(
                        getTxnRecord(FT_XFER)
                                .hasChildRecordCount(1)
                                .hasChildRecords(recordWith().status(SUCCESS).memo(LAZY_MEMO)));
    }

    private HapiSpec transferNonFungibleToEVMAddressAlias() {

        final var nonFungibleToken = "nonFungibleToken";
        final AtomicReference<TokenID> nftId = new AtomicReference<>();
        final AtomicReference<AccountID> partyId = new AtomicReference<>();
        final AtomicReference<ByteString> partyAlias = new AtomicReference<>();
        final AtomicReference<ByteString> counterAlias = new AtomicReference<>();

        return defaultHapiSpec("TransferNonFungibleToEVMAddressAlias")
                .given(
                        newKeyNamed(MULTI_KEY),
                        newKeyNamed(SECP_256K1_SOURCE_KEY).shape(SECP_256K1_SHAPE),
                        cryptoCreate(PARTY)
                                .balance(INITIAL_BALANCE * ONE_HBAR)
                                .maxAutomaticTokenAssociations(2),
                        tokenCreate(nonFungibleToken)
                                .initialSupply(0)
                                .treasury(PARTY)
                                .tokenType(NON_FUNGIBLE_UNIQUE)
                                .supplyKey(MULTI_KEY),
                        mintToken(nonFungibleToken, List.of(copyFromUtf8("a"), copyFromUtf8("b"))),
                        withOpContext(
                                (spec, opLog) -> {
                                    final var registry = spec.registry();
                                    final var ecdsaKey = registry.getKey(SECP_256K1_SOURCE_KEY);
                                    final var tmp = ecdsaKey.getECDSASecp256K1().toByteArray();
                                    final var addressBytes = recoverAddressFromPubKey(tmp);
                                    assert addressBytes != null;
                                    final var evmAddressBytes = ByteString.copyFrom(addressBytes);
                                    nftId.set(registry.getTokenID(nonFungibleToken));
                                    partyId.set(registry.getAccountID(PARTY));
                                    partyAlias.set(
                                            ByteString.copyFrom(asSolidityAddress(partyId.get())));
                                    counterAlias.set(evmAddressBytes);
                                }))
                .when(
                        withOpContext(
                                (spec, opLog) -> {
                                    /* hollow account created with nft transfer as expected */
                                    var cryptoTransferWithLazyCreate =
                                            cryptoTransfer(
                                                            (s, b) ->
                                                                    b.addTokenTransfers(
                                                                            TokenTransferList
                                                                                    .newBuilder()
                                                                                    .setToken(
                                                                                            nftId
                                                                                                    .get())
                                                                                    .addNftTransfers(
                                                                                            ocWith(
                                                                                                    accountId(
                                                                                                            partyAlias
                                                                                                                    .get()),
                                                                                                    accountId(
                                                                                                            counterAlias
                                                                                                                    .get()),
                                                                                                    1L))))
                                                    .signedBy(DEFAULT_PAYER, PARTY)
                                                    .via(NFT_XFER);

                                    final var getHollowAccountInfoAfterCreation =
<<<<<<< HEAD
                                            getAliasedAccountInfo(SECP_256K1_SOURCE_KEY)
=======
                                            getAliasedAccountInfo(counterAlias.get())
>>>>>>> 5d72c4a3
                                                    .hasToken(
                                                            relationshipWith(nonFungibleToken)
                                                                    .balance(1))
                                                    .has(
                                                            accountWith()
                                                                    .hasEmptyKey()
<<<<<<< HEAD
                                                                    .evmAddressAlias(
                                                                            counterAlias.get())
=======
                                                                    .noAlias()
>>>>>>> 5d72c4a3
                                                                    .autoRenew(
                                                                            THREE_MONTHS_IN_SECONDS)
                                                                    .receiverSigReq(false)
                                                                    .memo(LAZY_MEMO));

                                    allRunFor(
                                            spec,
                                            cryptoTransferWithLazyCreate,
                                            getHollowAccountInfoAfterCreation);

                                    /* transfers of hbar or nft to the hollow account should succeed */
                                    final var hbarTransfer =
                                            cryptoTransfer(
                                                            tinyBarsFromTo(
                                                                    PARTY,
                                                                    counterAlias.get(),
                                                                    ONE_HUNDRED_HBARS))
                                                    .hasKnownStatus(SUCCESS)
                                                    .via(TRANSFER_TXN_2);

                                    final var nftTransfer =
                                            cryptoTransfer(
                                                            movingUnique(nonFungibleToken, 2L)
                                                                    .between(
                                                                            PARTY,
                                                                            counterAlias.get()))
                                                    .signedBy(DEFAULT_PAYER, PARTY)
                                                    .hasKnownStatus(SUCCESS)
                                                    .via(TRANSFER_TXN_2);

                                    final var getHollowAccountInfoAfterTransfers =
<<<<<<< HEAD
                                            getAliasedAccountInfo(SECP_256K1_SOURCE_KEY)
=======
                                            getAliasedAccountInfo(counterAlias.get())
>>>>>>> 5d72c4a3
                                                    .hasToken(
                                                            relationshipWith(nonFungibleToken)
                                                                    .balance(2))
                                                    .has(
                                                            accountWith()
                                                                    .hasEmptyKey()
<<<<<<< HEAD
                                                                    .evmAddressAlias(
                                                                            counterAlias.get())
=======
                                                                    .noAlias()
>>>>>>> 5d72c4a3
                                                                    .expectedBalanceWithChargedUsd(
                                                                            ONE_HUNDRED_HBARS,
                                                                            0,
                                                                            0));

                                    allRunFor(
                                            spec,
                                            hbarTransfer,
                                            nftTransfer,
                                            getHollowAccountInfoAfterTransfers);
                                }))
                .then(
                        getTxnRecord(NFT_XFER)
                                .hasChildRecordCount(1)
                                .hasChildRecords(recordWith().status(SUCCESS).memo(LAZY_MEMO)));
    }
}<|MERGE_RESOLUTION|>--- conflicted
+++ resolved
@@ -27,9 +27,6 @@
 import static com.hedera.services.bdd.spec.assertions.TransactionRecordAsserts.includingFungibleMovement;
 import static com.hedera.services.bdd.spec.assertions.TransactionRecordAsserts.recordWith;
 import static com.hedera.services.bdd.spec.keys.TrieSigMapGenerator.uniqueWithFullPrefixesFor;
-<<<<<<< HEAD
-import static com.hedera.services.bdd.spec.queries.QueryVerbs.*;
-=======
 import static com.hedera.services.bdd.spec.queries.QueryVerbs.getAccountBalance;
 import static com.hedera.services.bdd.spec.queries.QueryVerbs.getAccountInfo;
 import static com.hedera.services.bdd.spec.queries.QueryVerbs.getAliasedAccountInfo;
@@ -37,7 +34,6 @@
 import static com.hedera.services.bdd.spec.queries.QueryVerbs.getContractInfo;
 import static com.hedera.services.bdd.spec.queries.QueryVerbs.getReceipt;
 import static com.hedera.services.bdd.spec.queries.QueryVerbs.getTxnRecord;
->>>>>>> 5d72c4a3
 import static com.hedera.services.bdd.spec.queries.crypto.ExpectedTokenRel.relationshipWith;
 import static com.hedera.services.bdd.spec.transactions.TxnVerbs.contractCall;
 import static com.hedera.services.bdd.spec.transactions.TxnVerbs.contractCreate;
@@ -136,7 +132,7 @@
     public static final String NFT_INFINITE_SUPPLY_TOKEN = "nftA";
     private static final String NFT_FINITE_SUPPLY_TOKEN = "nftB";
     private static final String MULTI_KEY = "multi";
-    public static final String PARTY = "party";
+    private static final String PARTY = "party";
     private static final String COUNTERPARTY = "counterparty";
 
     private static final String CIVILIAN = "somebody";
@@ -190,10 +186,7 @@
                 canGetBalanceAndInfoViaAlias(),
                 noStakePeriodStartIfNotStakingToNode(),
                 hollowAccountCreationWithCryptoTransfer(),
-<<<<<<< HEAD
-=======
                 failureAfterHollowAccountCreationReclaimsAlias(),
->>>>>>> 5d72c4a3
                 hollowAccountCompletionWithCryptoTransfer(),
                 hollowAccountCompletionWithContractCreate(),
                 hollowAccountCompletionWithContractCall(),
@@ -857,11 +850,7 @@
                                                     .via(TRANSFER_TXN);
 
                                     final var getHollowAccountInfoAfterCreation =
-<<<<<<< HEAD
-                                            getAliasedAccountInfo(SECP_256K1_SOURCE_KEY)
-=======
                                             getAliasedAccountInfo(evmAddress.get())
->>>>>>> 5d72c4a3
                                                     .hasToken(relationshipWith(A_TOKEN).balance(5))
                                                     .hasToken(
                                                             relationshipWith(
@@ -870,12 +859,7 @@
                                                     .has(
                                                             accountWith()
                                                                     .hasEmptyKey()
-<<<<<<< HEAD
-                                                                    .evmAddressAlias(
-                                                                            evmAddress.get())
-=======
                                                                     .noAlias()
->>>>>>> 5d72c4a3
                                                                     .expectedBalanceWithChargedUsd(
                                                                             ONE_HUNDRED_HBARS, 0, 0)
                                                                     .autoRenew(
@@ -920,11 +904,7 @@
                                                     .via(TRANSFER_TXN_2);
 
                                     final var getHollowAccountInfoAfterTransfers =
-<<<<<<< HEAD
-                                            getAliasedAccountInfo(SECP_256K1_SOURCE_KEY)
-=======
                                             getAliasedAccountInfo(evmAddress.get())
->>>>>>> 5d72c4a3
                                                     .hasToken(relationshipWith(A_TOKEN).balance(10))
                                                     .hasToken(
                                                             relationshipWith(
@@ -933,12 +913,7 @@
                                                     .has(
                                                             accountWith()
                                                                     .hasEmptyKey()
-<<<<<<< HEAD
-                                                                    .evmAddressAlias(
-                                                                            evmAddress.get())
-=======
                                                                     .noAlias()
->>>>>>> 5d72c4a3
                                                                     .expectedBalanceWithChargedUsd(
                                                                             2 * ONE_HUNDRED_HBARS,
                                                                             0,
@@ -1012,7 +987,6 @@
                                                     .toByteArray();
                                     final var evmAddress =
                                             ByteString.copyFrom(recoverAddressFromPubKey(ecdsaKey));
-<<<<<<< HEAD
 
                                     final var op3 =
                                             cryptoTransfer(
@@ -1028,11 +1002,11 @@
                                                     .via(TRANSFER_TXN_2);
 
                                     final var op4 =
-                                            getAliasedAccountInfo(SECP_256K1_SOURCE_KEY)
+                                            getAliasedAccountInfo(evmAddress)
                                                     .has(
                                                             accountWith()
                                                                     .key(SECP_256K1_SOURCE_KEY)
-                                                                    .evmAddressAlias(evmAddress));
+                                                                    .noAlias());
 
                                     final HapiGetTxnRecord hapiGetSecondTxnRecord =
                                             getTxnRecord(TRANSFER_TXN_2)
@@ -1096,11 +1070,11 @@
                                                     .via(TRANSFER_TXN_2);
 
                                     final var op3 =
-                                            getAliasedAccountInfo(SECP_256K1_SOURCE_KEY)
+                                            getAliasedAccountInfo(evmAddress)
                                                     .has(
                                                             accountWith()
                                                                     .key(SECP_256K1_SOURCE_KEY)
-                                                                    .evmAddressAlias(evmAddress));
+                                                                    .noAlias());
 
                                     final HapiGetTxnRecord hapiGetSecondTxnRecord =
                                             getTxnRecord(TRANSFER_TXN_2)
@@ -1141,136 +1115,6 @@
                                                     .hasKnownStatus(SUCCESS)
                                                     .via(TRANSFER_TXN);
 
-=======
-
-                                    final var op3 =
-                                            cryptoTransfer(
-                                                            tinyBarsFromTo(
-                                                                    LAZY_CREATE_SPONSOR,
-                                                                    CRYPTO_TRANSFER_RECEIVER,
-                                                                    ONE_HUNDRED_HBARS))
-                                                    .payingWith(SECP_256K1_SOURCE_KEY)
-                                                    .sigMapPrefixes(
-                                                            uniqueWithFullPrefixesFor(
-                                                                    SECP_256K1_SOURCE_KEY))
-                                                    .hasKnownStatus(SUCCESS)
-                                                    .via(TRANSFER_TXN_2);
-
-                                    final var op4 =
-                                            getAliasedAccountInfo(evmAddress)
-                                                    .has(
-                                                            accountWith()
-                                                                    .key(SECP_256K1_SOURCE_KEY)
-                                                                    .noAlias());
-
-                                    final HapiGetTxnRecord hapiGetSecondTxnRecord =
-                                            getTxnRecord(TRANSFER_TXN_2)
-                                                    .andAllChildRecords()
-                                                    .logged();
-                                    allRunFor(spec, op3, op4, hapiGetSecondTxnRecord);
-                                }));
-    }
-
-    private HapiSpec hollowAccountCompletionWithContractCreate() {
-        final String CONTRACT = "CreateTrivial";
-        return defaultHapiSpec("HollowAccountCompletionWithContractCreate")
-                .given(
-                        newKeyNamed(SECP_256K1_SOURCE_KEY).shape(SECP_256K1_SHAPE),
-                        cryptoCreate(LAZY_CREATE_SPONSOR).balance(INITIAL_BALANCE * ONE_HBAR),
-                        newKeyNamed(ADMIN_KEY),
-                        uploadInitCode(CONTRACT))
-                .when()
-                .then(
-                        withOpContext(
-                                (spec, opLog) -> {
-                                    final var ecdsaKey =
-                                            spec.registry()
-                                                    .getKey(SECP_256K1_SOURCE_KEY)
-                                                    .getECDSASecp256K1()
-                                                    .toByteArray();
-                                    final var evmAddress =
-                                            ByteString.copyFrom(recoverAddressFromPubKey(ecdsaKey));
-                                    final var op =
-                                            cryptoTransfer(
-                                                            tinyBarsFromTo(
-                                                                    LAZY_CREATE_SPONSOR,
-                                                                    evmAddress,
-                                                                    ONE_HUNDRED_HBARS))
-                                                    .hasKnownStatus(SUCCESS)
-                                                    .via(TRANSFER_TXN);
-
-                                    final HapiGetTxnRecord hapiGetTxnRecord =
-                                            getTxnRecord(TRANSFER_TXN)
-                                                    .andAllChildRecords()
-                                                    .logged();
-
-                                    allRunFor(spec, op, hapiGetTxnRecord);
-
-                                    final AccountID newAccountID =
-                                            hapiGetTxnRecord
-                                                    .getChildRecord(0)
-                                                    .getReceipt()
-                                                    .getAccountID();
-                                    spec.registry()
-                                            .saveAccountId(SECP_256K1_SOURCE_KEY, newAccountID);
-
-                                    final var op2 =
-                                            contractCreate(CONTRACT)
-                                                    .adminKey(ADMIN_KEY)
-                                                    .payingWith(SECP_256K1_SOURCE_KEY)
-                                                    .sigMapPrefixes(
-                                                            uniqueWithFullPrefixesFor(
-                                                                    SECP_256K1_SOURCE_KEY))
-                                                    .hasKnownStatus(SUCCESS)
-                                                    .via(TRANSFER_TXN_2);
-
-                                    final var op3 =
-                                            getAliasedAccountInfo(evmAddress)
-                                                    .has(
-                                                            accountWith()
-                                                                    .key(SECP_256K1_SOURCE_KEY)
-                                                                    .noAlias());
-
-                                    final HapiGetTxnRecord hapiGetSecondTxnRecord =
-                                            getTxnRecord(TRANSFER_TXN_2)
-                                                    .andAllChildRecords()
-                                                    .logged();
-
-                                    allRunFor(spec, op2, op3, hapiGetSecondTxnRecord);
-                                }));
-    }
-
-    private HapiSpec hollowAccountCompletionWithContractCall() {
-        final String CONTRACT = "PayReceivable";
-        final long DEPOSIT_AMOUNT = 1000;
-        return defaultHapiSpec("HollowAccountCompletionWithContractCall")
-                .given(
-                        newKeyNamed(SECP_256K1_SOURCE_KEY).shape(SECP_256K1_SHAPE),
-                        cryptoCreate(LAZY_CREATE_SPONSOR).balance(INITIAL_BALANCE * ONE_HBAR),
-                        newKeyNamed(ADMIN_KEY),
-                        uploadInitCode(CONTRACT),
-                        contractCreate(CONTRACT).adminKey(ADMIN_KEY))
-                .when()
-                .then(
-                        withOpContext(
-                                (spec, opLog) -> {
-                                    final var ecdsaKey =
-                                            spec.registry()
-                                                    .getKey(SECP_256K1_SOURCE_KEY)
-                                                    .getECDSASecp256K1()
-                                                    .toByteArray();
-                                    final var evmAddress =
-                                            ByteString.copyFrom(recoverAddressFromPubKey(ecdsaKey));
-                                    final var op =
-                                            cryptoTransfer(
-                                                            tinyBarsFromTo(
-                                                                    LAZY_CREATE_SPONSOR,
-                                                                    evmAddress,
-                                                                    ONE_HUNDRED_HBARS))
-                                                    .hasKnownStatus(SUCCESS)
-                                                    .via(TRANSFER_TXN);
-
->>>>>>> 5d72c4a3
                                     final HapiGetTxnRecord hapiGetTxnRecord =
                                             getTxnRecord(TRANSFER_TXN)
                                                     .andAllChildRecords()
@@ -1297,19 +1141,11 @@
                                                     .via(TRANSFER_TXN_2);
 
                                     final var op3 =
-<<<<<<< HEAD
-                                            getAliasedAccountInfo(SECP_256K1_SOURCE_KEY)
-                                                    .has(
-                                                            accountWith()
-                                                                    .key(SECP_256K1_SOURCE_KEY)
-                                                                    .evmAddressAlias(evmAddress));
-=======
                                             getAliasedAccountInfo(evmAddress)
                                                     .has(
                                                             accountWith()
                                                                     .key(SECP_256K1_SOURCE_KEY)
                                                                     .noAlias());
->>>>>>> 5d72c4a3
 
                                     final HapiGetTxnRecord hapiGetSecondTxnRecord =
                                             getTxnRecord(TRANSFER_TXN_2)
@@ -1317,221 +1153,6 @@
                                                     .logged();
 
                                     allRunFor(spec, op2, op3, hapiGetSecondTxnRecord);
-<<<<<<< HEAD
-                                }));
-    }
-
-    private HapiSpec hollowAccountCompletionWithTokenAssociation() {
-        final String TOKEN_TREASURY = "treasury";
-        final String VANILLA_TOKEN = "TokenD";
-        return defaultHapiSpec("HollowAccountCompletionWithTokenAssociation")
-                .given(
-                        newKeyNamed(SECP_256K1_SOURCE_KEY).shape(SECP_256K1_SHAPE),
-                        cryptoCreate(LAZY_CREATE_SPONSOR).balance(INITIAL_BALANCE * ONE_HBAR),
-                        cryptoCreate(TOKEN_TREASURY).balance(0L),
-                        tokenCreate(VANILLA_TOKEN).treasury(TOKEN_TREASURY),
-                        cryptoCreate("test"))
-                .when()
-                .then(
-                        withOpContext(
-                                (spec, opLog) -> {
-                                    final var ecdsaKey =
-                                            spec.registry()
-                                                    .getKey(SECP_256K1_SOURCE_KEY)
-                                                    .getECDSASecp256K1()
-                                                    .toByteArray();
-                                    final var evmAddress =
-                                            ByteString.copyFrom(recoverAddressFromPubKey(ecdsaKey));
-                                    final var op =
-                                            cryptoTransfer(
-                                                            tinyBarsFromTo(
-                                                                    LAZY_CREATE_SPONSOR,
-                                                                    evmAddress,
-                                                                    ONE_HUNDRED_HBARS))
-                                                    .hasKnownStatus(SUCCESS)
-                                                    .via(TRANSFER_TXN);
-
-                                    final HapiGetTxnRecord hapiGetTxnRecord =
-                                            getTxnRecord(TRANSFER_TXN)
-                                                    .andAllChildRecords()
-                                                    .logged();
-
-                                    allRunFor(spec, op, hapiGetTxnRecord);
-
-                                    final AccountID newAccountID =
-                                            hapiGetTxnRecord
-                                                    .getChildRecord(0)
-                                                    .getReceipt()
-                                                    .getAccountID();
-                                    spec.registry()
-                                            .saveAccountId(SECP_256K1_SOURCE_KEY, newAccountID);
-
-                                    final var op2 =
-                                            tokenAssociate("test", VANILLA_TOKEN)
-                                                    .payingWith(SECP_256K1_SOURCE_KEY)
-                                                    .sigMapPrefixes(
-                                                            uniqueWithFullPrefixesFor(
-                                                                    SECP_256K1_SOURCE_KEY))
-                                                    .hasKnownStatus(SUCCESS)
-                                                    .via(TRANSFER_TXN_2);
-
-                                    final var op3 =
-                                            getAliasedAccountInfo(SECP_256K1_SOURCE_KEY)
-                                                    .has(
-                                                            accountWith()
-                                                                    .key(SECP_256K1_SOURCE_KEY)
-                                                                    .evmAddressAlias(evmAddress));
-
-                                    final HapiGetTxnRecord hapiGetSecondTxnRecord =
-                                            getTxnRecord(TRANSFER_TXN_2)
-                                                    .andAllChildRecords()
-                                                    .logged();
-
-                                    allRunFor(spec, op2, op3, hapiGetSecondTxnRecord);
-                                }));
-    }
-
-    private HapiSpec completedHollowAccountsTransfer() {
-        return defaultHapiSpec("CompletedHollowAccountsTransfer")
-                .given(
-                        newKeyNamed(SECP_256K1_SOURCE_KEY).shape(SECP_256K1_SHAPE),
-                        newKeyNamed(ANOTHER_SECP_256K1_SOURCE_KEY).shape(SECP_256K1_SHAPE),
-                        cryptoCreate(LAZY_CREATE_SPONSOR).balance(INITIAL_BALANCE * ONE_HBAR),
-                        cryptoCreate(CRYPTO_TRANSFER_RECEIVER).balance(INITIAL_BALANCE * ONE_HBAR))
-                .when(
-                        withOpContext(
-                                (spec, opLog) -> {
-                                    final var firstECDSAKey =
-                                            spec.registry()
-                                                    .getKey(SECP_256K1_SOURCE_KEY)
-                                                    .getECDSASecp256K1()
-                                                    .toByteArray();
-                                    final var firstEVMAddress =
-                                            ByteString.copyFrom(
-                                                    recoverAddressFromPubKey(firstECDSAKey));
-                                    final var op =
-                                            cryptoTransfer(
-                                                            tinyBarsFromTo(
-                                                                    LAZY_CREATE_SPONSOR,
-                                                                    firstEVMAddress,
-                                                                    ONE_HUNDRED_HBARS))
-                                                    .hasKnownStatus(SUCCESS)
-                                                    .via(TRANSFER_TXN);
-
-                                    final HapiGetTxnRecord hapiGetTxnRecord =
-                                            getTxnRecord(TRANSFER_TXN)
-                                                    .andAllChildRecords()
-                                                    .logged();
-                                    allRunFor(spec, op, hapiGetTxnRecord);
-
-                                    final AccountID newAccountID =
-                                            hapiGetTxnRecord
-                                                    .getChildRecord(0)
-                                                    .getReceipt()
-                                                    .getAccountID();
-                                    spec.registry()
-                                            .saveAccountId(SECP_256K1_SOURCE_KEY, newAccountID);
-
-                                    final var secondECDSAKey =
-                                            spec.registry()
-                                                    .getKey(ANOTHER_SECP_256K1_SOURCE_KEY)
-                                                    .getECDSASecp256K1()
-                                                    .toByteArray();
-                                    final var secondEVMAddress =
-                                            ByteString.copyFrom(
-                                                    recoverAddressFromPubKey(secondECDSAKey));
-                                    final var op2 =
-                                            cryptoTransfer(
-                                                            tinyBarsFromTo(
-                                                                    LAZY_CREATE_SPONSOR,
-                                                                    secondEVMAddress,
-                                                                    ONE_HUNDRED_HBARS))
-                                                    .hasKnownStatus(SUCCESS)
-                                                    .via(TRANSFER_TXN_2);
-                                    final HapiGetTxnRecord secondHapiGetTxnRecord =
-                                            getTxnRecord(TRANSFER_TXN_2)
-                                                    .andAllChildRecords()
-                                                    .logged();
-                                    allRunFor(spec, op2, secondHapiGetTxnRecord);
-
-                                    final AccountID anotherNewAccountID =
-                                            secondHapiGetTxnRecord
-                                                    .getChildRecord(0)
-                                                    .getReceipt()
-                                                    .getAccountID();
-                                    spec.registry()
-                                            .saveAccountId(
-                                                    ANOTHER_SECP_256K1_SOURCE_KEY,
-                                                    anotherNewAccountID);
-
-                                    final var op3 =
-                                            cryptoTransfer(
-                                                            tinyBarsFromTo(
-                                                                    LAZY_CREATE_SPONSOR,
-                                                                    CRYPTO_TRANSFER_RECEIVER,
-                                                                    ONE_HUNDRED_HBARS))
-                                                    .payingWith(SECP_256K1_SOURCE_KEY)
-                                                    .sigMapPrefixes(
-                                                            uniqueWithFullPrefixesFor(
-                                                                    SECP_256K1_SOURCE_KEY))
-                                                    .hasKnownStatus(SUCCESS)
-                                                    .via(TRANSFER_TXN + "3");
-
-                                    allRunFor(spec, op3);
-
-                                    final var op4 =
-                                            cryptoTransfer(
-                                                            tinyBarsFromTo(
-                                                                    LAZY_CREATE_SPONSOR,
-                                                                    CRYPTO_TRANSFER_RECEIVER,
-                                                                    ONE_HUNDRED_HBARS))
-                                                    .payingWith(ANOTHER_SECP_256K1_SOURCE_KEY)
-                                                    .sigMapPrefixes(
-                                                            uniqueWithFullPrefixesFor(
-                                                                    ANOTHER_SECP_256K1_SOURCE_KEY))
-                                                    .hasKnownStatus(SUCCESS)
-                                                    .via(TRANSFER_TXN + "4");
-
-                                    allRunFor(spec, op4);
-                                }))
-                .then(
-                        withOpContext(
-                                (spec, opLog) -> {
-                                    final var firstECDSAKey =
-                                            spec.registry()
-                                                    .getKey(SECP_256K1_SOURCE_KEY)
-                                                    .getECDSASecp256K1()
-                                                    .toByteArray();
-                                    final var firstEVMAddress =
-                                            ByteString.copyFrom(
-                                                    recoverAddressFromPubKey(firstECDSAKey));
-
-                                    final var secondECDSAKey =
-                                            spec.registry()
-                                                    .getKey(ANOTHER_SECP_256K1_SOURCE_KEY)
-                                                    .getECDSASecp256K1()
-                                                    .toByteArray();
-                                    final var secondEVMAddress =
-                                            ByteString.copyFrom(
-                                                    recoverAddressFromPubKey(secondECDSAKey));
-
-                                    var op5 =
-                                            cryptoTransfer(
-                                                            tinyBarsFromTo(
-                                                                    firstEVMAddress,
-                                                                    secondEVMAddress,
-                                                                    FIVE_HBARS))
-                                                    .payingWith(SECP_256K1_SOURCE_KEY)
-                                                    .via(TRANSFER_TXN + "5");
-
-                                    var op6 =
-                                            getTxnRecord(TRANSFER_TXN + "5")
-                                                    .andAllChildRecords()
-                                                    .logged();
-
-                                    allRunFor(spec, op5, op6);
-=======
->>>>>>> 5d72c4a3
                                 }));
     }
 
@@ -2502,23 +2123,14 @@
                                                     .via(FT_XFER);
 
                                     final var getHollowAccountInfoAfterCreation =
-<<<<<<< HEAD
-                                            getAliasedAccountInfo(SECP_256K1_SOURCE_KEY)
-=======
                                             getAliasedAccountInfo(counterAlias.get())
->>>>>>> 5d72c4a3
                                                     .hasToken(
                                                             relationshipWith(fungibleToken)
                                                                     .balance(500))
                                                     .has(
                                                             accountWith()
                                                                     .hasEmptyKey()
-<<<<<<< HEAD
-                                                                    .evmAddressAlias(
-                                                                            counterAlias.get())
-=======
                                                                     .noAlias()
->>>>>>> 5d72c4a3
                                                                     .autoRenew(
                                                                             THREE_MONTHS_IN_SECONDS)
                                                                     .receiverSigReq(false)
@@ -2549,23 +2161,14 @@
                                                     .via(TRANSFER_TXN_2);
 
                                     final var getHollowAccountInfoAfterTransfers =
-<<<<<<< HEAD
-                                            getAliasedAccountInfo(SECP_256K1_SOURCE_KEY)
-=======
                                             getAliasedAccountInfo(counterAlias.get())
->>>>>>> 5d72c4a3
                                                     .hasToken(
                                                             relationshipWith(fungibleToken)
                                                                     .balance(505))
                                                     .has(
                                                             accountWith()
                                                                     .hasEmptyKey()
-<<<<<<< HEAD
-                                                                    .evmAddressAlias(
-                                                                            counterAlias.get())
-=======
                                                                     .noAlias()
->>>>>>> 5d72c4a3
                                                                     .expectedBalanceWithChargedUsd(
                                                                             ONE_HUNDRED_HBARS,
                                                                             0,
@@ -2644,23 +2247,14 @@
                                                     .via(NFT_XFER);
 
                                     final var getHollowAccountInfoAfterCreation =
-<<<<<<< HEAD
-                                            getAliasedAccountInfo(SECP_256K1_SOURCE_KEY)
-=======
                                             getAliasedAccountInfo(counterAlias.get())
->>>>>>> 5d72c4a3
                                                     .hasToken(
                                                             relationshipWith(nonFungibleToken)
                                                                     .balance(1))
                                                     .has(
                                                             accountWith()
                                                                     .hasEmptyKey()
-<<<<<<< HEAD
-                                                                    .evmAddressAlias(
-                                                                            counterAlias.get())
-=======
                                                                     .noAlias()
->>>>>>> 5d72c4a3
                                                                     .autoRenew(
                                                                             THREE_MONTHS_IN_SECONDS)
                                                                     .receiverSigReq(false)
@@ -2692,23 +2286,14 @@
                                                     .via(TRANSFER_TXN_2);
 
                                     final var getHollowAccountInfoAfterTransfers =
-<<<<<<< HEAD
-                                            getAliasedAccountInfo(SECP_256K1_SOURCE_KEY)
-=======
                                             getAliasedAccountInfo(counterAlias.get())
->>>>>>> 5d72c4a3
                                                     .hasToken(
                                                             relationshipWith(nonFungibleToken)
                                                                     .balance(2))
                                                     .has(
                                                             accountWith()
                                                                     .hasEmptyKey()
-<<<<<<< HEAD
-                                                                    .evmAddressAlias(
-                                                                            counterAlias.get())
-=======
                                                                     .noAlias()
->>>>>>> 5d72c4a3
                                                                     .expectedBalanceWithChargedUsd(
                                                                             ONE_HUNDRED_HBARS,
                                                                             0,
