/*
 * Copyright (C) 2021-2022 Hedera Hashgraph, LLC
 *
 * Licensed under the Apache License, Version 2.0 (the "License");
 * you may not use this file except in compliance with the License.
 * You may obtain a copy of the License at
 *
 *      http://www.apache.org/licenses/LICENSE-2.0
 *
 * Unless required by applicable law or agreed to in writing, software
 * distributed under the License is distributed on an "AS IS" BASIS,
 * WITHOUT WARRANTIES OR CONDITIONS OF ANY KIND, either express or implied.
 * See the License for the specific language governing permissions and
 * limitations under the License.
 */
package com.hedera.services.yahcli.commands.keys;

import com.hedera.services.yahcli.Yahcli;
import java.util.concurrent.Callable;
import picocli.CommandLine.Command;
import picocli.CommandLine.ParentCommand;

@Command(
        name = "keys",
        subcommands = {
            picocli.CommandLine.HelpCommand.class,
            NewPemCommand.class,
<<<<<<< HEAD
            ExtractPublicCommand.class
=======
            ExtractPublicCommand.class,
            ExtractDetailsCommand.class
>>>>>>> 6f806782
        },
        description = "Generates and inspects keys of various kinds")
public class KeysCommand implements Callable<Integer> {

    @ParentCommand Yahcli yahcli;

    @Override
    public Integer call() throws Exception {
        throw new picocli.CommandLine.ParameterException(
                yahcli.getSpec().commandLine(), "Please specify an keys subcommand!");
    }

    public Yahcli getYahcli() {
        return yahcli;
    }
}<|MERGE_RESOLUTION|>--- conflicted
+++ resolved
@@ -25,12 +25,8 @@
         subcommands = {
             picocli.CommandLine.HelpCommand.class,
             NewPemCommand.class,
-<<<<<<< HEAD
-            ExtractPublicCommand.class
-=======
             ExtractPublicCommand.class,
             ExtractDetailsCommand.class
->>>>>>> 6f806782
         },
         description = "Generates and inspects keys of various kinds")
 public class KeysCommand implements Callable<Integer> {
