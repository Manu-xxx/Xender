// SPDX-License-Identifier: Apache-2.0
pragma solidity >=0.4.9 <0.9.0;

interface IPrngSystemContract {
    // Generates a 256-bit pseudorandom seed using the first 256-bits of running hash of n-3 transaction record.
<<<<<<< HEAD
    function getPseudorandomSeed() external returns (bytes32);

    // Given an unsigned 32-bit integer "range", generates a pseudorandom number X within 0 <= X < range.
    // Uses the first 32-bits of running hash of n-3 transaction record to generate the pseudorandom number.
    function getPseudorandomNumber(uint32 range) external returns (uint32);
=======
    // Users can generate a pseudorandom number in a specified range using the seed by (integer value of seed % range)
    function getPseudorandomSeed() external returns (bytes32);
>>>>>>> 4f232438
}<|MERGE_RESOLUTION|>--- conflicted
+++ resolved
@@ -3,14 +3,6 @@
 
 interface IPrngSystemContract {
     // Generates a 256-bit pseudorandom seed using the first 256-bits of running hash of n-3 transaction record.
-<<<<<<< HEAD
-    function getPseudorandomSeed() external returns (bytes32);
-
-    // Given an unsigned 32-bit integer "range", generates a pseudorandom number X within 0 <= X < range.
-    // Uses the first 32-bits of running hash of n-3 transaction record to generate the pseudorandom number.
-    function getPseudorandomNumber(uint32 range) external returns (uint32);
-=======
     // Users can generate a pseudorandom number in a specified range using the seed by (integer value of seed % range)
     function getPseudorandomSeed() external returns (bytes32);
->>>>>>> 4f232438
 }