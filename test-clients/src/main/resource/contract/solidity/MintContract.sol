// SPDX-License-Identifier: Apache-2.0
pragma solidity ^0.6.12;
pragma experimental ABIEncoderV2;

import "./hip-206/HederaTokenService.sol";

contract MintContract is HederaTokenService {

    event MintedTokenInfo(uint64 indexed totalSupply, int256 indexed firstSerialNumber) anonymous;
    address tokenAddress;

    constructor(address _tokenAddress) public {
        tokenAddress = _tokenAddress;
    }

    function mintFungibleToken(uint64 amount) external {
<<<<<<< HEAD
        int response = HederaTokenService.mintToken(tokenAddress, amount, new bytes(0));
        if (response != HederaResponseCodes.SUCCESS) {
            revert ("Fungible mint failed!");
        }
    }

    function mintNonFungibleToken(bytes calldata metadata) external {
        int response = HederaTokenService.mintToken(tokenAddress, 0, metadata);
        if (response != HederaResponseCodes.SUCCESS) {
            revert ("Non fungible mint failed!");
        }
    }

    function mintNonFungibleTokenWithAddress(address _tokenAddress, bytes calldata metadata) external {
        int response = HederaTokenService.mintToken(_tokenAddress, 0, metadata);
        if (response != HederaResponseCodes.SUCCESS) {
            revert ("Non fungible mint failed!");
        }
    }

    function revertMintAfterFailedMint(address sender, address recipient, int64 amount) external {
        HederaTokenService.transferToken(tokenAddress, sender, recipient, amount);
        int response = HederaTokenService.mintToken(tokenAddress, 0, '');
        if (response != HederaResponseCodes.SUCCESS) {
            revert ("Mint of fungible token failed!");
        }
=======
        HederaTokenService.mintToken(tokenAddress, amount, new bytes[](0));
    }

    function mintNonFungibleToken(bytes[] memory metadata) external {
        HederaTokenService.mintToken(tokenAddress, 0, metadata);
>>>>>>> ed5b95b6
    }

    function mintFungibleTokenWithEvent(uint64 amount) public {
        (int responseCode, uint64 newTotalSupply, int[] memory serialNumbers) = HederaTokenService.mintToken(tokenAddress, amount, new bytes[](0));
        emit MintedTokenInfo(newTotalSupply, 0);

        if (responseCode != HederaResponseCodes.SUCCESS || serialNumbers.length > 0) {
            revert ("Fungible mint failed!");
        }
    }

    function mintNonFungibleTokenWithEvent(bytes[] memory metadata) external {
         (int responseCode, uint64 newTotalSupply, int[] memory serialNumbers) = HederaTokenService.mintToken(tokenAddress, 0, metadata);
         emit MintedTokenInfo(newTotalSupply,serialNumbers[0]);

         if (responseCode != HederaResponseCodes.SUCCESS) {
            revert ("Non fungible mint failed!");
        }
    }
}<|MERGE_RESOLUTION|>--- conflicted
+++ resolved
@@ -14,40 +14,11 @@
     }
 
     function mintFungibleToken(uint64 amount) external {
-<<<<<<< HEAD
-        int response = HederaTokenService.mintToken(tokenAddress, amount, new bytes(0));
-        if (response != HederaResponseCodes.SUCCESS) {
-            revert ("Fungible mint failed!");
-        }
-    }
-
-    function mintNonFungibleToken(bytes calldata metadata) external {
-        int response = HederaTokenService.mintToken(tokenAddress, 0, metadata);
-        if (response != HederaResponseCodes.SUCCESS) {
-            revert ("Non fungible mint failed!");
-        }
-    }
-
-    function mintNonFungibleTokenWithAddress(address _tokenAddress, bytes calldata metadata) external {
-        int response = HederaTokenService.mintToken(_tokenAddress, 0, metadata);
-        if (response != HederaResponseCodes.SUCCESS) {
-            revert ("Non fungible mint failed!");
-        }
-    }
-
-    function revertMintAfterFailedMint(address sender, address recipient, int64 amount) external {
-        HederaTokenService.transferToken(tokenAddress, sender, recipient, amount);
-        int response = HederaTokenService.mintToken(tokenAddress, 0, '');
-        if (response != HederaResponseCodes.SUCCESS) {
-            revert ("Mint of fungible token failed!");
-        }
-=======
         HederaTokenService.mintToken(tokenAddress, amount, new bytes[](0));
     }
 
     function mintNonFungibleToken(bytes[] memory metadata) external {
         HederaTokenService.mintToken(tokenAddress, 0, metadata);
->>>>>>> ed5b95b6
     }
 
     function mintFungibleTokenWithEvent(uint64 amount) public {
@@ -67,4 +38,19 @@
             revert ("Non fungible mint failed!");
         }
     }
+
+     function mintNonFungibleTokenWithAddress(address _tokenAddress, bytes calldata metadata) external {
+            int response = HederaTokenService.mintToken(_tokenAddress, 0, metadata);
+            if (response != HederaResponseCodes.SUCCESS) {
+                revert ("Non fungible mint failed!");
+            }
+        }
+
+        function revertMintAfterFailedMint(address sender, address recipient, int64 amount) external {
+            HederaTokenService.transferToken(tokenAddress, sender, recipient, amount);
+            int response = HederaTokenService.mintToken(tokenAddress, 0, '');
+            if (response != HederaResponseCodes.SUCCESS) {
+                revert ("Mint of fungible token failed!");
+            }
+        }
 }