--- conflicted
+++ resolved
@@ -167,7 +167,7 @@
         /// The royalty fees collected when transferring the token
         RoyaltyFee[] royaltyFees;
 
-        /// Specifies whether the token kyc was defaulted with KycNotApplicable (true) or Revoked (false) 
+        /// Specifies whether the token kyc was defaulted with KycNotApplicable (true) or Revoked (false)
         bool defaultKycStatus;
 
         /// Specifies whether the token is deleted or not
@@ -604,7 +604,7 @@
     function getTokenDefaultFreezeStatus(address token)
         external
         returns (int64 responseCode, bool defaultFreezeStatus);
-    
+
     /// Query token default kyc status
     /// @param token The token address to check
     /// @return responseCode The response code for the status of the request. SUCCESS is 22.
@@ -713,10 +713,6 @@
     /// @param account The account address to revoke kyc
     /// @param  serialNumbers The serial numbers of token to wipe
     /// @return responseCode The response code for the status of the request. SUCCESS is 22.
-<<<<<<< HEAD
-    function wipeTokenAccountNFT(address token, address account, int64[] memory serialNumbers) external
-    returns (int responseCode);
-=======
     function wipeTokenAccountNFT(
         address token,
         address account,
@@ -738,34 +734,36 @@
     function updateTokenExpiryInfo(address token, Expiry memory expiryInfo)
         external
         returns (int64 responseCode);
->>>>>>> e65bdb1e
 
     /// Operation to update token expiry info
     /// @param token The token address
     /// @param keys The token keys
     /// @return responseCode The response code for the status of the request. SUCCESS is 22.
     function updateTokenKeys(address token, TokenKey[] memory keys)
-<<<<<<< HEAD
+        external
+        returns (int64 responseCode);
+
+    /// Query if valid token found for the given address
+    /// @param token The token address
+    /// @return responseCode The response code for the status of the request. SUCCESS is 22.
+    /// @return isToken True if valid token found for the given address
+    function isToken(address token)
+        external returns
+        (int64 responseCode, bool isToken);
+
+    /// Query to return the token type for a given address
+    /// @param token The token address
+    /// @return responseCode The response code for the status of the request. SUCCESS is 22.
+    /// @return tokenType the token type. 0 is FUNGIBLE_COMMON, 1 is NON_FUNGIBLE_UNIQUE, -1 is UNRECOGNIZED
+    function getTokenType(address token)
+        external returns
+        (int64 responseCode, int32 tokenType);
+
+    /// Operation to update token expiry info
+    /// @param token The token address
+    /// @param keys The token keys
+    /// @return responseCode The response code for the status of the request. SUCCESS is 22.
+    function updateTokenKeys(address token, TokenKey[] memory keys)
     external
     returns (int64 responseCode);
-=======
-        external
-        returns (int64 responseCode);
-
-    /// Query if valid token found for the given address
-    /// @param token The token address
-    /// @return responseCode The response code for the status of the request. SUCCESS is 22.    
-    /// @return isToken True if valid token found for the given address     
-    function isToken(address token) 
-        external returns 
-        (int64 responseCode, bool isToken);
-
-    /// Query to return the token type for a given address
-    /// @param token The token address
-    /// @return responseCode The response code for the status of the request. SUCCESS is 22.    
-    /// @return tokenType the token type. 0 is FUNGIBLE_COMMON, 1 is NON_FUNGIBLE_UNIQUE, -1 is UNRECOGNIZED   
-    function getTokenType(address token)
-        external returns 
-        (int64 responseCode, int32 tokenType);
->>>>>>> e65bdb1e
 }