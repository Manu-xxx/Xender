// SPDX-License-Identifier: Apache-2.0
pragma solidity >=0.4.9 <0.9.0;
pragma experimental ABIEncoderV2;

interface IHederaTokenService {

    /// Transfers cryptocurrency among two or more accounts by making the desired adjustments to their
    /// balances. Each transfer list can specify up to 10 adjustments. Each negative amount is withdrawn
    /// from the corresponding account (a sender), and each positive one is added to the corresponding
    /// account (a receiver). The amounts list must sum to zero. Each amount is a number of tinybars
    /// (there are 100,000,000 tinybars in one hbar).  If any sender account fails to have sufficient
    /// hbars, then the entire transaction fails, and none of those transfers occur, though the
    /// transaction fee is still charged. This transaction must be signed by the keys for all the sending
    /// accounts, and for any receiving accounts that have receiverSigRequired == true. The signatures
    /// are in the same order as the accounts, skipping those accounts that don't need a signature.
    struct AccountAmount {
        // The Account ID, as a solidity address, that sends/receives cryptocurrency or tokens
        address accountID;

        // The amount of  the lowest denomination of the given token that
        // the account sends(negative) or receives(positive)
        int64 amount;
    }

    /// A sender account, a receiver account, and the serial number of an NFT of a Token with
    /// NON_FUNGIBLE_UNIQUE type. When minting NFTs the sender will be the default AccountID instance
    /// (0.0.0 aka 0x0) and when burning NFTs, the receiver will be the default AccountID instance.
    struct NftTransfer {
        // The solidity address of the sender
        address senderAccountID;

        // The solidity address of the receiver
        address receiverAccountID;

        // The serial number of the NFT
        int64 serialNumber;
    }

    struct TokenTransferList {
        // The ID of the token as a solidity address
        address token;

        // Applicable to tokens of type FUNGIBLE_COMMON. Multiple list of AccountAmounts, each of which
        // has an account and amount.
        AccountAmount[] transfers;

        // Applicable to tokens of type NON_FUNGIBLE_UNIQUE. Multiple list of NftTransfers, each of
        // which has a sender and receiver account, including the serial number of the NFT
        NftTransfer[] nftTransfers;
    }

    /// Expiry properties of a Hedera token - second, autoRenewAccount, autoRenewPeriod
    struct Expiry {
        // The epoch second at which the token should expire; if an auto-renew account and period are
        // specified, this is coerced to the current epoch second plus the autoRenewPeriod
        uint32 second;

        // ID of an account which will be automatically charged to renew the token's expiration, at
        // autoRenewPeriod interval, expressed as a solidity address
        address autoRenewAccount;

        // The interval at which the auto-renew account will be charged to extend the token's expiry
        uint32 autoRenewPeriod;
    }

    /// A Key can be a public key from either the Ed25519 or ECDSA(secp256k1) signature schemes, where
    /// in the ECDSA(secp256k1) case we require the 33-byte compressed form of the public key. We call
    /// these public keys <b>primitive keys</b>.
    /// A Key can also be the ID of a smart contract instance, which is then authorized to perform any
    /// precompiled contract action that requires this key to sign.
    /// Note that when a Key is a smart contract ID, it <i>doesn't</i> mean the contract with that ID
    /// will actually create a cryptographic signature. It only means that when the contract calls a
    /// precompiled contract, the resulting "child transaction" will be authorized to perform any action
    /// controlled by the Key.
    /// Exactly one of the possible values should be populated in order for the Key to be valid.
    struct KeyValue {

        // if set to true, the key of the calling Hedera account will be inherited as the token key
        bool inheritAccountKey;

        // smart contract instance that is authorized as if it had signed with a key
        address contractId;

        // Ed25519 public key bytes
        bytes ed25519;

        // Compressed ECDSA(secp256k1) public key bytes
        bytes ECDSA_secp256k1;

        // A smart contract that, if the recipient of the active message frame, should be treated
        // as having signed. (Note this does not mean the <i>code being executed in the frame</i>
        // will belong to the given contract, since it could be running another contract's code via
        // <tt>delegatecall</tt>. So setting this key is a more permissive version of setting the
        // contractID key, which also requires the code in the active message frame belong to the
        // the contract with the given id.)
        address delegatableContractId;
    }

    /// A list of token key types the key should be applied to and the value of the key
    struct TokenKey {

        // bit field representing the key type. Keys of all types that have corresponding bits set to 1
        // will be created for the token.
        // 0th bit: adminKey
        // 1st bit: kycKey
        // 2nd bit: freezeKey
        // 3rd bit: wipeKey
        // 4th bit: supplyKey
        // 5th bit: feeScheduleKey
        // 6th bit: pauseKey
        // 7th bit: ignored
        uint keyType;

        // the value that will be set to the key type
        KeyValue key;
    }

    /// Basic properties of a Hedera Token - name, symbol, memo, tokenSupplyType, maxSupply,
    /// treasury, freezeDefault. These properties are related both to Fungible and NFT token types.
    struct HederaToken {
        // The publicly visible name of the token. The token name is specified as a Unicode string.
        // Its UTF-8 encoding cannot exceed 100 bytes, and cannot contain the 0 byte (NUL).
        string name;

        // The publicly visible token symbol. The token symbol is specified as a Unicode string.
        // Its UTF-8 encoding cannot exceed 100 bytes, and cannot contain the 0 byte (NUL).
        string symbol;

        // The ID of the account which will act as a treasury for the token as a solidity address.
        // This account will receive the specified initial supply or the newly minted NFTs in
        // the case for NON_FUNGIBLE_UNIQUE Type
        address treasury;

        // The memo associated with the token (UTF-8 encoding max 100 bytes)
        string memo;

        // IWA compatibility. Specified the token supply type. Defaults to INFINITE
        bool tokenSupplyType;

        // IWA Compatibility. Depends on TokenSupplyType. For tokens of type FUNGIBLE_COMMON - the
        // maximum number of tokens that can be in circulation. For tokens of type NON_FUNGIBLE_UNIQUE -
        // the maximum number of NFTs (serial numbers) that can be minted. This field can never be changed!
        uint32 maxSupply;

        // The default Freeze status (frozen or unfrozen) of Hedera accounts relative to this token. If
        // true, an account must be unfrozen before it can receive the token
        bool freezeDefault;

        // list of keys to set to the token
        TokenKey[] tokenKeys;

        // expiry properties of a Hedera token - second, autoRenewAccount, autoRenewPeriod
        Expiry expiry;
    }

    /// A fixed number of units (hbar or token) to assess as a fee during a transfer of
    /// units of the token to which this fixed fee is attached. The denomination of
    /// the fee depends on the values of tokenId, useHbarsForPayment and
    /// useCurrentTokenForPayment. Exactly one of the values should be set.
    struct FixedFee {

        uint32 amount;

        // Specifies ID of token that should be used for fixed fee denomination
        address tokenId;

        // Specifies this fixed fee should be denominated in Hbar
        bool useHbarsForPayment;

        // Specifies this fixed fee should be denominated in the Token currently being created
        bool useCurrentTokenForPayment;

        // The ID of the account to receive the custom fee, expressed as a solidity address
        address feeCollector;
    }

    /// A fraction of the transferred units of a token to assess as a fee. The amount assessed will never
    /// be less than the given minimumAmount, and never greater than the given maximumAmount.  The
    /// denomination is always units of the token to which this fractional fee is attached.
    struct FractionalFee {
        // A rational number's numerator, used to set the amount of a value transfer to collect as a custom fee
        uint32 numerator;

        // A rational number's denominator, used to set the amount of a value transfer to collect as a custom fee
        uint32 denominator;

        // The minimum amount to assess
        uint32 minimumAmount;

        // The maximum amount to assess (zero implies no maximum)
        uint32 maximumAmount;
        bool netOfTransfers;

        // The ID of the account to receive the custom fee, expressed as a solidity address
        address feeCollector;
    }

    /// A fee to assess during a transfer that changes ownership of an NFT. Defines the fraction of
    /// the fungible value exchanged for an NFT that the ledger should collect as a royalty. ("Fungible
    /// value" includes both ℏ and units of fungible HTS tokens.) When the NFT sender does not receive
    /// any fungible value, the ledger will assess the fallback fee, if present, to the new NFT owner.
    /// Royalty fees can only be added to tokens of type type NON_FUNGIBLE_UNIQUE.
    struct RoyaltyFee {
        // A fraction's numerator of fungible value exchanged for an NFT to collect as royalty
        uint32 numerator;

        // A fraction's denominator of fungible value exchanged for an NFT to collect as royalty
        uint32 denominator;

        // If present, the fee to assess to the NFT receiver when no fungible value
        // is exchanged with the sender. Consists of:
        // amount: the amount to charge for the fee
        // tokenId: Specifies ID of token that should be used for fixed fee denomination
        // useHbarsForPayment: Specifies this fee should be denominated in Hbar
        uint32 amount;
        address tokenId;
        bool useHbarsForPayment;

        // The ID of the account to receive the custom fee, expressed as a solidity address
        address feeCollector;
    }

    /**********************
     * Direct HTS Calls   *
     **********************/

    /// Initiates a Token Transfer
    /// @param tokenTransfers the list of transfers to do
    /// @return responseCode The response code for the status of the request. SUCCESS is 22.
    function cryptoTransfer(TokenTransferList[] memory tokenTransfers) external returns (int responseCode);

    /// Mints an amount of the token to the defined treasury account
    /// @param token The token for which to mint tokens. If token does not exist, transaction results in
    ///              INVALID_TOKEN_ID
    /// @param amount Applicable to tokens of type FUNGIBLE_COMMON. The amount to mint to the Treasury Account.
    ///               Amount must be a positive non-zero number represented in the lowest denomination of the
    ///               token. The new supply must be lower than 2^63.
    /// @param metadata Applicable to tokens of type NON_FUNGIBLE_UNIQUE. A list of metadata that are being created.
    ///                 Maximum allowed size of each metadata is 100 bytes
    /// @return responseCode The response code for the status of the request. SUCCESS is 22.
    /// @return newTotalSupply The new supply of tokens. For NFTs it is the total count of NFTs
    /// @return serialNumbers If the token is an NFT the newly generate serial numbers, othersise empty.
    function mintToken(address token, uint64 amount, bytes[] memory metadata) external
    returns (int responseCode, uint64 newTotalSupply, int64[] memory serialNumbers);

    /// Burns an amount of the token from the defined treasury account
    /// @param token The token for which to burn tokens. If token does not exist, transaction results in
    ///              INVALID_TOKEN_ID
    /// @param amount  Applicable to tokens of type FUNGIBLE_COMMON. The amount to burn from the Treasury Account.
    ///                Amount must be a positive non-zero number, not bigger than the token balance of the treasury
    ///                account (0; balance], represented in the lowest denomination.
    /// @param serialNumbers Applicable to tokens of type NON_FUNGIBLE_UNIQUE. The list of serial numbers to be burned.
    /// @return responseCode The response code for the status of the request. SUCCESS is 22.
    /// @return newTotalSupply The new supply of tokens. For NFTs it is the total count of NFTs
    function burnToken(address token, uint64 amount, int64[] memory serialNumbers) external
    returns (int responseCode, uint64 newTotalSupply);

    ///  Associates the provided account with the provided tokens. Must be signed by the provided
    ///  Account's key or called from the accounts contract key
    ///  If the provided account is not found, the transaction will resolve to INVALID_ACCOUNT_ID.
    ///  If the provided account has been deleted, the transaction will resolve to ACCOUNT_DELETED.
    ///  If any of the provided tokens is not found, the transaction will resolve to INVALID_TOKEN_REF.
    ///  If any of the provided tokens has been deleted, the transaction will resolve to TOKEN_WAS_DELETED.
    ///  If an association between the provided account and any of the tokens already exists, the
    ///  transaction will resolve to TOKEN_ALREADY_ASSOCIATED_TO_ACCOUNT.
    ///  If the provided account's associations count exceed the constraint of maximum token associations
    ///    per account, the transaction will resolve to TOKENS_PER_ACCOUNT_LIMIT_EXCEEDED.
    ///  On success, associations between the provided account and tokens are made and the account is
    ///    ready to interact with the tokens.
    /// @param account The account to be associated with the provided tokens
    /// @param tokens The tokens to be associated with the provided account. In the case of NON_FUNGIBLE_UNIQUE
    ///               Type, once an account is associated, it can hold any number of NFTs (serial numbers) of that
    ///               token type
    /// @return responseCode The response code for the status of the request. SUCCESS is 22.
    function associateTokens(address account, address[] memory tokens) external returns (int responseCode);

    /// Single-token variant of associateTokens. Will be mapped to a single entry array call of associateTokens
    /// @param account The account to be associated with the provided token
    /// @param token The token to be associated with the provided account
    function associateToken(address account, address token) external returns (int responseCode);

    /// Dissociates the provided account with the provided tokens. Must be signed by the provided
    /// Account's key.
    /// If the provided account is not found, the transaction will resolve to INVALID_ACCOUNT_ID.
    /// If the provided account has been deleted, the transaction will resolve to ACCOUNT_DELETED.
    /// If any of the provided tokens is not found, the transaction will resolve to INVALID_TOKEN_REF.
    /// If any of the provided tokens has been deleted, the transaction will resolve to TOKEN_WAS_DELETED.
    /// If an association between the provided account and any of the tokens does not exist, the
    /// transaction will resolve to TOKEN_NOT_ASSOCIATED_TO_ACCOUNT.
    /// If a token has not been deleted and has not expired, and the user has a nonzero balance, the
    /// transaction will resolve to TRANSACTION_REQUIRES_ZERO_TOKEN_BALANCES.
    /// If a <b>fungible token</b> has expired, the user can disassociate even if their token balance is
    /// not zero.
    /// If a <b>non fungible token</b> has expired, the user can <b>not</b> disassociate if their token
    /// balance is not zero. The transaction will resolve to TRANSACTION_REQUIRED_ZERO_TOKEN_BALANCES.
    /// On success, associations between the provided account and tokens are removed.
    /// @param account The account to be dissociated from the provided tokens
    /// @param tokens The tokens to be dissociated from the provided account.
    /// @return responseCode The response code for the status of the request. SUCCESS is 22.
    function dissociateTokens(address account, address[] memory tokens) external returns (int responseCode);

    /// Single-token variant of dissociateTokens. Will be mapped to a single entry array call of dissociateTokens
    /// @param account The account to be associated with the provided token
    /// @param token The token to be associated with the provided account
    function dissociateToken(address account, address token) external returns (int responseCode);

    /// Creates a Fungible Token with the specified properties
    /// @param token the basic properties of the token being created
    /// @param initialTotalSupply Specifies the initial supply of tokens to be put in circulation. The
    /// initial supply is sent to the Treasury Account. The supply is in the lowest denomination possible.
    /// @param decimals the number of decimal places a token is divisible by
    /// @return responseCode The response code for the status of the request. SUCCESS is 22.
    /// @return tokenAddress the created token's address
    function createFungibleToken(
        HederaToken memory token,
        uint initialTotalSupply,
        uint decimals)
    external payable returns (int responseCode, address tokenAddress);

    /// Creates a Fungible Token with the specified properties
    /// @param token the basic properties of the token being created
    /// @param initialTotalSupply Specifies the initial supply of tokens to be put in circulation. The
    /// initial supply is sent to the Treasury Account. The supply is in the lowest denomination possible.
    /// @param decimals the number of decimal places a token is divisible by.
    /// @param fixedFees list of fixed fees to apply to the token
    /// @param fractionalFees list of fractional fees to apply to the token
    /// @return responseCode The response code for the status of the request. SUCCESS is 22.
    /// @return tokenAddress the created token's address
    function createFungibleTokenWithCustomFees(
        HederaToken memory token,
        uint initialTotalSupply,
        uint decimals,
        FixedFee[] memory fixedFees,
        FractionalFee[] memory fractionalFees)
    external payable returns (int responseCode, address tokenAddress);

    /// Creates an Non Fungible Unique Token with the specified properties
    /// @param token the basic properties of the token being created
    /// @return responseCode The response code for the status of the request. SUCCESS is 22.
    /// @return tokenAddress the created token's address
    function createNonFungibleToken(HederaToken memory token)
    external payable returns (int responseCode, address tokenAddress);

    /// Creates an Non Fungible Unique Token with the specified properties
    /// @param token the basic properties of the token being created
    /// @param fixedFees list of fixed fees to apply to the token
    /// @param royaltyFees list of royalty fees to apply to the token
    /// @return responseCode The response code for the status of the request. SUCCESS is 22.
    /// @return tokenAddress the created token's address
    function createNonFungibleTokenWithCustomFees(
        HederaToken memory token,
        FixedFee[] memory fixedFees,
        RoyaltyFee[] memory royaltyFees)
    external payable returns (int responseCode, address tokenAddress);


    /**********************
     * ABIV1 calls        *
     **********************/

    /// Initiates a Fungible Token Transfer
    /// @param token The ID of the token as a solidity address
    /// @param accountId account to do a transfer to/from
    /// @param amount The amount from the accountId at the same index
    function transferTokens(address token, address[] memory accountId, int64[] memory amount) external
    returns (int responseCode);

    /// Initiates a Non-Fungable Token Transfer
    /// @param token The ID of the token as a solidity address
    /// @param sender the sender of an nft
    /// @param receiver the receiver of the nft sent by the same index at sender
    /// @param serialNumber the serial number of the nft sent by the same index at sender
    function transferNFTs(address token, address[] memory sender, address[] memory receiver, int64[] memory serialNumber)
    external returns (int responseCode);

    /// Transfers tokens where the calling account/contract is implicitly the first entry in the token transfer list,
    /// where the amount is the value needed to zero balance the transfers. Regular signing rules apply for sending
    /// (positive amount) or receiving (negative amount)
    /// @param token The token to transfer to/from
    /// @param sender The sender for the transaction
    /// @param recipient The receiver of the transaction
    /// @param amount Non-negative value to send. a negative value will result in a failure.
    function transferToken(address token, address sender, address recipient, int64 amount) external
    returns (int responseCode);

    /// Transfers tokens where the calling account/contract is implicitly the first entry in the token transfer list,
    /// where the amount is the value needed to zero balance the transfers. Regular signing rules apply for sending
    /// (positive amount) or receiving (negative amount)
    /// @param token The token to transfer to/from
    /// @param sender The sender for the transaction
    /// @param recipient The receiver of the transaction
    /// @param serialNumber The serial number of the NFT to transfer.
    function transferNFT(address token, address sender, address recipient, int64 serialNumber) external
<<<<<<< HEAD
    returns (int responseCode);

    /// Operation to wipe fungible tokens from account
    /// @param token The token address
    /// @param account The account address to revoke kyc
    /// @param amount The number of tokens to wipe
    /// @return responseCode The response code for the status of the request. SUCCESS is 22.
    function wipeTokenAccount(address token, address account, uint32 amount) external returns (int responseCode);

    /// Operation to wipe non fungible tokens from account
    /// @param token The token address
    /// @param account The account address to revoke kyc
    /// @param  serialNumbers The serial numbers of token to wipe
    /// @return responseCode The response code for the status of the request. SUCCESS is 22.
    function wipeTokenAccountNFT(address token, address account, int64[] memory serialNumbers) external
=======
>>>>>>> c312f1b2
    returns (int responseCode);

    /// Allows spender to withdraw from your account multiple times, up to the value amount. If this function is called 
    /// again it overwrites the current allowance with value.
    /// Only Applicable to Fungible Tokens
    /// @param token The hedera token address to approve
    /// @param spender the account address authorized to spend
    /// @param amount the amount of tokens authorized to spend.
    /// @return responseCode The response code for the status of the request. SUCCESS is 22.
    function approve(address token, address spender, uint256 amount) external returns (int responseCode, bool success);

    /// Returns the amount which spender is still allowed to withdraw from owner.
    /// Only Applicable to Fungible Tokens
    /// @param token The Hedera token address to check the allowance of
    /// @param owner the owner of the tokens to be spent
    /// @param spender the spender of the tokens
    /// @return responseCode The response code for the status of the request. SUCCESS is 22.
    function allowance(address token, address owner, address spender) external returns (int responseCode);

    /// Allow or reaffirm the approved address to transfer an NFT the approved address does not own.
    /// Only Applicable to NFT Tokens
    /// @param token The Hedera NFT token address to approve
    /// @param approved The new approved NFT controller.  To revoke approvals pass in the zero address.
    /// @param serialNumber The NFT serial number  to approve
    /// @return responseCode The response code for the status of the request. SUCCESS is 22.
    function approveNFT(address token, address approved, uint256 serialNumber) external returns (int responseCode);

    /// Get the approved address for a single NFT
    /// Only Applicable to NFT Tokens
    /// @param token The Hedera NFT token address to check approval
    /// @param serialNumber The NFT to find the approved address for
    /// @return responseCode The response code for the status of the request. SUCCESS is 22.
    /// @return approved The approved address for this NFT, or the zero address if there is none    
    function getApproved(address token, uint256 serialNumber) external returns (int responseCode, address approved);

    /// Enable or disable approval for a third party ("operator") to manage
    ///  all of `msg.sender`'s assets
    /// @param token The Hedera NFT token address to approve
    /// @param operator Address to add to the set of authorized operators
    /// @param approved True if the operator is approved, false to revoke approval
    /// @return responseCode The response code for the status of the request. SUCCESS is 22.
    function setApprovalForAll(address token, address operator, bool approved) external returns (int responseCode);

    /// Query if an address is an authorized operator for another address
    /// Only Applicable to NFT Tokens
    /// @param token The Hedera NFT token address to approve
    /// @param owner The address that owns the NFTs
    /// @param operator The address that acts on behalf of the owner
    /// @return responseCode The response code for the status of the request. SUCCESS is 22.
    /// @return approved True if `operator` is an approved operator for `owner`, false otherwise
    function isApprovedForAll(address token, address owner, address operator) external returns (int responseCode, bool approved);

}<|MERGE_RESOLUTION|>--- conflicted
+++ resolved
@@ -391,27 +391,9 @@
     /// @param recipient The receiver of the transaction
     /// @param serialNumber The serial number of the NFT to transfer.
     function transferNFT(address token, address sender, address recipient, int64 serialNumber) external
-<<<<<<< HEAD
     returns (int responseCode);
 
-    /// Operation to wipe fungible tokens from account
-    /// @param token The token address
-    /// @param account The account address to revoke kyc
-    /// @param amount The number of tokens to wipe
-    /// @return responseCode The response code for the status of the request. SUCCESS is 22.
-    function wipeTokenAccount(address token, address account, uint32 amount) external returns (int responseCode);
-
-    /// Operation to wipe non fungible tokens from account
-    /// @param token The token address
-    /// @param account The account address to revoke kyc
-    /// @param  serialNumbers The serial numbers of token to wipe
-    /// @return responseCode The response code for the status of the request. SUCCESS is 22.
-    function wipeTokenAccountNFT(address token, address account, int64[] memory serialNumbers) external
-=======
->>>>>>> c312f1b2
-    returns (int responseCode);
-
-    /// Allows spender to withdraw from your account multiple times, up to the value amount. If this function is called 
+    /// Allows spender to withdraw from your account multiple times, up to the value amount. If this function is called
     /// again it overwrites the current allowance with value.
     /// Only Applicable to Fungible Tokens
     /// @param token The hedera token address to approve
@@ -441,7 +423,7 @@
     /// @param token The Hedera NFT token address to check approval
     /// @param serialNumber The NFT to find the approved address for
     /// @return responseCode The response code for the status of the request. SUCCESS is 22.
-    /// @return approved The approved address for this NFT, or the zero address if there is none    
+    /// @return approved The approved address for this NFT, or the zero address if there is none
     function getApproved(address token, uint256 serialNumber) external returns (int responseCode, address approved);
 
     /// Enable or disable approval for a third party ("operator") to manage
@@ -461,4 +443,19 @@
     /// @return approved True if `operator` is an approved operator for `owner`, false otherwise
     function isApprovedForAll(address token, address owner, address operator) external returns (int responseCode, bool approved);
 
+
+    /// Operation to wipe fungible tokens from account
+    /// @param token The token address
+    /// @param account The account address to revoke kyc
+    /// @param amount The number of tokens to wipe
+    /// @return responseCode The response code for the status of the request. SUCCESS is 22.
+    function wipeTokenAccount(address token, address account, uint32 amount) external returns (int responseCode);
+
+    /// Operation to wipe non fungible tokens from account
+    /// @param token The token address
+    /// @param account The account address to revoke kyc
+    /// @param  serialNumbers The serial numbers of token to wipe
+    /// @return responseCode The response code for the status of the request. SUCCESS is 22.
+    function wipeTokenAccountNFT(address token, address account, int64[] memory serialNumbers) external
+    returns (int responseCode);
 }