// SPDX-License-Identifier: Apache-2.0
pragma solidity >=0.4.9 <0.9.0;
pragma experimental ABIEncoderV2;

interface IHederaTokenService {

    /// Transfers cryptocurrency among two or more accounts by making the desired adjustments to their
    /// balances. Each transfer list can specify up to 10 adjustments. Each negative amount is withdrawn
    /// from the corresponding account (a sender), and each positive one is added to the corresponding
    /// account (a receiver). The amounts list must sum to zero. Each amount is a number of tinybars
    /// (there are 100,000,000 tinybars in one hbar).  If any sender account fails to have sufficient
    /// hbars, then the entire transaction fails, and none of those transfers occur, though the
    /// transaction fee is still charged. This transaction must be signed by the keys for all the sending
    /// accounts, and for any receiving accounts that have receiverSigRequired == true. The signatures
    /// are in the same order as the accounts, skipping those accounts that don't need a signature.
    struct AccountAmount {
        // The Account ID, as a solidity address, that sends/receives cryptocurrency or tokens
        address accountID;

        // The amount of  the lowest denomination of the given token that
        // the account sends(negative) or receives(positive)
        int64 amount;
    }

    /// A sender account, a receiver account, and the serial number of an NFT of a Token with
    /// NON_FUNGIBLE_UNIQUE type. When minting NFTs the sender will be the default AccountID instance
    /// (0.0.0 aka 0x0) and when burning NFTs, the receiver will be the default AccountID instance.
    struct NftTransfer {
        // The solidity address of the sender
        address senderAccountID;

        // The solidity address of the receiver
        address receiverAccountID;

        // The serial number of the NFT
        int64 serialNumber;
    }

    struct TokenTransferList {
        // The ID of the token as a solidity address
        address token;

        // Applicable to tokens of type FUNGIBLE_COMMON. Multiple list of AccountAmounts, each of which
        // has an account and amount.
        AccountAmount[] transfers;

        // Applicable to tokens of type NON_FUNGIBLE_UNIQUE. Multiple list of NftTransfers, each of
        // which has a sender and receiver account, including the serial number of the NFT
        NftTransfer[] nftTransfers;
    }

    /// Expiry properties of a Hedera token - second, autoRenewAccount, autoRenewPeriod
    struct Expiry {
        // The epoch second at which the token should expire; if an auto-renew account and period are
        // specified, this is coerced to the current epoch second plus the autoRenewPeriod
        uint32 second;

        // ID of an account which will be automatically charged to renew the token's expiration, at
        // autoRenewPeriod interval, expressed as a solidity address
        address autoRenewAccount;

        // The interval at which the auto-renew account will be charged to extend the token's expiry
        uint32 autoRenewPeriod;
    }

    /// A Key can be a public key from either the Ed25519 or ECDSA(secp256k1) signature schemes, where
    /// in the ECDSA(secp256k1) case we require the 33-byte compressed form of the public key. We call
    /// these public keys <b>primitive keys</b>.
    /// A Key can also be the ID of a smart contract instance, which is then authorized to perform any
    /// precompiled contract action that requires this key to sign.
    /// Note that when a Key is a smart contract ID, it <i>doesn't</i> mean the contract with that ID
    /// will actually create a cryptographic signature. It only means that when the contract calls a
    /// precompiled contract, the resulting "child transaction" will be authorized to perform any action
    /// controlled by the Key.
    /// Exactly one of the possible values should be populated in order for the Key to be valid.
    struct KeyValue {

        // if set to true, the key of the calling Hedera account will be inherited as the token key
        bool inheritAccountKey;

        // smart contract instance that is authorized as if it had signed with a key
        address contractId;

        // Ed25519 public key bytes
        bytes ed25519;

        // Compressed ECDSA(secp256k1) public key bytes
        bytes ECDSA_secp256k1;

        // A smart contract that, if the recipient of the active message frame, should be treated
        // as having signed. (Note this does not mean the <i>code being executed in the frame</i>
        // will belong to the given contract, since it could be running another contract's code via
        // <tt>delegatecall</tt>. So setting this key is a more permissive version of setting the
        // contractID key, which also requires the code in the active message frame belong to the
        // the contract with the given id.)
        address delegatableContractId;
    }

    /// A list of token key types the key should be applied to and the value of the key
    struct TokenKey {

        // bit field representing the key type. Keys of all types that have corresponding bits set to 1
        // will be created for the token.
        // 0th bit: adminKey
        // 1st bit: kycKey
        // 2nd bit: freezeKey
        // 3rd bit: wipeKey
        // 4th bit: supplyKey
        // 5th bit: feeScheduleKey
        // 6th bit: pauseKey
        // 7th bit: ignored
        uint keyType;

        // the value that will be set to the key type
        KeyValue key;
    }

    /// Basic properties of a Hedera Token - name, symbol, memo, tokenSupplyType, maxSupply,
    /// treasury, freezeDefault. These properties are related both to Fungible and NFT token types.
    struct HederaToken {
        // The publicly visible name of the token. The token name is specified as a Unicode string.
        // Its UTF-8 encoding cannot exceed 100 bytes, and cannot contain the 0 byte (NUL).
        string name;

        // The publicly visible token symbol. The token symbol is specified as a Unicode string.
        // Its UTF-8 encoding cannot exceed 100 bytes, and cannot contain the 0 byte (NUL).
        string symbol;

        // The ID of the account which will act as a treasury for the token as a solidity address.
        // This account will receive the specified initial supply or the newly minted NFTs in
        // the case for NON_FUNGIBLE_UNIQUE Type
        address treasury;

        // The memo associated with the token (UTF-8 encoding max 100 bytes)
        string memo;

        // IWA compatibility. Specified the token supply type. Defaults to INFINITE
        bool tokenSupplyType;

        // IWA Compatibility. Depends on TokenSupplyType. For tokens of type FUNGIBLE_COMMON - the
        // maximum number of tokens that can be in circulation. For tokens of type NON_FUNGIBLE_UNIQUE -
        // the maximum number of NFTs (serial numbers) that can be minted. This field can never be changed!
        uint32 maxSupply;

        // The default Freeze status (frozen or unfrozen) of Hedera accounts relative to this token. If
        // true, an account must be unfrozen before it can receive the token
        bool freezeDefault;

        // list of keys to set to the token
        TokenKey[] tokenKeys;

        // expiry properties of a Hedera token - second, autoRenewAccount, autoRenewPeriod
        Expiry expiry;
    }

    /// Additional post creation fungible and non fungible properties of a Hedera Token.
    struct TokenInfo {
        /// The hedera token;
        HederaToken hedera;

        /// The fixed fees collected when transferring the token
        FixedFee[] fixedFees;

        /// The fractional fees collected when transferring the token
        FractionalFee[] fractionalFees;

        /// The royalty fees collected when transferring the token
        RoyaltyFee[] royaltyFees;

        /// Specifies whether the token kyc was defaulted with KycNotApplicable (true) or Revoked (false)
        bool defaultKycStatus;

        /// Specifies whether the token is deleted or not
        bool deleted;

        /// The ID of the network ledger
        string ledgerId;

        /// Specifies whether the token is currently paused or not
        bool pauseStatus;

        /// The number of tokens (fungible) or serials (non-fungible) of the token
        uint64 totalSupply;
    }

    /// Additional fungible properties of a Hedera Token.
    struct FungibleTokenInfo {
        /// The shared hedera token info
        TokenInfo tokenInfo;

        /// The number of decimal places a token is divisible by
        uint32 decimals;
    }

    /// Additional non fungible properties of a Hedera Token.
    struct NonFungibleTokenInfo {
        /// The shared hedera token info
        TokenInfo tokenInfo;

        /// The serial number of the nft
        int64 serialNumber;

        /// The account id specifying the owner of the non fungible token
        address ownerId;

        /// The epoch second at which the token was created.
        int64 creationTime;

        /// The unique metadata of the NFT
        bytes metadata;

        /// The account id specifying an account that has been granted spending permissions on this nft
        address spenderId;
    }

    /// A fixed number of units (hbar or token) to assess as a fee during a transfer of
    /// units of the token to which this fixed fee is attached. The denomination of
    /// the fee depends on the values of tokenId, useHbarsForPayment and
    /// useCurrentTokenForPayment. Exactly one of the values should be set.
    struct FixedFee {

        uint32 amount;

        // Specifies ID of token that should be used for fixed fee denomination
        address tokenId;

        // Specifies this fixed fee should be denominated in Hbar
        bool useHbarsForPayment;

        // Specifies this fixed fee should be denominated in the Token currently being created
        bool useCurrentTokenForPayment;

        // The ID of the account to receive the custom fee, expressed as a solidity address
        address feeCollector;
    }

    /// A fraction of the transferred units of a token to assess as a fee. The amount assessed will never
    /// be less than the given minimumAmount, and never greater than the given maximumAmount.  The
    /// denomination is always units of the token to which this fractional fee is attached.
    struct FractionalFee {
        // A rational number's numerator, used to set the amount of a value transfer to collect as a custom fee
        uint32 numerator;

        // A rational number's denominator, used to set the amount of a value transfer to collect as a custom fee
        uint32 denominator;

        // The minimum amount to assess
        uint32 minimumAmount;

        // The maximum amount to assess (zero implies no maximum)
        uint32 maximumAmount;
        bool netOfTransfers;

        // The ID of the account to receive the custom fee, expressed as a solidity address
        address feeCollector;
    }

    /// A fee to assess during a transfer that changes ownership of an NFT. Defines the fraction of
    /// the fungible value exchanged for an NFT that the ledger should collect as a royalty. ("Fungible
    /// value" includes both ℏ and units of fungible HTS tokens.) When the NFT sender does not receive
    /// any fungible value, the ledger will assess the fallback fee, if present, to the new NFT owner.
    /// Royalty fees can only be added to tokens of type type NON_FUNGIBLE_UNIQUE.
    struct RoyaltyFee {
        // A fraction's numerator of fungible value exchanged for an NFT to collect as royalty
        uint32 numerator;

        // A fraction's denominator of fungible value exchanged for an NFT to collect as royalty
        uint32 denominator;

        // If present, the fee to assess to the NFT receiver when no fungible value
        // is exchanged with the sender. Consists of:
        // amount: the amount to charge for the fee
        // tokenId: Specifies ID of token that should be used for fixed fee denomination
        // useHbarsForPayment: Specifies this fee should be denominated in Hbar
        uint32 amount;
        address tokenId;
        bool useHbarsForPayment;

        // The ID of the account to receive the custom fee, expressed as a solidity address
        address feeCollector;
    }

    /**********************
     * Direct HTS Calls   *
     **********************/

    /// Initiates a Token Transfer
    /// @param tokenTransfers the list of transfers to do
    /// @return responseCode The response code for the status of the request. SUCCESS is 22.
    function cryptoTransfer(TokenTransferList[] memory tokenTransfers)
        external
        returns (int64 responseCode);

    /// Mints an amount of the token to the defined treasury account
    /// @param token The token for which to mint tokens. If token does not exist, transaction results in
    ///              INVALID_TOKEN_ID
    /// @param amount Applicable to tokens of type FUNGIBLE_COMMON. The amount to mint to the Treasury Account.
    ///               Amount must be a positive non-zero number represented in the lowest denomination of the
    ///               token. The new supply must be lower than 2^63.
    /// @param metadata Applicable to tokens of type NON_FUNGIBLE_UNIQUE. A list of metadata that are being created.
    ///                 Maximum allowed size of each metadata is 100 bytes
    /// @return responseCode The response code for the status of the request. SUCCESS is 22.
    /// @return newTotalSupply The new supply of tokens. For NFTs it is the total count of NFTs
    /// @return serialNumbers If the token is an NFT the newly generate serial numbers, othersise empty.
    function mintToken(
        address token,
        uint64 amount,
        bytes[] memory metadata
    )
        external
        returns (
            int64 responseCode,
            uint64 newTotalSupply,
            int64[] memory serialNumbers
        );

    /// Burns an amount of the token from the defined treasury account
    /// @param token The token for which to burn tokens. If token does not exist, transaction results in
    ///              INVALID_TOKEN_ID
    /// @param amount  Applicable to tokens of type FUNGIBLE_COMMON. The amount to burn from the Treasury Account.
    ///                Amount must be a positive non-zero number, not bigger than the token balance of the treasury
    ///                account (0; balance], represented in the lowest denomination.
    /// @param serialNumbers Applicable to tokens of type NON_FUNGIBLE_UNIQUE. The list of serial numbers to be burned.
    /// @return responseCode The response code for the status of the request. SUCCESS is 22.
    /// @return newTotalSupply The new supply of tokens. For NFTs it is the total count of NFTs
    function burnToken(
        address token,
        uint64 amount,
        int64[] memory serialNumbers
    ) external returns (int64 responseCode, uint64 newTotalSupply);

    ///  Associates the provided account with the provided tokens. Must be signed by the provided
    ///  Account's key or called from the accounts contract key
    ///  If the provided account is not found, the transaction will resolve to INVALID_ACCOUNT_ID.
    ///  If the provided account has been deleted, the transaction will resolve to ACCOUNT_DELETED.
    ///  If any of the provided tokens is not found, the transaction will resolve to INVALID_TOKEN_REF.
    ///  If any of the provided tokens has been deleted, the transaction will resolve to TOKEN_WAS_DELETED.
    ///  If an association between the provided account and any of the tokens already exists, the
    ///  transaction will resolve to TOKEN_ALREADY_ASSOCIATED_TO_ACCOUNT.
    ///  If the provided account's associations count exceed the constraint of maximum token associations
    ///    per account, the transaction will resolve to TOKENS_PER_ACCOUNT_LIMIT_EXCEEDED.
    ///  On success, associations between the provided account and tokens are made and the account is
    ///    ready to interact with the tokens.
    /// @param account The account to be associated with the provided tokens
    /// @param tokens The tokens to be associated with the provided account. In the case of NON_FUNGIBLE_UNIQUE
    ///               Type, once an account is associated, it can hold any number of NFTs (serial numbers) of that
    ///               token type
    /// @return responseCode The response code for the status of the request. SUCCESS is 22.
    function associateTokens(address account, address[] memory tokens)
        external
        returns (int64 responseCode);

    /// Single-token variant of associateTokens. Will be mapped to a single entry array call of associateTokens
    /// @param account The account to be associated with the provided token
    /// @param token The token to be associated with the provided account
    function associateToken(address account, address token)
        external
        returns (int64 responseCode);

    /// Dissociates the provided account with the provided tokens. Must be signed by the provided
    /// Account's key.
    /// If the provided account is not found, the transaction will resolve to INVALID_ACCOUNT_ID.
    /// If the provided account has been deleted, the transaction will resolve to ACCOUNT_DELETED.
    /// If any of the provided tokens is not found, the transaction will resolve to INVALID_TOKEN_REF.
    /// If any of the provided tokens has been deleted, the transaction will resolve to TOKEN_WAS_DELETED.
    /// If an association between the provided account and any of the tokens does not exist, the
    /// transaction will resolve to TOKEN_NOT_ASSOCIATED_TO_ACCOUNT.
    /// If a token has not been deleted and has not expired, and the user has a nonzero balance, the
    /// transaction will resolve to TRANSACTION_REQUIRES_ZERO_TOKEN_BALANCES.
    /// If a <b>fungible token</b> has expired, the user can disassociate even if their token balance is
    /// not zero.
    /// If a <b>non fungible token</b> has expired, the user can <b>not</b> disassociate if their token
    /// balance is not zero. The transaction will resolve to TRANSACTION_REQUIRED_ZERO_TOKEN_BALANCES.
    /// On success, associations between the provided account and tokens are removed.
    /// @param account The account to be dissociated from the provided tokens
    /// @param tokens The tokens to be dissociated from the provided account.
    /// @return responseCode The response code for the status of the request. SUCCESS is 22.
    function dissociateTokens(address account, address[] memory tokens)
        external
        returns (int64 responseCode);

    /// Single-token variant of dissociateTokens. Will be mapped to a single entry array call of dissociateTokens
    /// @param account The account to be associated with the provided token
    /// @param token The token to be associated with the provided account
    function dissociateToken(address account, address token)
        external
        returns (int64 responseCode);

    /// Creates a Fungible Token with the specified properties
    /// @param token the basic properties of the token being created
    /// @param initialTotalSupply Specifies the initial supply of tokens to be put in circulation. The
    /// initial supply is sent to the Treasury Account. The supply is in the lowest denomination possible.
    /// @param decimals the number of decimal places a token is divisible by
    /// @return responseCode The response code for the status of the request. SUCCESS is 22.
    /// @return tokenAddress the created token's address
    function createFungibleToken(
        HederaToken memory token,
        uint initialTotalSupply,
        uint decimals
    ) external payable returns (int64 responseCode, address tokenAddress);

    /// Creates a Fungible Token with the specified properties
    /// @param token the basic properties of the token being created
    /// @param initialTotalSupply Specifies the initial supply of tokens to be put in circulation. The
    /// initial supply is sent to the Treasury Account. The supply is in the lowest denomination possible.
    /// @param decimals the number of decimal places a token is divisible by.
    /// @param fixedFees list of fixed fees to apply to the token
    /// @param fractionalFees list of fractional fees to apply to the token
    /// @return responseCode The response code for the status of the request. SUCCESS is 22.
    /// @return tokenAddress the created token's address
    function createFungibleTokenWithCustomFees(
        HederaToken memory token,
        uint initialTotalSupply,
        uint decimals,
        FixedFee[] memory fixedFees,
        FractionalFee[] memory fractionalFees
    ) external payable returns (int64 responseCode, address tokenAddress);

    /// Creates an Non Fungible Unique Token with the specified properties
    /// @param token the basic properties of the token being created
    /// @return responseCode The response code for the status of the request. SUCCESS is 22.
    /// @return tokenAddress the created token's address
    function createNonFungibleToken(HederaToken memory token)
        external
        payable
        returns (int64 responseCode, address tokenAddress);

    /// Creates an Non Fungible Unique Token with the specified properties
    /// @param token the basic properties of the token being created
    /// @param fixedFees list of fixed fees to apply to the token
    /// @param royaltyFees list of royalty fees to apply to the token
    /// @return responseCode The response code for the status of the request. SUCCESS is 22.
    /// @return tokenAddress the created token's address
    function createNonFungibleTokenWithCustomFees(
        HederaToken memory token,
        FixedFee[] memory fixedFees,
        RoyaltyFee[] memory royaltyFees
    ) external payable returns (int64 responseCode, address tokenAddress);

    /**********************
     * ABIV1 calls        *
     **********************/

    /// Initiates a Fungible Token Transfer
    /// @param token The ID of the token as a solidity address
    /// @param accountId account to do a transfer to/from
    /// @param amount The amount from the accountId at the same index
    function transferTokens(
        address token,
        address[] memory accountId,
        int64[] memory amount
    ) external returns (int64 responseCode);

    /// Initiates a Non-Fungable Token Transfer
    /// @param token The ID of the token as a solidity address
    /// @param sender the sender of an nft
    /// @param receiver the receiver of the nft sent by the same index at sender
    /// @param serialNumber the serial number of the nft sent by the same index at sender
    function transferNFTs(
        address token,
        address[] memory sender,
        address[] memory receiver,
        int64[] memory serialNumber
    ) external returns (int64 responseCode);

    /// Transfers tokens where the calling account/contract is implicitly the first entry in the token transfer list,
    /// where the amount is the value needed to zero balance the transfers. Regular signing rules apply for sending
    /// (positive amount) or receiving (negative amount)
    /// @param token The token to transfer to/from
    /// @param sender The sender for the transaction
    /// @param recipient The receiver of the transaction
    /// @param amount Non-negative value to send. a negative value will result in a failure.
    function transferToken(
        address token,
        address sender,
        address recipient,
        int64 amount
    ) external returns (int64 responseCode);

    /// Transfers tokens where the calling account/contract is implicitly the first entry in the token transfer list,
    /// where the amount is the value needed to zero balance the transfers. Regular signing rules apply for sending
    /// (positive amount) or receiving (negative amount)
    /// @param token The token to transfer to/from
    /// @param sender The sender for the transaction
    /// @param recipient The receiver of the transaction
    /// @param serialNumber The serial number of the NFT to transfer.
    function transferNFT(
        address token,
        address sender,
        address recipient,
        int64 serialNumber
    ) external returns (int64 responseCode);

    /// Allows spender to withdraw from your account multiple times, up to the value amount. If this function is called
    /// again it overwrites the current allowance with value.
    /// Only Applicable to Fungible Tokens
    /// @param token The hedera token address to approve
    /// @param spender the account address authorized to spend
    /// @param amount the amount of tokens authorized to spend.
    /// @return responseCode The response code for the status of the request. SUCCESS is 22.
    function approve(
        address token,
        address spender,
        uint256 amount
    ) external returns (int64 responseCode);

    /// Returns the amount which spender is still allowed to withdraw from owner.
    /// Only Applicable to Fungible Tokens
    /// @param token The Hedera token address to check the allowance of
    /// @param owner the owner of the tokens to be spent
    /// @param spender the spender of the tokens
    /// @return responseCode The response code for the status of the request. SUCCESS is 22.
    /// @return allowance The amount which spender is still allowed to withdraw from owner.
    function allowance(
        address token,
        address owner,
        address spender
    ) external returns (int64 responseCode, uint256 allowance);

    /// Allow or reaffirm the approved address to transfer an NFT the approved address does not own.
    /// Only Applicable to NFT Tokens
    /// @param token The Hedera NFT token address to approve
    /// @param approved The new approved NFT controller.  To revoke approvals pass in the zero address.
    /// @param serialNumber The NFT serial number  to approve
    /// @return responseCode The response code for the status of the request. SUCCESS is 22.
    function approveNFT(
        address token,
        address approved,
        int64 serialNumber
    ) external returns (int64 responseCode);

    /// Get the approved address for a single NFT
    /// Only Applicable to NFT Tokens
    /// @param token The Hedera NFT token address to check approval
    /// @param serialNumber The NFT to find the approved address for
    /// @return responseCode The response code for the status of the request. SUCCESS is 22.
    /// @return approved The approved address for this NFT, or the zero address if there is none
    function getApproved(address token, int64 serialNumber)
        external
        returns (int64 responseCode, address approved);

    /// Enable or disable approval for a third party ("operator") to manage
    ///  all of `msg.sender`'s assets
    /// @param token The Hedera NFT token address to approve
    /// @param operator Address to add to the set of authorized operators
    /// @param approved True if the operator is approved, false to revoke approval
    /// @return responseCode The response code for the status of the request. SUCCESS is 22.
    function setApprovalForAll(
        address token,
        address operator,
        bool approved
    ) external returns (int64 responseCode);

    /// Query if an address is an authorized operator for another address
    /// Only Applicable to NFT Tokens
    /// @param token The Hedera NFT token address to approve
    /// @param owner The address that owns the NFTs
    /// @param operator The address that acts on behalf of the owner
    /// @return responseCode The response code for the status of the request. SUCCESS is 22.
    /// @return approved True if `operator` is an approved operator for `owner`, false otherwise
    function isApprovedForAll(
        address token,
        address owner,
        address operator
    ) external returns (int64 responseCode, bool approved);

    /// Query if token account is frozen
    /// @param token The token address to check
    /// @param account The account address associated with the token
    /// @return responseCode The response code for the status of the request. SUCCESS is 22.
    /// @return frozen True if `account` is frozen for `token`
    function isFrozen(address token, address account)
        external
        returns (int64 responseCode, bool frozen);

    /// Query if token account has kyc granted
    /// @param token The token address to check
    /// @param account The account address associated with the token
    /// @return responseCode The response code for the status of the request. SUCCESS is 22.
    /// @return kycGranted True if `account` has kyc granted for `token`
    function isKyc(address token, address account)
        external
        returns (int64 responseCode, bool kycGranted);

    /// Operation to delete token
    /// @param token The token address to be deleted
    /// @return responseCode The response code for the status of the request. SUCCESS is 22.
    function deleteToken(address token) external returns (int64 responseCode);

    /// Query token custom fees
    /// @param token The token address to check
    /// @return responseCode The response code for the status of the request. SUCCESS is 22.
    /// @return fixedFees Set of fixed fees for `token`
    /// @return fractionalFees Set of fractional fees for `token`
    /// @return royaltyFees Set of royalty fees for `token`
    function getTokenCustomFees(address token)
        external
        returns (int64 responseCode, FixedFee[] memory fixedFees, FractionalFee[] memory fractionalFees, RoyaltyFee[] memory royaltyFees);

    /// Query token default freeze status
    /// @param token The token address to check
    /// @return responseCode The response code for the status of the request. SUCCESS is 22.
    /// @return defaultFreezeStatus True if `token` default freeze status is frozen.
    function getTokenDefaultFreezeStatus(address token)
        external
        returns (int64 responseCode, bool defaultFreezeStatus);

    /// Query token default kyc status
    /// @param token The token address to check
    /// @return responseCode The response code for the status of the request. SUCCESS is 22.
    /// @return defaultKycStatus True if `token` default kyc status is KycNotApplicable and false if Revoked.
    function getTokenDefaultKycStatus(address token)
        external
        returns (int64 responseCode, bool defaultKycStatus);

    /// Query token expiry info
    /// @param token The token address to check
    /// @return responseCode The response code for the status of the request. SUCCESS is 22.
    /// @return expiry Expiry info for `token`
    function getTokenExpiryInfo(address token)
        external
        returns (int64 responseCode, Expiry memory expiry);

    /// Query fungible token info
    /// @param token The token address to check
    /// @return responseCode The response code for the status of the request. SUCCESS is 22.
    /// @return fungibleTokenInfo FungibleTokenInfo info for `token`
    function getFungibleTokenInfo(address token)
        external
        returns (int64 responseCode, FungibleTokenInfo memory fungibleTokenInfo);

    /// Query token info
    /// @param token The token address to check
    /// @return responseCode The response code for the status of the request. SUCCESS is 22.
    /// @return tokenInfo TokenInfo info for `token`
    function getTokenInfo(address token)
        external
        returns (int64 responseCode, TokenInfo memory tokenInfo);

    /// Query token KeyValue
    /// @param token The token address to check
    /// @param keyType The keyType of the desired KeyValue
    /// @return responseCode The response code for the status of the request. SUCCESS is 22.
    /// @return key KeyValue info for key of type `keyType`
    function getTokenKey(address token, uint keyType)
        external
        returns (int64 responseCode, KeyValue memory key);

    /// Query non fungible token info
    /// @param token The token address to check
    /// @param serialNumber The NFT serialNumber to check
    /// @return responseCode The response code for the status of the request. SUCCESS is 22.
    /// @return nonFungibleTokenInfo NonFungibleTokenInfo info for `token` `serialNumber`
    function getNonFungibleTokenInfo(address token, int64 serialNumber)
        external
        returns (int64 responseCode, NonFungibleTokenInfo memory nonFungibleTokenInfo);

    /// Operation to freeze token account
    /// @param token The token address
    /// @param account The account address to be frozen
    /// @return responseCode The response code for the status of the request. SUCCESS is 22.
    function freezeToken(address token, address account)
        external
        returns (int64 responseCode);

    /// Operation to unfreeze token account
    /// @param token The token address
    /// @param account The account address to be unfrozen
    /// @return responseCode The response code for the status of the request. SUCCESS is 22.
    function unfreezeToken(address token, address account)
        external
        returns (int64 responseCode);

    /// Operation to grant kyc to token account
    /// @param token The token address
    /// @param account The account address to grant kyc
    /// @return responseCode The response code for the status of the request. SUCCESS is 22.
    function grantTokenKyc(address token, address account)
        external
        returns (int64 responseCode);

    /// Operation to revoke kyc to token account
    /// @param token The token address
    /// @param account The account address to revoke kyc
    /// @return responseCode The response code for the status of the request. SUCCESS is 22.
    function revokeTokenKyc(address token, address account)
        external
        returns (int64 responseCode);

    /// Operation to pause token
    /// @param token The token address to be paused
    /// @return responseCode The response code for the status of the request. SUCCESS is 22.
    function pauseToken(address token) external returns (int64 responseCode);

    /// Operation to unpause token
    /// @param token The token address to be unpaused
    /// @return responseCode The response code for the status of the request. SUCCESS is 22.
    function unpauseToken(address token) external returns (int64 responseCode);

    /// Operation to wipe fungible tokens from account
    /// @param token The token address
    /// @param account The account address to revoke kyc
    /// @param amount The number of tokens to wipe
    /// @return responseCode The response code for the status of the request. SUCCESS is 22.
    function wipeTokenAccount(
        address token,
        address account,
        uint32 amount
    ) external returns (int64 responseCode);

    /// Operation to wipe non fungible tokens from account
    /// @param token The token address
    /// @param account The account address to revoke kyc
    /// @param  serialNumbers The serial numbers of token to wipe
    /// @return responseCode The response code for the status of the request. SUCCESS is 22.
    function wipeTokenAccountNFT(
        address token,
        address account,
        int64[] memory serialNumbers
    ) external returns (int64 responseCode);

    /// Operation to update token info
    /// @param token The token address
    /// @param tokenInfo The hedera token info to update token with
    /// @return responseCode The response code for the status of the request. SUCCESS is 22.
    function updateTokenInfo(address token, HederaToken memory tokenInfo)
        external
        returns (int64 responseCode);

    /// Operation to update token expiry info
    /// @param token The token address
    /// @param expiryInfo The hedera token expiry info
    /// @return responseCode The response code for the status of the request. SUCCESS is 22.
    function updateTokenExpiryInfo(address token, Expiry memory expiryInfo)
        external
        returns (int64 responseCode);

<<<<<<< HEAD
=======
    /// Query token expiry info
    /// @param token The token address to check
    /// @return responseCode The response code for the status of the request. SUCCESS is 22.
    /// @return expiry Expiry info for `token`
    function getTokenExpiryInfo(address token)
    external
    returns (int64 responseCode, Expiry memory expiry);

>>>>>>> 942f0b6c
    /// Operation to update token keys
    /// @param token The token address
    /// @param keys The token keys
    /// @return responseCode The response code for the status of the request. SUCCESS is 22.
    function updateTokenKeys(address token, TokenKey[] memory keys)
        external
        returns (int64 responseCode);

    /// Query if valid token found for the given address
    /// @param token The token address
    /// @return responseCode The response code for the status of the request. SUCCESS is 22.
    /// @return isToken True if valid token found for the given address
    function isToken(address token)
        external returns
        (int64 responseCode, bool isToken);

    /// Query to return the token type for a given address
    /// @param token The token address
    /// @return responseCode The response code for the status of the request. SUCCESS is 22.
    /// @return tokenType the token type. 0 is FUNGIBLE_COMMON, 1 is NON_FUNGIBLE_UNIQUE, -1 is UNRECOGNIZED
    function getTokenType(address token)
        external returns
        (int64 responseCode, int32 tokenType);
}<|MERGE_RESOLUTION|>--- conflicted
+++ resolved
@@ -735,8 +735,6 @@
         external
         returns (int64 responseCode);
 
-<<<<<<< HEAD
-=======
     /// Query token expiry info
     /// @param token The token address to check
     /// @return responseCode The response code for the status of the request. SUCCESS is 22.
@@ -745,7 +743,6 @@
     external
     returns (int64 responseCode, Expiry memory expiry);
 
->>>>>>> 942f0b6c
     /// Operation to update token keys
     /// @param token The token address
     /// @param keys The token keys
