// SPDX-License-Identifier: Apache-2.0
pragma solidity >=0.4.9 <0.9.0;
pragma experimental ABIEncoderV2;

interface IHederaTokenService {

    /// Transfers cryptocurrency among two or more accounts by making the desired adjustments to their
    /// balances. Each transfer list can specify up to 10 adjustments. Each negative amount is withdrawn
    /// from the corresponding account (a sender), and each positive one is added to the corresponding
    /// account (a receiver). The amounts list must sum to zero. Each amount is a number of tinybars
    /// (there are 100,000,000 tinybars in one hbar).  If any sender account fails to have sufficient
    /// hbars, then the entire transaction fails, and none of those transfers occur, though the
    /// transaction fee is still charged. This transaction must be signed by the keys for all the sending
    /// accounts, and for any receiving accounts that have receiverSigRequired == true. The signatures
    /// are in the same order as the accounts, skipping those accounts that don't need a signature.
    struct AccountAmount {
        // The Account ID, as a solidity address, that sends/receives cryptocurrency or tokens
        address accountID;

        // The amount of  the lowest denomination of the given token that
        // the account sends(negative) or receives(positive)
        int64 amount;
    }

    /// A sender account, a receiver account, and the serial number of an NFT of a Token with
    /// NON_FUNGIBLE_UNIQUE type. When minting NFTs the sender will be the default AccountID instance
    /// (0.0.0 aka 0x0) and when burning NFTs, the receiver will be the default AccountID instance.
    struct NftTransfer {
        // The solidity address of the sender
        address senderAccountID;

        // The solidity address of the receiver
        address receiverAccountID;

        // The serial number of the NFT
        int64 serialNumber;
    }

    struct TokenTransferList {
        // The ID of the token as a solidity address
        address token;

        // Applicable to tokens of type FUNGIBLE_COMMON. Multiple list of AccountAmounts, each of which
        // has an account and amount.
        AccountAmount[] transfers;

        // Applicable to tokens of type NON_FUNGIBLE_UNIQUE. Multiple list of NftTransfers, each of
        // which has a sender and receiver account, including the serial number of the NFT
        NftTransfer[] nftTransfers;
    }

    /// Expiry properties of a Hedera token - second, autoRenewAccount, autoRenewPeriod
    struct Expiry {
        // The epoch second at which the token should expire; if an auto-renew account and period are
        // specified, this is coerced to the current epoch second plus the autoRenewPeriod
        uint32 second;

        // ID of an account which will be automatically charged to renew the token's expiration, at
        // autoRenewPeriod interval, expressed as a solidity address
        address autoRenewAccount;

        // The interval at which the auto-renew account will be charged to extend the token's expiry
        uint32 autoRenewPeriod;
    }

    /// A Key can be a public key from either the Ed25519 or ECDSA(secp256k1) signature schemes, where
    /// in the ECDSA(secp256k1) case we require the 33-byte compressed form of the public key. We call
    /// these public keys <b>primitive keys</b>.
    /// A Key can also be the ID of a smart contract instance, which is then authorized to perform any
    /// precompiled contract action that requires this key to sign.
    /// Note that when a Key is a smart contract ID, it <i>doesn't</i> mean the contract with that ID
    /// will actually create a cryptographic signature. It only means that when the contract calls a
    /// precompiled contract, the resulting "child transaction" will be authorized to perform any action
    /// controlled by the Key.
    /// Exactly one of the possible values should be populated in order for the Key to be valid.
    struct KeyValue {

        // if set to true, the key of the calling Hedera account will be inherited as the token key
        bool inheritAccountKey;

        // smart contract instance that is authorized as if it had signed with a key
        address contractId;

        // Ed25519 public key bytes
        bytes ed25519;

        // Compressed ECDSA(secp256k1) public key bytes
        bytes ECDSA_secp256k1;

        // A smart contract that, if the recipient of the active message frame, should be treated
        // as having signed. (Note this does not mean the <i>code being executed in the frame</i>
        // will belong to the given contract, since it could be running another contract's code via
        // <tt>delegatecall</tt>. So setting this key is a more permissive version of setting the
        // contractID key, which also requires the code in the active message frame belong to the
        // the contract with the given id.)
        address delegatableContractId;
    }

    /// A list of token key types the key should be applied to and the value of the key
    struct TokenKey {

        // bit field representing the key type. Keys of all types that have corresponding bits set to 1
        // will be created for the token.
        // 0th bit: adminKey
        // 1st bit: kycKey
        // 2nd bit: freezeKey
        // 3rd bit: wipeKey
        // 4th bit: supplyKey
        // 5th bit: feeScheduleKey
        // 6th bit: pauseKey
        // 7th bit: ignored
        uint keyType;

        // the value that will be set to the key type
        KeyValue key;
    }

    /// Basic properties of a Hedera Token - name, symbol, memo, tokenSupplyType, maxSupply,
    /// treasury, freezeDefault. These properties are related both to Fungible and NFT token types.
    struct HederaToken {
        // The publicly visible name of the token. The token name is specified as a Unicode string.
        // Its UTF-8 encoding cannot exceed 100 bytes, and cannot contain the 0 byte (NUL).
        string name;

        // The publicly visible token symbol. The token symbol is specified as a Unicode string.
        // Its UTF-8 encoding cannot exceed 100 bytes, and cannot contain the 0 byte (NUL).
        string symbol;

        // The ID of the account which will act as a treasury for the token as a solidity address.
        // This account will receive the specified initial supply or the newly minted NFTs in
        // the case for NON_FUNGIBLE_UNIQUE Type
        address treasury;

        // The memo associated with the token (UTF-8 encoding max 100 bytes)
        string memo;

        // IWA compatibility. Specified the token supply type. Defaults to INFINITE
        bool tokenSupplyType;

        // IWA Compatibility. Depends on TokenSupplyType. For tokens of type FUNGIBLE_COMMON - the
        // maximum number of tokens that can be in circulation. For tokens of type NON_FUNGIBLE_UNIQUE -
        // the maximum number of NFTs (serial numbers) that can be minted. This field can never be changed!
        uint32 maxSupply;

        // The default Freeze status (frozen or unfrozen) of Hedera accounts relative to this token. If
        // true, an account must be unfrozen before it can receive the token
        bool freezeDefault;

        // list of keys to set to the token
        TokenKey[] tokenKeys;

        // expiry properties of a Hedera token - second, autoRenewAccount, autoRenewPeriod
        Expiry expiry;
    }

    /// A fixed number of units (hbar or token) to assess as a fee during a transfer of
<<<<<<< HEAD
    /// units of the token to which this fixed fee is attached.
    struct FixedFee {
        // The number of units to assess as a fee
        uint32 amount;

        // The denomination of the fee; taken as hbar if left unset and taken as the id
        // of the newly created token if set to the sentinel value of 0x0
        address tokenId;

=======
    /// units of the token to which this fixed fee is attached. The denomination of
    /// the fee depends on the values of tokenId, useHbarsForPayment and
    /// useCurrentTokenForPayment. Exactly one of the values should be set.
    struct FixedFee {

        uint32 amount;

        // Specifies ID of token that should be used for fixed fee denomination
        address tokenId;

        // Specifies this fixed fee should be denominated in Hbar
        bool useHbarsForPayment;

        // Specifies this fixed fee should be denominated in the Token currently being created
        bool useCurrentTokenForPayment;

>>>>>>> 08b061e3
        // The ID of the account to receive the custom fee, expressed as a solidity address
        address feeCollector;
    }

    /// A fraction of the transferred units of a token to assess as a fee. The amount assessed will never
    /// be less than the given minimumAmount, and never greater than the given maximumAmount.  The
    /// denomination is always units of the token to which this fractional fee is attached.
    struct FractionalFee {
        // A rational number's numerator, used to set the amount of a value transfer to collect as a custom fee
        uint32 numerator;

        // A rational number's denominator, used to set the amount of a value transfer to collect as a custom fee
        uint32 denominator;

        // The minimum amount to assess
        uint32 minimumAmount;

        // The maximum amount to assess (zero implies no maximum)
        uint32 maximumAmount;
        bool netOfTransfers;

        // The ID of the account to receive the custom fee, expressed as a solidity address
        address feeCollector;
    }

    /// A fee to assess during a transfer that changes ownership of an NFT. Defines the fraction of
    /// the fungible value exchanged for an NFT that the ledger should collect as a royalty. ("Fungible
    /// value" includes both ℏ and units of fungible HTS tokens.) When the NFT sender does not receive
    /// any fungible value, the ledger will assess the fallback fee, if present, to the new NFT owner.
    /// Royalty fees can only be added to tokens of type type NON_FUNGIBLE_UNIQUE.
    struct RoyaltyFee {
        // A fraction's numerator of fungible value exchanged for an NFT to collect as royalty
        uint32 numerator;

        // A fraction's denominator of fungible value exchanged for an NFT to collect as royalty
        uint32 denominator;

        // If present, the fixed fee to assess to the NFT receiver when no fungible value is exchanged
        // with the sender
        FixedFee fixedFee;

        // The ID of the account to receive the custom fee, expressed as a solidity address
        address feeCollector;
    }

    /**********************
     * Direct HTS Calls   *
     **********************/

    /// Initiates a Token Transfer
    /// @param tokenTransfers the list of transfers to do
    /// @return responseCode The response code for the status of the request. SUCCESS is 22.
    function cryptoTransfer(TokenTransferList[] memory tokenTransfers) external returns (int responseCode);

    /// Mints an amount of the token to the defined treasury account
    /// @param token The token for which to mint tokens. If token does not exist, transaction results in
    ///              INVALID_TOKEN_ID
    /// @param amount Applicable to tokens of type FUNGIBLE_COMMON. The amount to mint to the Treasury Account.
    ///               Amount must be a positive non-zero number represented in the lowest denomination of the
    ///               token. The new supply must be lower than 2^63.
    /// @param metadata Applicable to tokens of type NON_FUNGIBLE_UNIQUE. A list of metadata that are being created.
    ///                 Maximum allowed size of each metadata is 100 bytes
    /// @return responseCode The response code for the status of the request. SUCCESS is 22.
    /// @return newTotalSupply The new supply of tokens. For NFTs it is the total count of NFTs
    /// @return serialNumbers If the token is an NFT the newly generate serial numbers, othersise empty.
    function mintToken(address token, uint64 amount, bytes[] memory metadata) external
    returns (int responseCode, uint64 newTotalSupply, int64[] memory serialNumbers);

    /// Burns an amount of the token from the defined treasury account
    /// @param token The token for which to burn tokens. If token does not exist, transaction results in
    ///              INVALID_TOKEN_ID
    /// @param amount  Applicable to tokens of type FUNGIBLE_COMMON. The amount to burn from the Treasury Account.
    ///                Amount must be a positive non-zero number, not bigger than the token balance of the treasury
    ///                account (0; balance], represented in the lowest denomination.
    /// @param serialNumbers Applicable to tokens of type NON_FUNGIBLE_UNIQUE. The list of serial numbers to be burned.
    /// @return responseCode The response code for the status of the request. SUCCESS is 22.
    /// @return newTotalSupply The new supply of tokens. For NFTs it is the total count of NFTs
    function burnToken(address token, uint64 amount, int64[] memory serialNumbers) external
    returns (int responseCode, uint64 newTotalSupply);

    ///  Associates the provided account with the provided tokens. Must be signed by the provided
    ///  Account's key or called from the accounts contract key
    ///  If the provided account is not found, the transaction will resolve to INVALID_ACCOUNT_ID.
    ///  If the provided account has been deleted, the transaction will resolve to ACCOUNT_DELETED.
    ///  If any of the provided tokens is not found, the transaction will resolve to INVALID_TOKEN_REF.
    ///  If any of the provided tokens has been deleted, the transaction will resolve to TOKEN_WAS_DELETED.
    ///  If an association between the provided account and any of the tokens already exists, the
    ///  transaction will resolve to TOKEN_ALREADY_ASSOCIATED_TO_ACCOUNT.
    ///  If the provided account's associations count exceed the constraint of maximum token associations
    ///    per account, the transaction will resolve to TOKENS_PER_ACCOUNT_LIMIT_EXCEEDED.
    ///  On success, associations between the provided account and tokens are made and the account is
    ///    ready to interact with the tokens.
    /// @param account The account to be associated with the provided tokens
    /// @param tokens The tokens to be associated with the provided account. In the case of NON_FUNGIBLE_UNIQUE
    ///               Type, once an account is associated, it can hold any number of NFTs (serial numbers) of that
    ///               token type
    /// @return responseCode The response code for the status of the request. SUCCESS is 22.
    function associateTokens(address account, address[] memory tokens) external returns (int responseCode);

    /// Single-token variant of associateTokens. Will be mapped to a single entry array call of associateTokens
    /// @param account The account to be associated with the provided token
    /// @param token The token to be associated with the provided account
    function associateToken(address account, address token) external returns (int responseCode);

    /// Dissociates the provided account with the provided tokens. Must be signed by the provided
    /// Account's key.
    /// If the provided account is not found, the transaction will resolve to INVALID_ACCOUNT_ID.
    /// If the provided account has been deleted, the transaction will resolve to ACCOUNT_DELETED.
    /// If any of the provided tokens is not found, the transaction will resolve to INVALID_TOKEN_REF.
    /// If any of the provided tokens has been deleted, the transaction will resolve to TOKEN_WAS_DELETED.
    /// If an association between the provided account and any of the tokens does not exist, the
    /// transaction will resolve to TOKEN_NOT_ASSOCIATED_TO_ACCOUNT.
    /// If a token has not been deleted and has not expired, and the user has a nonzero balance, the
    /// transaction will resolve to TRANSACTION_REQUIRES_ZERO_TOKEN_BALANCES.
    /// If a <b>fungible token</b> has expired, the user can disassociate even if their token balance is
    /// not zero.
    /// If a <b>non fungible token</b> has expired, the user can <b>not</b> disassociate if their token
    /// balance is not zero. The transaction will resolve to TRANSACTION_REQUIRED_ZERO_TOKEN_BALANCES.
    /// On success, associations between the provided account and tokens are removed.
    /// @param account The account to be dissociated from the provided tokens
    /// @param tokens The tokens to be dissociated from the provided account.
    /// @return responseCode The response code for the status of the request. SUCCESS is 22.
    function dissociateTokens(address account, address[] memory tokens) external returns (int responseCode);

    /// Single-token variant of dissociateTokens. Will be mapped to a single entry array call of dissociateTokens
    /// @param account The account to be associated with the provided token
    /// @param token The token to be associated with the provided account
    function dissociateToken(address account, address token) external returns (int responseCode);

    /// Creates a Fungible Token with the specified properties
    /// @param token the basic properties of the token being created
    /// @param initialTotalSupply Specifies the initial supply of tokens to be put in circulation. The
    /// initial supply is sent to the Treasury Account. The supply is in the lowest denomination possible.
    /// @param decimals the number of decimal places a token is divisible by
<<<<<<< HEAD
    /// @return success whether the create was successful
    /// @return tokenAddress the created token's address
    /// @return errorMessage an error message if any errors occurred
=======
    /// @return responseCode The response code for the status of the request. SUCCESS is 22.
    /// @return tokenAddress the created token's address
>>>>>>> 08b061e3
    function createFungibleToken(
        HederaToken memory token,
        uint initialTotalSupply,
        uint decimals)
<<<<<<< HEAD
    external returns (bool success, address tokenAddress, bytes memory errorMessage);
=======
    external returns (int responseCode, address tokenAddress);
>>>>>>> 08b061e3

    /// Creates a Fungible Token with the specified properties
    /// @param token the basic properties of the token being created
    /// @param initialTotalSupply Specifies the initial supply of tokens to be put in circulation. The
    /// initial supply is sent to the Treasury Account. The supply is in the lowest denomination possible.
    /// @param decimals the number of decimal places a token is divisible by.
    /// @param fixedFees list of fixed fees to apply to the token
    /// @param fractionalFees list of fractional fees to apply to the token
<<<<<<< HEAD
    /// @return success whether the create was successful
    /// @return tokenAddress the created token's address
    /// @return errorMessage an error message if any errors occurred
=======
    /// @return responseCode The response code for the status of the request. SUCCESS is 22.
    /// @return tokenAddress the created token's address
>>>>>>> 08b061e3
    function createFungibleTokenWithCustomFees(
        HederaToken memory token,
        uint initialTotalSupply,
        uint decimals,
        FixedFee[] memory fixedFees,
        FractionalFee[] memory fractionalFees)
<<<<<<< HEAD
    external returns (bool success, address tokenAddress, bytes memory errorMessage);

    /// Creates an Non Fungible Unique Token with the specified properties
    /// @param token the basic properties of the token being created
    /// @return success whether the create was successful
    /// @return tokenAddress the created token's address
    /// @return errorMessage an error message if any errors occurred
    function createNonFungibleToken(HederaToken memory token)
    external returns (bool success, address tokenAddress, bytes memory errorMessage);
=======
    external returns (int responseCode, address tokenAddress);

    /// Creates an Non Fungible Unique Token with the specified properties
    /// @param token the basic properties of the token being created
    /// @return responseCode The response code for the status of the request. SUCCESS is 22.
    /// @return tokenAddress the created token's address
    function createNonFungibleToken(HederaToken memory token)
    external returns (int responseCode, address tokenAddress);
>>>>>>> 08b061e3

    /// Creates an Non Fungible Unique Token with the specified properties
    /// @param token the basic properties of the token being created
    /// @param fixedFees list of fixed fees to apply to the token
    /// @param royaltyFees list of royalty fees to apply to the token
<<<<<<< HEAD
    /// @return success whether the create was successful
    /// @return tokenAddress the created token's address
    /// @return errorMessage an error message if any errors occurred
=======
    /// @return responseCode The response code for the status of the request. SUCCESS is 22.
    /// @return tokenAddress the created token's address
>>>>>>> 08b061e3
    function createNonFungibleTokenWithCustomFees(
        HederaToken memory token,
        FixedFee[] memory fixedFees,
        RoyaltyFee[] memory royaltyFees)
<<<<<<< HEAD
    external returns (bool success, address tokenAddress, bytes memory errorMessage);
=======
    external returns (int responseCode, address tokenAddress);
>>>>>>> 08b061e3


    /**********************
     * ABIV1 calls        *
     **********************/

    /// Initiates a Fungible Token Transfer
    /// @param token The ID of the token as a solidity address
    /// @param accountId account to do a transfer to/from
    /// @param amount The amount from the accountId at the same index
    function transferTokens(address token, address[] memory accountId, int64[] memory amount) external
    returns (int responseCode);

    /// Initiates a Non-Fungable Token Transfer
    /// @param token The ID of the token as a solidity address
    /// @param sender the sender of an nft
    /// @param receiver the receiver of the nft sent by the same index at sender
    /// @param serialNumber the serial number of the nft sent by the same index at sender
    function transferNFTs(address token, address[] memory sender, address[] memory receiver, int64[] memory serialNumber)
    external returns (int responseCode);

    /// Transfers tokens where the calling account/contract is implicitly the first entry in the token transfer list,
    /// where the amount is the value needed to zero balance the transfers. Regular signing rules apply for sending
    /// (positive amount) or receiving (negative amount)
    /// @param token The token to transfer to/from
    /// @param sender The sender for the transaction
    /// @param recipient The receiver of the transaction
    /// @param amount Non-negative value to send. a negative value will result in a failure.
    function transferToken(address token, address sender, address recipient, int64 amount) external
    returns (int responseCode);

    /// Transfers tokens where the calling account/contract is implicitly the first entry in the token transfer list,
    /// where the amount is the value needed to zero balance the transfers. Regular signing rules apply for sending
    /// (positive amount) or receiving (negative amount)
    /// @param token The token to transfer to/from
    /// @param sender The sender for the transaction
    /// @param recipient The receiver of the transaction
    /// @param serialNumber The serial number of the NFT to transfer.
    function transferNFT(address token,  address sender, address recipient, int64 serialNumber) external
    returns (int responseCode);
}<|MERGE_RESOLUTION|>--- conflicted
+++ resolved
@@ -154,17 +154,6 @@
     }
 
     /// A fixed number of units (hbar or token) to assess as a fee during a transfer of
-<<<<<<< HEAD
-    /// units of the token to which this fixed fee is attached.
-    struct FixedFee {
-        // The number of units to assess as a fee
-        uint32 amount;
-
-        // The denomination of the fee; taken as hbar if left unset and taken as the id
-        // of the newly created token if set to the sentinel value of 0x0
-        address tokenId;
-
-=======
     /// units of the token to which this fixed fee is attached. The denomination of
     /// the fee depends on the values of tokenId, useHbarsForPayment and
     /// useCurrentTokenForPayment. Exactly one of the values should be set.
@@ -181,7 +170,6 @@
         // Specifies this fixed fee should be denominated in the Token currently being created
         bool useCurrentTokenForPayment;
 
->>>>>>> 08b061e3
         // The ID of the account to receive the custom fee, expressed as a solidity address
         address feeCollector;
     }
@@ -316,23 +304,13 @@
     /// @param initialTotalSupply Specifies the initial supply of tokens to be put in circulation. The
     /// initial supply is sent to the Treasury Account. The supply is in the lowest denomination possible.
     /// @param decimals the number of decimal places a token is divisible by
-<<<<<<< HEAD
-    /// @return success whether the create was successful
+    /// @return responseCode The response code for the status of the request. SUCCESS is 22.
     /// @return tokenAddress the created token's address
-    /// @return errorMessage an error message if any errors occurred
-=======
-    /// @return responseCode The response code for the status of the request. SUCCESS is 22.
-    /// @return tokenAddress the created token's address
->>>>>>> 08b061e3
     function createFungibleToken(
         HederaToken memory token,
         uint initialTotalSupply,
         uint decimals)
-<<<<<<< HEAD
-    external returns (bool success, address tokenAddress, bytes memory errorMessage);
-=======
     external returns (int responseCode, address tokenAddress);
->>>>>>> 08b061e3
 
     /// Creates a Fungible Token with the specified properties
     /// @param token the basic properties of the token being created
@@ -341,31 +319,14 @@
     /// @param decimals the number of decimal places a token is divisible by.
     /// @param fixedFees list of fixed fees to apply to the token
     /// @param fractionalFees list of fractional fees to apply to the token
-<<<<<<< HEAD
-    /// @return success whether the create was successful
+    /// @return responseCode The response code for the status of the request. SUCCESS is 22.
     /// @return tokenAddress the created token's address
-    /// @return errorMessage an error message if any errors occurred
-=======
-    /// @return responseCode The response code for the status of the request. SUCCESS is 22.
-    /// @return tokenAddress the created token's address
->>>>>>> 08b061e3
     function createFungibleTokenWithCustomFees(
         HederaToken memory token,
         uint initialTotalSupply,
         uint decimals,
         FixedFee[] memory fixedFees,
         FractionalFee[] memory fractionalFees)
-<<<<<<< HEAD
-    external returns (bool success, address tokenAddress, bytes memory errorMessage);
-
-    /// Creates an Non Fungible Unique Token with the specified properties
-    /// @param token the basic properties of the token being created
-    /// @return success whether the create was successful
-    /// @return tokenAddress the created token's address
-    /// @return errorMessage an error message if any errors occurred
-    function createNonFungibleToken(HederaToken memory token)
-    external returns (bool success, address tokenAddress, bytes memory errorMessage);
-=======
     external returns (int responseCode, address tokenAddress);
 
     /// Creates an Non Fungible Unique Token with the specified properties
@@ -374,29 +335,18 @@
     /// @return tokenAddress the created token's address
     function createNonFungibleToken(HederaToken memory token)
     external returns (int responseCode, address tokenAddress);
->>>>>>> 08b061e3
 
     /// Creates an Non Fungible Unique Token with the specified properties
     /// @param token the basic properties of the token being created
     /// @param fixedFees list of fixed fees to apply to the token
     /// @param royaltyFees list of royalty fees to apply to the token
-<<<<<<< HEAD
-    /// @return success whether the create was successful
+    /// @return responseCode The response code for the status of the request. SUCCESS is 22.
     /// @return tokenAddress the created token's address
-    /// @return errorMessage an error message if any errors occurred
-=======
-    /// @return responseCode The response code for the status of the request. SUCCESS is 22.
-    /// @return tokenAddress the created token's address
->>>>>>> 08b061e3
     function createNonFungibleTokenWithCustomFees(
         HederaToken memory token,
         FixedFee[] memory fixedFees,
         RoyaltyFee[] memory royaltyFees)
-<<<<<<< HEAD
-    external returns (bool success, address tokenAddress, bytes memory errorMessage);
-=======
     external returns (int responseCode, address tokenAddress);
->>>>>>> 08b061e3
 
 
     /**********************
