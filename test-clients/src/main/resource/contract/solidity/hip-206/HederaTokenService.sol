// SPDX-License-Identifier: Apache-2.0
pragma solidity >=0.5.0 <0.9.0;
pragma experimental ABIEncoderV2;

import "./HederaResponseCodes.sol";
import "./IHederaTokenService.sol";

abstract contract HederaTokenService is HederaResponseCodes {

    address constant precompileAddress = address(0x167);
    // 90 days in seconds
    uint32 constant defaultAutoRenewPeriod = 7776000;

    uint constant ADMIN_KEY_TYPE = 1;
    uint constant KYC_KEY_TYPE = 2;
    uint constant FREEZE_KEY_TYPE = 4;
    uint constant WIPE_KEY_TYPE = 8;
    uint constant SUPPLY_KEY_TYPE = 16;
    uint constant FEE_SCHEDULE_KEY_TYPE = 32;
    uint constant PAUSE_KEY_TYPE = 64;

    modifier nonEmptyExpiry(IHederaTokenService.HederaToken memory token)
    {
        if (token.expiry.second == 0 && token.expiry.autoRenewPeriod == 0) {
            token.expiry.autoRenewPeriod = defaultAutoRenewPeriod;
        }
        _;
    }

    /// Initiates a Token Transfer
    /// @param tokenTransfers the list of transfers to do
    /// @return responseCode The response code for the status of the request. SUCCESS is 22.
    function cryptoTransfer(IHederaTokenService.TokenTransferList[] memory tokenTransfers) internal
    returns (int responseCode)
    {
        (bool success, bytes memory result) = precompileAddress.call(
            abi.encodeWithSelector(IHederaTokenService.cryptoTransfer.selector, tokenTransfers));
        responseCode = success ? abi.decode(result, (int32)) : HederaResponseCodes.UNKNOWN;
    }

    /// Mints an amount of the token to the defined treasury account
    /// @param token The token for which to mint tokens. If token does not exist, transaction results in
    ///              INVALID_TOKEN_ID
    /// @param amount Applicable to tokens of type FUNGIBLE_COMMON. The amount to mint to the Treasury Account.
    ///               Amount must be a positive non-zero number represented in the lowest denomination of the
    ///               token. The new supply must be lower than 2^63.
    /// @param metadata Applicable to tokens of type NON_FUNGIBLE_UNIQUE. A list of metadata that are being created.
    ///                 Maximum allowed size of each metadata is 100 bytes
    /// @return responseCode The response code for the status of the request. SUCCESS is 22.
    /// @return newTotalSupply The new supply of tokens. For NFTs it is the total count of NFTs
    /// @return serialNumbers If the token is an NFT the newly generate serial numbers, otherwise empty.
    function mintToken(address token, uint64 amount, bytes[] memory metadata) internal
    returns (int responseCode, uint64 newTotalSupply, int64[] memory serialNumbers)
    {
        (bool success, bytes memory result) = precompileAddress.call(
            abi.encodeWithSelector(IHederaTokenService.mintToken.selector,
            token, amount, metadata));
        (responseCode, newTotalSupply, serialNumbers) =
        success
        ? abi.decode(result, (int32, uint64, int64[]))
        : (HederaResponseCodes.UNKNOWN, 0, new int64[](0));
    }

    /// Burns an amount of the token from the defined treasury account
    /// @param token The token for which to burn tokens. If token does not exist, transaction results in
    ///              INVALID_TOKEN_ID
    /// @param amount  Applicable to tokens of type FUNGIBLE_COMMON. The amount to burn from the Treasury Account.
    ///                Amount must be a positive non-zero number, not bigger than the token balance of the treasury
    ///                account (0; balance], represented in the lowest denomination.
    /// @param serialNumbers Applicable to tokens of type NON_FUNGIBLE_UNIQUE. The list of serial numbers to be burned.
    /// @return responseCode The response code for the status of the request. SUCCESS is 22.
    /// @return newTotalSupply The new supply of tokens. For NFTs it is the total count of NFTs
    function burnToken(address token, uint64 amount, int64[] memory serialNumbers) internal
    returns (int responseCode, uint64 newTotalSupply)
    {
        (bool success, bytes memory result) = precompileAddress.call(
            abi.encodeWithSelector(IHederaTokenService.burnToken.selector,
            token, amount, serialNumbers));
        (responseCode, newTotalSupply) =
        success
        ? abi.decode(result, (int32, uint64))
        : (HederaResponseCodes.UNKNOWN, 0);
    }

    ///  Associates the provided account with the provided tokens. Must be signed by the provided
    ///  Account's key or called from the accounts contract key
    ///  If the provided account is not found, the transaction will resolve to INVALID_ACCOUNT_ID.
    ///  If the provided account has been deleted, the transaction will resolve to ACCOUNT_DELETED.
    ///  If any of the provided tokens is not found, the transaction will resolve to INVALID_TOKEN_REF.
    ///  If any of the provided tokens has been deleted, the transaction will resolve to TOKEN_WAS_DELETED.
    ///  If an association between the provided account and any of the tokens already exists, the
    ///  transaction will resolve to TOKEN_ALREADY_ASSOCIATED_TO_ACCOUNT.
    ///  If the provided account's associations count exceed the constraint of maximum token associations
    ///    per account, the transaction will resolve to TOKENS_PER_ACCOUNT_LIMIT_EXCEEDED.
    ///  On success, associations between the provided account and tokens are made and the account is
    ///    ready to interact with the tokens.
    /// @param account The account to be associated with the provided tokens
    /// @param tokens The tokens to be associated with the provided account. In the case of NON_FUNGIBLE_UNIQUE
    ///               Type, once an account is associated, it can hold any number of NFTs (serial numbers) of that
    ///               token type
    /// @return responseCode The response code for the status of the request. SUCCESS is 22.
    function associateTokens(address account, address[] memory tokens) internal returns (int responseCode) {
        (bool success, bytes memory result) = precompileAddress.call(
            abi.encodeWithSelector(IHederaTokenService.associateTokens.selector,
            account, tokens));
        responseCode = success ? abi.decode(result, (int32)) : HederaResponseCodes.UNKNOWN;
    }

    function associateToken(address account, address token) internal returns (int responseCode) {
        (bool success, bytes memory result) = precompileAddress.call(
            abi.encodeWithSelector(IHederaTokenService.associateToken.selector,
            account, token));
        responseCode = success ? abi.decode(result, (int32)) : HederaResponseCodes.UNKNOWN;
    }

    /// Dissociates the provided account with the provided tokens. Must be signed by the provided
    /// Account's key.
    /// If the provided account is not found, the transaction will resolve to INVALID_ACCOUNT_ID.
    /// If the provided account has been deleted, the transaction will resolve to ACCOUNT_DELETED.
    /// If any of the provided tokens is not found, the transaction will resolve to INVALID_TOKEN_REF.
    /// If any of the provided tokens has been deleted, the transaction will resolve to TOKEN_WAS_DELETED.
    /// If an association between the provided account and any of the tokens does not exist, the
    /// transaction will resolve to TOKEN_NOT_ASSOCIATED_TO_ACCOUNT.
    /// If a token has not been deleted and has not expired, and the user has a nonzero balance, the
    /// transaction will resolve to TRANSACTION_REQUIRES_ZERO_TOKEN_BALANCES.
    /// If a <b>fungible token</b> has expired, the user can disassociate even if their token balance is
    /// not zero.
    /// If a <b>non fungible token</b> has expired, the user can <b>not</b> disassociate if their token
    /// balance is not zero. The transaction will resolve to TRANSACTION_REQUIRED_ZERO_TOKEN_BALANCES.
    /// On success, associations between the provided account and tokens are removed.
    /// @param account The account to be dissociated from the provided tokens
    /// @param tokens The tokens to be dissociated from the provided account.
    /// @return responseCode The response code for the status of the request. SUCCESS is 22.
    function dissociateTokens(address account, address[] memory tokens) internal returns (int responseCode) {
        (bool success, bytes memory result) = precompileAddress.call(
            abi.encodeWithSelector(IHederaTokenService.dissociateTokens.selector,
            account, tokens));
        responseCode = success ? abi.decode(result, (int32)) : HederaResponseCodes.UNKNOWN;
    }

    function dissociateToken(address account, address token) internal returns (int responseCode) {
        (bool success, bytes memory result) = precompileAddress.call(
            abi.encodeWithSelector(IHederaTokenService.dissociateToken.selector,
            account, token));
        responseCode = success ? abi.decode(result, (int32)) : HederaResponseCodes.UNKNOWN;
    }

    /// Creates a Fungible Token with the specified properties
    /// @param token the basic properties of the token being created
    /// @param initialTotalSupply Specifies the initial supply of tokens to be put in circulation. The
    /// initial supply is sent to the Treasury Account. The supply is in the lowest denomination possible.
    /// @param decimals the number of decimal places a token is divisible by
    /// @return responseCode The response code for the status of the request. SUCCESS is 22.
    /// @return tokenAddress the created token's address
    function createFungibleToken(
        IHederaTokenService.HederaToken memory token,
        uint initialTotalSupply,
        uint decimals) nonEmptyExpiry(token)
    internal returns (int responseCode, address tokenAddress) {
        (bool success, bytes memory result) = precompileAddress.call{value: msg.value}(
            abi.encodeWithSelector(IHederaTokenService.createFungibleToken.selector,
            token, initialTotalSupply, decimals));


        (responseCode, tokenAddress) = success ? abi.decode(result, (int32, address)) : (HederaResponseCodes.UNKNOWN, address(0));
    }

    /// Creates a Fungible Token with the specified properties
    /// @param token the basic properties of the token being created
    /// @param initialTotalSupply Specifies the initial supply of tokens to be put in circulation. The
    /// initial supply is sent to the Treasury Account. The supply is in the lowest denomination possible.
    /// @param decimals the number of decimal places a token is divisible by
    /// @param fixedFees list of fixed fees to apply to the token
    /// @param fractionalFees list of fractional fees to apply to the token
    /// @return responseCode The response code for the status of the request. SUCCESS is 22.
    /// @return tokenAddress the created token's address
    function createFungibleTokenWithCustomFees(
        IHederaTokenService.HederaToken memory token,
        uint initialTotalSupply,
        uint decimals,
        IHederaTokenService.FixedFee[] memory fixedFees,
        IHederaTokenService.FractionalFee[] memory fractionalFees) nonEmptyExpiry(token)
    internal returns (int responseCode, address tokenAddress) {
        (bool success, bytes memory result) = precompileAddress.call{value: msg.value}(
            abi.encodeWithSelector(IHederaTokenService.createFungibleTokenWithCustomFees.selector,
            token, initialTotalSupply, decimals, fixedFees, fractionalFees));
        (responseCode, tokenAddress) = success ? abi.decode(result, (int32, address)) : (HederaResponseCodes.UNKNOWN, address(0));
    }

    /// Creates an Non Fungible Unique Token with the specified properties
    /// @param token the basic properties of the token being created
    /// @return responseCode The response code for the status of the request. SUCCESS is 22.
    /// @return tokenAddress the created token's address
    function createNonFungibleToken(IHederaTokenService.HederaToken memory token) nonEmptyExpiry(token)
    internal returns (int responseCode, address tokenAddress) {
        (bool success, bytes memory result) = precompileAddress.call{value: msg.value}(
            abi.encodeWithSelector(IHederaTokenService.createNonFungibleToken.selector, token));
        (responseCode, tokenAddress) = success ? abi.decode(result, (int32, address)) : (HederaResponseCodes.UNKNOWN, address(0));
    }

    /// Creates an Non Fungible Unique Token with the specified properties
    /// @param token the basic properties of the token being created
    /// @param fixedFees list of fixed fees to apply to the token
    /// @param royaltyFees list of royalty fees to apply to the token
    /// @return responseCode The response code for the status of the request. SUCCESS is 22.
    /// @return tokenAddress the created token's address
    function createNonFungibleTokenWithCustomFees(
        IHederaTokenService.HederaToken memory token,
        IHederaTokenService.FixedFee[] memory fixedFees,
        IHederaTokenService.RoyaltyFee[] memory royaltyFees) nonEmptyExpiry(token)
    internal returns (int responseCode, address tokenAddress) {
        (bool success, bytes memory result) = precompileAddress.call{value: msg.value}(
            abi.encodeWithSelector(IHederaTokenService.createNonFungibleTokenWithCustomFees.selector,
            token, fixedFees, royaltyFees));
        (responseCode, tokenAddress) = success ? abi.decode(result, (int32, address)) : (HederaResponseCodes.UNKNOWN, address(0));
    }

    /// Retrieves fungible specific token info for a fungible token
    /// @param token The ID of the token as a solidity address
    function getFungibleTokenInfo(address token) internal returns (int responseCode, IHederaTokenService.FungibleTokenInfo memory tokenInfo) {
        (bool success, bytes memory result) = precompileAddress.call(
            abi.encodeWithSelector(IHederaTokenService.getFungibleTokenInfo.selector, token));
        IHederaTokenService.FungibleTokenInfo memory defaultTokenInfo;
        (responseCode, tokenInfo) = success ? abi.decode(result, (int32, IHederaTokenService.FungibleTokenInfo)) : (HederaResponseCodes.UNKNOWN, defaultTokenInfo);
    }

    /// Retrieves general token info for a given token
    /// @param token The ID of the token as a solidity address
    function getTokenInfo(address token) internal returns (int responseCode, IHederaTokenService.TokenInfo memory tokenInfo) {
        (bool success, bytes memory result) = precompileAddress.call(
            abi.encodeWithSelector(IHederaTokenService.getTokenInfo.selector, token));
        IHederaTokenService.TokenInfo memory defaultTokenInfo;
        (responseCode, tokenInfo) = success ? abi.decode(result, (int32, IHederaTokenService.TokenInfo)) : (HederaResponseCodes.UNKNOWN, defaultTokenInfo);
    }

    /// Retrieves non-fungible specific token info for a given NFT
    /// @param token The ID of the token as a solidity address
    function getNonFungibleTokenInfo(address token, int64 serialNumber) internal returns (int responseCode, IHederaTokenService.NonFungibleTokenInfo memory tokenInfo) {
        (bool success, bytes memory result) = precompileAddress.call(
            abi.encodeWithSelector(IHederaTokenService.getNonFungibleTokenInfo.selector, token, serialNumber));
        IHederaTokenService.NonFungibleTokenInfo memory defaultTokenInfo;
        (responseCode, tokenInfo) = success ? abi.decode(result, (int32, IHederaTokenService.NonFungibleTokenInfo)) : (HederaResponseCodes.UNKNOWN, defaultTokenInfo);
    }

    /// Query token custom fees
    /// @param token The token address to check
    /// @return responseCode The response code for the status of the request. SUCCESS is 22.
    /// @return fixedFees Set of fixed fees for `token`
    /// @return fractionalFees Set of fractional fees for `token`
    /// @return royaltyFees Set of royalty fees for `token`
    function getTokenCustomFees(address token) internal returns (int64 responseCode,
        IHederaTokenService.FixedFee[] memory fixedFees,
        IHederaTokenService.FractionalFee[] memory fractionalFees,
        IHederaTokenService.RoyaltyFee[] memory royaltyFees) {
        (bool success, bytes memory result) = precompileAddress.call(
            abi.encodeWithSelector(IHederaTokenService.getTokenCustomFees.selector, token));
        IHederaTokenService.FixedFee[] memory defaultFixedFees;
        IHederaTokenService.FractionalFee[] memory defaultFractionalFees;
        IHederaTokenService.RoyaltyFee[] memory defaultRoyaltyFees;
        (responseCode, fixedFees, fractionalFees, royaltyFees) =
        success ? abi.decode
        (result, (int32, IHederaTokenService.FixedFee[], IHederaTokenService.FractionalFee[], IHederaTokenService.RoyaltyFee[]))
        : (HederaResponseCodes.UNKNOWN, defaultFixedFees, defaultFractionalFees, defaultRoyaltyFees);
    }

    /// Allows spender to withdraw from your account multiple times, up to the value amount. If this function is called
    /// again it overwrites the current allowance with value.
    /// Only Applicable to Fungible Tokens
    /// @param token The hedera token address to approve
    /// @param spender the account authorized to spend
    /// @param amount the amount of tokens authorized to spend.
    /// @return responseCode The response code for the status of the request. SUCCESS is 22.
    function approve(address token, address spender, uint256 amount) internal returns (int responseCode)
    {
        (bool success, bytes memory result) = precompileAddress.call(
            abi.encodeWithSelector(IHederaTokenService.approve.selector,
            token, spender, amount));
        responseCode = success ? abi.decode(result, (int32)) : HederaResponseCodes.UNKNOWN;
    }

    /// Returns the amount which spender is still allowed to withdraw from owner.
    /// Only Applicable to Fungible Tokens
    /// @param token The Hedera token address to check the allowance of
    /// @param owner the owner of the tokens to be spent
    /// @param spender the spender of the tokens
    /// @return responseCode The response code for the status of the request. SUCCESS is 22.
    function allowance(address token, address owner, address spender) internal returns (int responseCode, uint256 amount)
    {
        (bool success, bytes memory result) = precompileAddress.call(
            abi.encodeWithSelector(IHederaTokenService.allowance.selector,
            token, owner, spender));
        (responseCode, amount) = success ? abi.decode(result, (int32, uint256)) : (HederaResponseCodes.UNKNOWN, 0);
    }

    /// Allow or reaffirm the approved address to transfer an NFT the approved address does not own.
    /// Only Applicable to NFT Tokens
    /// @param token The Hedera NFT token address to approve
    /// @param approved The new approved NFT controller.  To revoke approvals pass in the zero address.
    /// @param serialNumber The NFT serial number  to approve
    /// @return responseCode The response code for the status of the request. SUCCESS is 22.
    function approveNFT(address token, address approved, uint256 serialNumber) internal returns (int responseCode)
    {
        (bool success, bytes memory result) = precompileAddress.call(
            abi.encodeWithSelector(IHederaTokenService.approveNFT.selector,
            token, approved, serialNumber));
        responseCode = success ? abi.decode(result, (int32)) : HederaResponseCodes.UNKNOWN;
    }

    /// Get the approved address for a single NFT
    /// Only Applicable to NFT Tokens
    /// @param token The Hedera NFT token address to check approval
    /// @param serialNumber The NFT to find the approved address for
    /// @return responseCode The response code for the status of the request. SUCCESS is 22.
    /// @return approved The approved address for this NFT, or the zero address if there is none
    function getApproved(address token, uint256 serialNumber) internal returns (int responseCode, address approved)
    {
        (bool success, bytes memory result) = precompileAddress.call(
            abi.encodeWithSelector(IHederaTokenService.getApproved.selector,
            token, serialNumber));
        (responseCode, approved) =
        success
        ? abi.decode(result, (int32, address))
        : (HederaResponseCodes.UNKNOWN, address(0));
    }

    /// Query if token account is frozen
    /// @param token The token address to check
    /// @param account The account address associated with the token
    /// @return responseCode The response code for the status of the request. SUCCESS is 22.
    /// @return frozen True if `account` is frozen for `token`
    function isFrozen(address token, address account)internal returns (int64 responseCode, bool frozen){
        (bool success, bytes memory result) = precompileAddress.call(
            abi.encodeWithSelector(IHederaTokenService.isFrozen.selector, token, account));
        (responseCode, frozen) = success ? abi.decode(result, (int32,bool)) : (HederaResponseCodes.UNKNOWN,false);
    }

    /// Operation to freeze token account
    /// @param token The token address
    /// @param account The account address to be frozen
    /// @return responseCode The response code for the status of the request. SUCCESS is 22.
    function freezeToken(address token, address account) internal returns (int64 responseCode){
        (bool success, bytes memory result) = precompileAddress.call(
            abi.encodeWithSelector(IHederaTokenService.freezeToken.selector, token, account));
        (responseCode) = success ? abi.decode(result, (int32)) : HederaResponseCodes.UNKNOWN;
    }

    /// Operation to unfreeze token account
    /// @param token The token address
    /// @param account The account address to be unfrozen
    /// @return responseCode The response code for the status of the request. SUCCESS is 22.
    function unfreezeToken(address token, address account)internal returns (int64 responseCode){
        (bool success, bytes memory result) = precompileAddress.call(
            abi.encodeWithSelector(IHederaTokenService.unfreezeToken.selector, token, account));
        (responseCode) = success ? abi.decode(result, (int32)) : HederaResponseCodes.UNKNOWN;
    }


    /// Enable or disable approval for a third party ("operator") to manage
    ///  all of `msg.sender`'s assets
    /// @param token The Hedera NFT token address to approve
    /// @param operator Address to add to the set of authorized operators
    /// @param approved True if the operator is approved, false to revoke approval
    /// @return responseCode The response code for the status of the request. SUCCESS is 22.
    function setApprovalForAll(address token, address operator, bool approved) internal returns (int responseCode)
    {
        (bool success, bytes memory result) = precompileAddress.call(
            abi.encodeWithSelector(IHederaTokenService.setApprovalForAll.selector,
            token, operator, approved));
        responseCode = success ? abi.decode(result, (int32)) : HederaResponseCodes.UNKNOWN;
    }


    /// Query if an address is an authorized operator for another address
    /// Only Applicable to NFT Tokens
    /// @param token The Hedera NFT token address to approve
    /// @param owner The address that owns the NFTs
    /// @param operator The address that acts on behalf of the owner
    /// @return responseCode The response code for the status of the request. SUCCESS is 22.
    /// @return approved True if `operator` is an approved operator for `owner`, false otherwise
    function isApprovedForAll(address token, address owner, address operator) internal returns (int responseCode, bool approved)
    {
        (bool success, bytes memory result) = precompileAddress.call(
            abi.encodeWithSelector(IHederaTokenService.isApprovedForAll.selector,
            token, owner, operator));
        (responseCode, approved) =
        success
        ? abi.decode(result, (int32, bool))
        : (HederaResponseCodes.UNKNOWN, false);
    }

    /// Query token default freeze status
    /// @param token The token address to check
    /// @return responseCode The response code for the status of the request. SUCCESS is 22.
    /// @return defaultFreezeStatus True if `token` default freeze status is frozen.
    function getTokenDefaultFreezeStatus(address token) internal returns (int responseCode, bool defaultFreezeStatus) {
        (bool success, bytes memory result) = precompileAddress.call(
            abi.encodeWithSelector(IHederaTokenService.getTokenDefaultFreezeStatus.selector, token));
        (responseCode, defaultFreezeStatus) = success ? abi.decode(result, (int32, bool)) : (HederaResponseCodes.UNKNOWN, false);
    }

    /// Query token default kyc status
    /// @param token The token address to check
    /// @return responseCode The response code for the status of the request. SUCCESS is 22.
    /// @return defaultKycStatus True if `token` default kyc status is KycNotApplicable and false if Revoked.
    function getTokenDefaultKycStatus(address token) internal returns (int responseCode, bool defaultKycStatus) {
        (bool success, bytes memory result) = precompileAddress.call(
            abi.encodeWithSelector(IHederaTokenService.getTokenDefaultKycStatus.selector, token));
        (responseCode, defaultKycStatus) = success ? abi.decode(result, (int32, bool)) : (HederaResponseCodes.UNKNOWN, false);
    }

    /**********************
     * ABI v1 calls       *
     **********************/

    /// Initiates a Fungible Token Transfer
    /// @param token The ID of the token as a solidity address
    /// @param accountIds account to do a transfer to/from
    /// @param amounts The amount from the accountId at the same index
    function transferTokens(address token, address[] memory accountIds, int64[] memory amounts) internal
    returns (int responseCode)
    {
        (bool success, bytes memory result) = precompileAddress.call(
            abi.encodeWithSelector(IHederaTokenService.transferTokens.selector,
            token, accountIds, amounts));
        responseCode = success ? abi.decode(result, (int32)) : HederaResponseCodes.UNKNOWN;
    }

    /// Initiates a Non-Fungable Token Transfer
    /// @param token The ID of the token as a solidity address
    /// @param sender the sender of an nft
    /// @param receiver the receiver of the nft sent by the same index at sender
    /// @param serialNumber the serial number of the nft sent by the same index at sender
    function transferNFTs(address token, address[] memory sender, address[] memory receiver, int64[] memory serialNumber)
    internal returns (int responseCode)
    {
        (bool success, bytes memory result) = precompileAddress.call(
            abi.encodeWithSelector(IHederaTokenService.transferNFTs.selector,
            token, sender, receiver, serialNumber));
        responseCode = success ? abi.decode(result, (int32)) : HederaResponseCodes.UNKNOWN;
    }

    /// Transfers tokens where the calling account/contract is implicitly the first entry in the token transfer list,
    /// where the amount is the value needed to zero balance the transfers. Regular signing rules apply for sending
    /// (positive amount) or receiving (negative amount)
    /// @param token The token to transfer to/from
    /// @param sender The sender for the transaction
    /// @param receiver The receiver of the transaction
    /// @param amount Non-negative value to send. a negative value will result in a failure.
    function transferToken(address token, address sender, address receiver, int64 amount) internal
    returns (int responseCode)
    {
        (bool success, bytes memory result) = precompileAddress.call(
            abi.encodeWithSelector(IHederaTokenService.transferToken.selector,
            token, sender, receiver, amount));
        responseCode = success ? abi.decode(result, (int32)) : HederaResponseCodes.UNKNOWN;
    }

    /// Transfers tokens where the calling account/contract is implicitly the first entry in the token transfer list,
    /// where the amount is the value needed to zero balance the transfers. Regular signing rules apply for sending
    /// (positive amount) or receiving (negative amount)
    /// @param token The token to transfer to/from
    /// @param sender The sender for the transaction
    /// @param receiver The receiver of the transaction
    /// @param serialNumber The serial number of the NFT to transfer.
    function transferNFT(address token, address sender, address receiver, int64 serialNumber) internal
    returns (int responseCode)
    {
        (bool success, bytes memory result) = precompileAddress.call(
            abi.encodeWithSelector(IHederaTokenService.transferNFT.selector,
            token, sender, receiver, serialNumber));
        responseCode = success ? abi.decode(result, (int32)) : HederaResponseCodes.UNKNOWN;
    }

    /// Operation to pause token
    /// @param token The token address to be paused
    /// @return responseCode The response code for the status of the request. SUCCESS is 22.
    function pauseToken(address token) external returns (int responseCode)
    {
        (bool success, bytes memory result) = precompileAddress.call(
            abi.encodeWithSelector(IHederaTokenService.pauseToken.selector, token));
        (responseCode) = success ? abi.decode(result, (int32)) : HederaResponseCodes.UNKNOWN;
    }

    /// Operation to unpause token
    /// @param token The token address to be unpaused
    /// @return responseCode The response code for the status of the request. SUCCESS is 22.
    function unpauseToken(address token) external returns (int responseCode)
    {
        (bool success, bytes memory result) = precompileAddress.call(
            abi.encodeWithSelector(IHederaTokenService.unPauseToken.selector, token));
        (responseCode) = success ? abi.decode(result, (int32)) : HederaResponseCodes.UNKNOWN;
    }

    /// Operation to wipe fungible tokens from account
    /// @param token The token address
    /// @param account The account address to revoke kyc
    /// @param amount The number of tokens to wipe
    /// @return responseCode The response code for the status of the request. SUCCESS is 22.
    function wipeTokenAccount(address token, address account, uint32 amount) internal returns (int responseCode)
    {
        (bool success, bytes memory result) = precompileAddress.call(
            abi.encodeWithSelector(IHederaTokenService.wipeTokenAccount.selector, token, account, amount));
        (responseCode) = success ? abi.decode(result, (int32)) : HederaResponseCodes.UNKNOWN;
    }

    /// Operation to wipe non fungible tokens from account
    /// @param token The token address
    /// @param account The account address to revoke kyc
    /// @param  serialNumbers The serial numbers of token to wipe
    /// @return responseCode The response code for the status of the request. SUCCESS is 22.
    function wipeTokenAccountNFT(address token, address account, int64[] memory serialNumbers) internal
    returns (int responseCode)
    {
        (bool success, bytes memory result) = precompileAddress.call(
            abi.encodeWithSelector(IHederaTokenService.wipeTokenAccountNFT.selector, token, account, serialNumbers));
        (responseCode) = success ? abi.decode(result, (int32)) : HederaResponseCodes.UNKNOWN;
    }

<<<<<<< HEAD
    /// Query token expiry info
    /// @param token The token address to check
    /// @return responseCode The response code for the status of the request. SUCCESS is 22.
    /// @return expiry Expiry info for `token`
    function getTokenExpiryInfo(address token) internal
    returns (int responseCode, IHederaTokenService.Expiry memory expiry)
    {
        (bool success, bytes memory result) = precompileAddress.call(
            abi.encodeWithSelector(IHederaTokenService.getTokenExpiryInfo.selector, token));
        IHederaTokenService.Expiry memory defaultExpiryInfo;
        (responseCode, expiry) = success ? abi.decode(result, (int32, IHederaTokenService.Expiry)) : (HederaResponseCodes.UNKNOWN, defaultExpiryInfo);
    }

    /// Operation to update token expiry info
    /// @param token The token address
    /// @param expiryInfo The hedera token expiry info
    /// @return responseCode The response code for the status of the request. SUCCESS is 22.
    function updateTokenExpiryInfo(address token, IHederaTokenService.Expiry memory expiryInfo) internal
    returns (int responseCode)
    {
        (bool success, bytes memory result) = precompileAddress.call(
            abi.encodeWithSelector(IHederaTokenService.updateTokenExpiryInfo.selector, token, expiryInfo));
=======
    /// Operation to update token info
    /// @param token The token address
    /// @param tokenInfo The hedera token info to update token with
    /// @return responseCode The response code for the status of the request. SUCCESS is 22.
    function updateTokenInfo(address token, IHederaTokenService.HederaToken memory tokenInfo)
    internal returns (int64 responseCode){
        (bool success, bytes memory result) = precompileAddress.call(
            abi.encodeWithSelector(IHederaTokenService.updateTokenInfo.selector, token, tokenInfo));
>>>>>>> ebcc5496
        (responseCode) = success ? abi.decode(result, (int32)) : HederaResponseCodes.UNKNOWN;
    }
}<|MERGE_RESOLUTION|>--- conflicted
+++ resolved
@@ -516,7 +516,17 @@
         (responseCode) = success ? abi.decode(result, (int32)) : HederaResponseCodes.UNKNOWN;
     }
 
-<<<<<<< HEAD
+    /// Operation to update token info
+    /// @param token The token address
+    /// @param tokenInfo The hedera token info to update token with
+    /// @return responseCode The response code for the status of the request. SUCCESS is 22.
+    function updateTokenInfo(address token, IHederaTokenService.HederaToken memory tokenInfo)
+    internal returns (int64 responseCode){
+        (bool success, bytes memory result) = precompileAddress.call(
+            abi.encodeWithSelector(IHederaTokenService.updateTokenInfo.selector, token, tokenInfo));
+        (responseCode) = success ? abi.decode(result, (int32)) : HederaResponseCodes.UNKNOWN;
+    }
+
     /// Query token expiry info
     /// @param token The token address to check
     /// @return responseCode The response code for the status of the request. SUCCESS is 22.
@@ -539,16 +549,6 @@
     {
         (bool success, bytes memory result) = precompileAddress.call(
             abi.encodeWithSelector(IHederaTokenService.updateTokenExpiryInfo.selector, token, expiryInfo));
-=======
-    /// Operation to update token info
-    /// @param token The token address
-    /// @param tokenInfo The hedera token info to update token with
-    /// @return responseCode The response code for the status of the request. SUCCESS is 22.
-    function updateTokenInfo(address token, IHederaTokenService.HederaToken memory tokenInfo)
-    internal returns (int64 responseCode){
-        (bool success, bytes memory result) = precompileAddress.call(
-            abi.encodeWithSelector(IHederaTokenService.updateTokenInfo.selector, token, tokenInfo));
->>>>>>> ebcc5496
         (responseCode) = success ? abi.decode(result, (int32)) : HederaResponseCodes.UNKNOWN;
     }
 }