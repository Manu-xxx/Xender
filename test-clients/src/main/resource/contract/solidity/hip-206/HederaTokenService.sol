// SPDX-License-Identifier: Apache-2.0
pragma solidity >=0.5.0 <0.9.0;
pragma experimental ABIEncoderV2;

import "./HederaResponseCodes.sol";
import "./IHederaTokenService.sol";

abstract contract HederaTokenService is HederaResponseCodes {

    address constant precompileAddress = address(0x167);

    uint constant ADMIN_KEY_TYPE = 1;
    uint constant KYC_KEY_TYPE = 2;
    uint constant FREEZE_KEY_TYPE = 4;
    uint constant WIPE_KEY_TYPE = 8;
    uint constant SUPPLY_KEY_TYPE = 16;
    uint constant FEE_SCHEDULE_KEY_TYPE = 32;
    uint constant PAUSE_KEY_TYPE = 64;

    /// Initiates a Token Transfer
    /// @param tokenTransfers the list of transfers to do
    /// @return responseCode The response code for the status of the request. SUCCESS is 22.
    function cryptoTransfer(IHederaTokenService.TokenTransferList[] memory tokenTransfers) internal
    returns (int responseCode)
    {
        (bool success, bytes memory result) = precompileAddress.call(
            abi.encodeWithSelector(IHederaTokenService.cryptoTransfer.selector, tokenTransfers));
        responseCode = success ? abi.decode(result, (int32)) : HederaResponseCodes.UNKNOWN;
    }

    /// Mints an amount of the token to the defined treasury account
    /// @param token The token for which to mint tokens. If token does not exist, transaction results in
    ///              INVALID_TOKEN_ID
    /// @param amount Applicable to tokens of type FUNGIBLE_COMMON. The amount to mint to the Treasury Account.
    ///               Amount must be a positive non-zero number represented in the lowest denomination of the
    ///               token. The new supply must be lower than 2^63.
    /// @param metadata Applicable to tokens of type NON_FUNGIBLE_UNIQUE. A list of metadata that are being created.
    ///                 Maximum allowed size of each metadata is 100 bytes
    /// @return responseCode The response code for the status of the request. SUCCESS is 22.
    /// @return newTotalSupply The new supply of tokens. For NFTs it is the total count of NFTs
    /// @return serialNumbers If the token is an NFT the newly generate serial numbers, otherwise empty.
    function mintToken(address token, uint64 amount, bytes[] memory metadata) internal
    returns (int responseCode, uint64 newTotalSupply, int64[] memory serialNumbers)
    {
        (bool success, bytes memory result) = precompileAddress.call(
            abi.encodeWithSelector(IHederaTokenService.mintToken.selector,
            token, amount, metadata));
        (responseCode, newTotalSupply, serialNumbers) =
        success
        ? abi.decode(result, (int32, uint64, int64[]))
        : (HederaResponseCodes.UNKNOWN, 0, new int64[](0));
    }

    /// Burns an amount of the token from the defined treasury account
    /// @param token The token for which to burn tokens. If token does not exist, transaction results in
    ///              INVALID_TOKEN_ID
    /// @param amount  Applicable to tokens of type FUNGIBLE_COMMON. The amount to burn from the Treasury Account.
    ///                Amount must be a positive non-zero number, not bigger than the token balance of the treasury
    ///                account (0; balance], represented in the lowest denomination.
    /// @param serialNumbers Applicable to tokens of type NON_FUNGIBLE_UNIQUE. The list of serial numbers to be burned.
    /// @return responseCode The response code for the status of the request. SUCCESS is 22.
    /// @return newTotalSupply The new supply of tokens. For NFTs it is the total count of NFTs
    function burnToken(address token, uint64 amount, int64[] memory serialNumbers) internal
    returns (int responseCode, uint64 newTotalSupply)
    {
        (bool success, bytes memory result) = precompileAddress.call(
            abi.encodeWithSelector(IHederaTokenService.burnToken.selector,
            token, amount, serialNumbers));
        (responseCode, newTotalSupply) =
        success
        ? abi.decode(result, (int32, uint64))
        : (HederaResponseCodes.UNKNOWN, 0);
    }

    ///  Associates the provided account with the provided tokens. Must be signed by the provided
    ///  Account's key or called from the accounts contract key
    ///  If the provided account is not found, the transaction will resolve to INVALID_ACCOUNT_ID.
    ///  If the provided account has been deleted, the transaction will resolve to ACCOUNT_DELETED.
    ///  If any of the provided tokens is not found, the transaction will resolve to INVALID_TOKEN_REF.
    ///  If any of the provided tokens has been deleted, the transaction will resolve to TOKEN_WAS_DELETED.
    ///  If an association between the provided account and any of the tokens already exists, the
    ///  transaction will resolve to TOKEN_ALREADY_ASSOCIATED_TO_ACCOUNT.
    ///  If the provided account's associations count exceed the constraint of maximum token associations
    ///    per account, the transaction will resolve to TOKENS_PER_ACCOUNT_LIMIT_EXCEEDED.
    ///  On success, associations between the provided account and tokens are made and the account is
    ///    ready to interact with the tokens.
    /// @param account The account to be associated with the provided tokens
    /// @param tokens The tokens to be associated with the provided account. In the case of NON_FUNGIBLE_UNIQUE
    ///               Type, once an account is associated, it can hold any number of NFTs (serial numbers) of that
    ///               token type
    /// @return responseCode The response code for the status of the request. SUCCESS is 22.
    function associateTokens(address account, address[] memory tokens) internal returns (int responseCode) {
        (bool success, bytes memory result) = precompileAddress.call(
            abi.encodeWithSelector(IHederaTokenService.associateTokens.selector,
            account, tokens));
        responseCode = success ? abi.decode(result, (int32)) : HederaResponseCodes.UNKNOWN;
    }

    function associateToken(address account, address token) internal returns (int responseCode) {
        (bool success, bytes memory result) = precompileAddress.call(
            abi.encodeWithSelector(IHederaTokenService.associateToken.selector,
            account, token));
        responseCode = success ? abi.decode(result, (int32)) : HederaResponseCodes.UNKNOWN;
    }

    /// Dissociates the provided account with the provided tokens. Must be signed by the provided
    /// Account's key.
    /// If the provided account is not found, the transaction will resolve to INVALID_ACCOUNT_ID.
    /// If the provided account has been deleted, the transaction will resolve to ACCOUNT_DELETED.
    /// If any of the provided tokens is not found, the transaction will resolve to INVALID_TOKEN_REF.
    /// If any of the provided tokens has been deleted, the transaction will resolve to TOKEN_WAS_DELETED.
    /// If an association between the provided account and any of the tokens does not exist, the
    /// transaction will resolve to TOKEN_NOT_ASSOCIATED_TO_ACCOUNT.
    /// If a token has not been deleted and has not expired, and the user has a nonzero balance, the
    /// transaction will resolve to TRANSACTION_REQUIRES_ZERO_TOKEN_BALANCES.
    /// If a <b>fungible token</b> has expired, the user can disassociate even if their token balance is
    /// not zero.
    /// If a <b>non fungible token</b> has expired, the user can <b>not</b> disassociate if their token
    /// balance is not zero. The transaction will resolve to TRANSACTION_REQUIRED_ZERO_TOKEN_BALANCES.
    /// On success, associations between the provided account and tokens are removed.
    /// @param account The account to be dissociated from the provided tokens
    /// @param tokens The tokens to be dissociated from the provided account.
    /// @return responseCode The response code for the status of the request. SUCCESS is 22.
    function dissociateTokens(address account, address[] memory tokens) internal returns (int responseCode) {
        (bool success, bytes memory result) = precompileAddress.call(
            abi.encodeWithSelector(IHederaTokenService.dissociateTokens.selector,
            account, tokens));
        responseCode = success ? abi.decode(result, (int32)) : HederaResponseCodes.UNKNOWN;
    }

    function dissociateToken(address account, address token) internal returns (int responseCode) {
        (bool success, bytes memory result) = precompileAddress.call(
            abi.encodeWithSelector(IHederaTokenService.dissociateToken.selector,
            account, token));
        responseCode = success ? abi.decode(result, (int32)) : HederaResponseCodes.UNKNOWN;
    }

    /// Creates a Fungible Token with the specified properties
    /// @param token the basic properties of the token being created
    /// @param initialTotalSupply Specifies the initial supply of tokens to be put in circulation. The
    /// initial supply is sent to the Treasury Account. The supply is in the lowest denomination possible.
    /// @param decimals the number of decimal places a token is divisible by
<<<<<<< HEAD
    /// @return success whether the create was successful
    /// @return tokenAddress the created token's address
    /// @return errorMessage an error message if any errors occurred
    function createFungibleToken(
        IHederaTokenService.HederaToken memory token,
        uint initialTotalSupply,
        uint decimals)
    internal returns (bool success, address tokenAddress, bytes memory errorMessage) {
        bytes memory result;
        (success, result) = precompileAddress.call(
            abi.encodeWithSelector(IHederaTokenService.createFungibleToken.selector,
            token, initialTotalSupply, decimals));
        (tokenAddress, errorMessage) = abi.decode(result, (address, bytes));
=======
    /// @return responseCode The response code for the status of the request. SUCCESS is 22.
    /// @return tokenAddress the created token's address
    function createFungibleToken(
        IHederaTokenService.HederaToken memory token,
        uint initialTotalSupply,
        uint decimals) internal returns (int responseCode, address tokenAddress) {

        (bool success, bytes memory result) = precompileAddress.call(
            abi.encodeWithSelector(IHederaTokenService.createFungibleToken.selector,
            token, initialTotalSupply, decimals));


        (responseCode, tokenAddress) = success ? abi.decode(result, (int32, address)) : (HederaResponseCodes.UNKNOWN, address(0));
>>>>>>> 08b061e3
    }

    /// Creates a Fungible Token with the specified properties
    /// @param token the basic properties of the token being created
    /// @param initialTotalSupply Specifies the initial supply of tokens to be put in circulation. The
    /// initial supply is sent to the Treasury Account. The supply is in the lowest denomination possible.
    /// @param decimals the number of decimal places a token is divisible by
    /// @param fixedFees list of fixed fees to apply to the token
    /// @param fractionalFees list of fractional fees to apply to the token
<<<<<<< HEAD
    /// @return success whether the create was successful
    /// @return tokenAddress the created token's address
    /// @return errorMessage an error message if any errors occurred
=======
    /// @return responseCode The response code for the status of the request. SUCCESS is 22.
    /// @return tokenAddress the created token's address
>>>>>>> 08b061e3
    function createFungibleTokenWithCustomFees(
        IHederaTokenService.HederaToken memory token,
        uint initialTotalSupply,
        uint decimals,
        IHederaTokenService.FixedFee[] memory fixedFees,
        IHederaTokenService.FractionalFee[] memory fractionalFees)
<<<<<<< HEAD
    internal returns (bool success, address tokenAddress, bytes memory errorMessage) {
        bytes memory result;
        (success, result) = precompileAddress.call(
            abi.encodeWithSelector(IHederaTokenService.createFungibleTokenWithCustomFees.selector,
            token, initialTotalSupply, decimals, fixedFees, fractionalFees));
        (tokenAddress, errorMessage) = abi.decode(result, (address, bytes));
=======
    internal returns (int responseCode, address tokenAddress) {

        (bool success, bytes memory result) = precompileAddress.call(
            abi.encodeWithSelector(IHederaTokenService.createFungibleTokenWithCustomFees.selector,
            token, initialTotalSupply, decimals, fixedFees, fractionalFees));
        (responseCode, tokenAddress) = success ? abi.decode(result, (int32, address)) : (HederaResponseCodes.UNKNOWN, address(0));
>>>>>>> 08b061e3
    }

    /// Creates an Non Fungible Unique Token with the specified properties
    /// @param token the basic properties of the token being created
<<<<<<< HEAD
    /// @return success whether the create was successful
    /// @return tokenAddress the created token's address
    /// @return errorMessage an error message if any errors occurred
    function createNonFungibleToken(IHederaTokenService.HederaToken memory token)
    internal returns (bool success, address tokenAddress, bytes memory errorMessage) {
        bytes memory result;
        (success, result) = precompileAddress.call(
            abi.encodeWithSelector(IHederaTokenService.createNonFungibleToken.selector, token));
        (tokenAddress, errorMessage) = abi.decode(result, (address, bytes));
=======
    /// @return responseCode The response code for the status of the request. SUCCESS is 22.
    /// @return tokenAddress the created token's address
    function createNonFungibleToken(IHederaTokenService.HederaToken memory token)
    internal returns (int responseCode, address tokenAddress) {

        (bool success, bytes memory result) = precompileAddress.call(
            abi.encodeWithSelector(IHederaTokenService.createNonFungibleToken.selector, token));
        (responseCode, tokenAddress) = success ? abi.decode(result, (int32, address)) : (HederaResponseCodes.UNKNOWN, address(0));
>>>>>>> 08b061e3
    }

    /// Creates an Non Fungible Unique Token with the specified properties
    /// @param token the basic properties of the token being created
    /// @param fixedFees list of fixed fees to apply to the token
    /// @param royaltyFees list of royalty fees to apply to the token
<<<<<<< HEAD
    /// @return success whether the create was successful
    /// @return tokenAddress the created token's address
    /// @return errorMessage an error message if any errors occurred
=======
    /// @return responseCode The response code for the status of the request. SUCCESS is 22.
    /// @return tokenAddress the created token's address
>>>>>>> 08b061e3
    function createNonFungibleTokenWithCustomFees(
        IHederaTokenService.HederaToken memory token,
        IHederaTokenService.FixedFee[] memory fixedFees,
        IHederaTokenService.RoyaltyFee[] memory royaltyFees)
<<<<<<< HEAD
    internal returns (bool success, address tokenAddress, bytes memory errorMessage) {
        bytes memory result;
        (success, result) = precompileAddress.call(
            abi.encodeWithSelector(IHederaTokenService.createNonFungibleTokenWithCustomFees.selector,
            token, fixedFees, royaltyFees));
        (tokenAddress, errorMessage) = abi.decode(result, (address, bytes));
=======
    internal returns (int responseCode, address tokenAddress) {

        (bool success, bytes memory result) = precompileAddress.call(
            abi.encodeWithSelector(IHederaTokenService.createNonFungibleTokenWithCustomFees.selector,
            token, fixedFees, royaltyFees));
        (responseCode, tokenAddress) = success ? abi.decode(result, (int32, address)) : (HederaResponseCodes.UNKNOWN, address(0));
>>>>>>> 08b061e3
    }

    /**********************
     * ABI v1 calls       *
     **********************/

    /// Initiates a Fungible Token Transfer
    /// @param token The ID of the token as a solidity address
    /// @param accountIds account to do a transfer to/from
    /// @param amounts The amount from the accountId at the same index
    function transferTokens(address token, address[] memory accountIds, int64[] memory amounts) internal
    returns (int responseCode)
    {
        (bool success, bytes memory result) = precompileAddress.call(
            abi.encodeWithSelector(IHederaTokenService.transferTokens.selector,
            token, accountIds, amounts));
        responseCode = success ? abi.decode(result, (int32)) : HederaResponseCodes.UNKNOWN;
    }

    /// Initiates a Non-Fungable Token Transfer
    /// @param token The ID of the token as a solidity address
    /// @param sender the sender of an nft
    /// @param receiver the receiver of the nft sent by the same index at sender
    /// @param serialNumber the serial number of the nft sent by the same index at sender
    function transferNFTs(address token, address[] memory sender, address[] memory receiver, int64[] memory serialNumber)
    internal returns (int responseCode)
    {
        (bool success, bytes memory result) = precompileAddress.call(
            abi.encodeWithSelector(IHederaTokenService.transferNFTs.selector,
            token, sender, receiver, serialNumber));
        responseCode = success ? abi.decode(result, (int32)) : HederaResponseCodes.UNKNOWN;
    }

    /// Transfers tokens where the calling account/contract is implicitly the first entry in the token transfer list,
    /// where the amount is the value needed to zero balance the transfers. Regular signing rules apply for sending
    /// (positive amount) or receiving (negative amount)
    /// @param token The token to transfer to/from
    /// @param sender The sender for the transaction
    /// @param receiver The receiver of the transaction
    /// @param amount Non-negative value to send. a negative value will result in a failure.
    function transferToken(address token, address sender, address receiver, int64 amount) internal
    returns (int responseCode)
    {
        (bool success, bytes memory result) = precompileAddress.call(
            abi.encodeWithSelector(IHederaTokenService.transferToken.selector,
            token, sender, receiver, amount));
        responseCode = success ? abi.decode(result, (int32)) : HederaResponseCodes.UNKNOWN;
    }

    /// Transfers tokens where the calling account/contract is implicitly the first entry in the token transfer list,
    /// where the amount is the value needed to zero balance the transfers. Regular signing rules apply for sending
    /// (positive amount) or receiving (negative amount)
    /// @param token The token to transfer to/from
    /// @param sender The sender for the transaction
    /// @param receiver The receiver of the transaction
    /// @param serialNumber The serial number of the NFT to transfer.
    function transferNFT(address token, address sender, address receiver, int64 serialNumber) internal
    returns (int responseCode)
    {
        (bool success, bytes memory result) = precompileAddress.call(
            abi.encodeWithSelector(IHederaTokenService.transferNFT.selector,
            token, sender, receiver, serialNumber));
        responseCode = success ? abi.decode(result, (int32)) : HederaResponseCodes.UNKNOWN;
    }

}<|MERGE_RESOLUTION|>--- conflicted
+++ resolved
@@ -140,21 +140,6 @@
     /// @param initialTotalSupply Specifies the initial supply of tokens to be put in circulation. The
     /// initial supply is sent to the Treasury Account. The supply is in the lowest denomination possible.
     /// @param decimals the number of decimal places a token is divisible by
-<<<<<<< HEAD
-    /// @return success whether the create was successful
-    /// @return tokenAddress the created token's address
-    /// @return errorMessage an error message if any errors occurred
-    function createFungibleToken(
-        IHederaTokenService.HederaToken memory token,
-        uint initialTotalSupply,
-        uint decimals)
-    internal returns (bool success, address tokenAddress, bytes memory errorMessage) {
-        bytes memory result;
-        (success, result) = precompileAddress.call(
-            abi.encodeWithSelector(IHederaTokenService.createFungibleToken.selector,
-            token, initialTotalSupply, decimals));
-        (tokenAddress, errorMessage) = abi.decode(result, (address, bytes));
-=======
     /// @return responseCode The response code for the status of the request. SUCCESS is 22.
     /// @return tokenAddress the created token's address
     function createFungibleToken(
@@ -168,7 +153,6 @@
 
 
         (responseCode, tokenAddress) = success ? abi.decode(result, (int32, address)) : (HederaResponseCodes.UNKNOWN, address(0));
->>>>>>> 08b061e3
     }
 
     /// Creates a Fungible Token with the specified properties
@@ -178,50 +162,24 @@
     /// @param decimals the number of decimal places a token is divisible by
     /// @param fixedFees list of fixed fees to apply to the token
     /// @param fractionalFees list of fractional fees to apply to the token
-<<<<<<< HEAD
-    /// @return success whether the create was successful
-    /// @return tokenAddress the created token's address
-    /// @return errorMessage an error message if any errors occurred
-=======
-    /// @return responseCode The response code for the status of the request. SUCCESS is 22.
-    /// @return tokenAddress the created token's address
->>>>>>> 08b061e3
+    /// @return responseCode The response code for the status of the request. SUCCESS is 22.
+    /// @return tokenAddress the created token's address
     function createFungibleTokenWithCustomFees(
         IHederaTokenService.HederaToken memory token,
         uint initialTotalSupply,
         uint decimals,
         IHederaTokenService.FixedFee[] memory fixedFees,
         IHederaTokenService.FractionalFee[] memory fractionalFees)
-<<<<<<< HEAD
-    internal returns (bool success, address tokenAddress, bytes memory errorMessage) {
-        bytes memory result;
-        (success, result) = precompileAddress.call(
+    internal returns (int responseCode, address tokenAddress) {
+
+        (bool success, bytes memory result) = precompileAddress.call(
             abi.encodeWithSelector(IHederaTokenService.createFungibleTokenWithCustomFees.selector,
             token, initialTotalSupply, decimals, fixedFees, fractionalFees));
-        (tokenAddress, errorMessage) = abi.decode(result, (address, bytes));
-=======
-    internal returns (int responseCode, address tokenAddress) {
-
-        (bool success, bytes memory result) = precompileAddress.call(
-            abi.encodeWithSelector(IHederaTokenService.createFungibleTokenWithCustomFees.selector,
-            token, initialTotalSupply, decimals, fixedFees, fractionalFees));
-        (responseCode, tokenAddress) = success ? abi.decode(result, (int32, address)) : (HederaResponseCodes.UNKNOWN, address(0));
->>>>>>> 08b061e3
+        (responseCode, tokenAddress) = success ? abi.decode(result, (int32, address)) : (HederaResponseCodes.UNKNOWN, address(0));
     }
 
     /// Creates an Non Fungible Unique Token with the specified properties
     /// @param token the basic properties of the token being created
-<<<<<<< HEAD
-    /// @return success whether the create was successful
-    /// @return tokenAddress the created token's address
-    /// @return errorMessage an error message if any errors occurred
-    function createNonFungibleToken(IHederaTokenService.HederaToken memory token)
-    internal returns (bool success, address tokenAddress, bytes memory errorMessage) {
-        bytes memory result;
-        (success, result) = precompileAddress.call(
-            abi.encodeWithSelector(IHederaTokenService.createNonFungibleToken.selector, token));
-        (tokenAddress, errorMessage) = abi.decode(result, (address, bytes));
-=======
     /// @return responseCode The response code for the status of the request. SUCCESS is 22.
     /// @return tokenAddress the created token's address
     function createNonFungibleToken(IHederaTokenService.HederaToken memory token)
@@ -230,40 +188,24 @@
         (bool success, bytes memory result) = precompileAddress.call(
             abi.encodeWithSelector(IHederaTokenService.createNonFungibleToken.selector, token));
         (responseCode, tokenAddress) = success ? abi.decode(result, (int32, address)) : (HederaResponseCodes.UNKNOWN, address(0));
->>>>>>> 08b061e3
     }
 
     /// Creates an Non Fungible Unique Token with the specified properties
     /// @param token the basic properties of the token being created
     /// @param fixedFees list of fixed fees to apply to the token
     /// @param royaltyFees list of royalty fees to apply to the token
-<<<<<<< HEAD
-    /// @return success whether the create was successful
-    /// @return tokenAddress the created token's address
-    /// @return errorMessage an error message if any errors occurred
-=======
-    /// @return responseCode The response code for the status of the request. SUCCESS is 22.
-    /// @return tokenAddress the created token's address
->>>>>>> 08b061e3
+    /// @return responseCode The response code for the status of the request. SUCCESS is 22.
+    /// @return tokenAddress the created token's address
     function createNonFungibleTokenWithCustomFees(
         IHederaTokenService.HederaToken memory token,
         IHederaTokenService.FixedFee[] memory fixedFees,
         IHederaTokenService.RoyaltyFee[] memory royaltyFees)
-<<<<<<< HEAD
-    internal returns (bool success, address tokenAddress, bytes memory errorMessage) {
-        bytes memory result;
-        (success, result) = precompileAddress.call(
+    internal returns (int responseCode, address tokenAddress) {
+
+        (bool success, bytes memory result) = precompileAddress.call(
             abi.encodeWithSelector(IHederaTokenService.createNonFungibleTokenWithCustomFees.selector,
             token, fixedFees, royaltyFees));
-        (tokenAddress, errorMessage) = abi.decode(result, (address, bytes));
-=======
-    internal returns (int responseCode, address tokenAddress) {
-
-        (bool success, bytes memory result) = precompileAddress.call(
-            abi.encodeWithSelector(IHederaTokenService.createNonFungibleTokenWithCustomFees.selector,
-            token, fixedFees, royaltyFees));
-        (responseCode, tokenAddress) = success ? abi.decode(result, (int32, address)) : (HederaResponseCodes.UNKNOWN, address(0));
->>>>>>> 08b061e3
+        (responseCode, tokenAddress) = success ? abi.decode(result, (int32, address)) : (HederaResponseCodes.UNKNOWN, address(0));
     }
 
     /**********************
