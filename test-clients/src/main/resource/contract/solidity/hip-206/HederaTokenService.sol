--- conflicted
+++ resolved
@@ -376,7 +376,6 @@
         responseCode = success ? abi.decode(result, (int32)) : HederaResponseCodes.UNKNOWN;
     }
 
-<<<<<<< HEAD
     /// Operation to pause token
     /// @param token The token address to be paused
     /// @return responseCode The response code for the status of the request. SUCCESS is 22.
@@ -405,6 +404,4 @@
         _;
     }
 
-=======
->>>>>>> c312f1b2
 }