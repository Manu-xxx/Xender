--- conflicted
+++ resolved
@@ -9,11 +9,7 @@
                     "operations": [
                         "CryptoCreate", "CryptoTransfer", "CryptoUpdate", "CryptoDelete", "CryptoGetInfo", "CryptoGetAccountRecords",
                         "ConsensusCreateTopic", "ConsensusSubmitMessage", "ConsensusUpdateTopic", "ConsensusDeleteTopic", "ConsensusGetTopicInfo",
-<<<<<<< HEAD
-                        "TokenGetInfo", "TokenNftGetInfo", "TokenGetAccountNftInfos",
-=======
                         "TokenGetInfo", "TokenGetNftInfo", "TokenGetAccountNftInfos",
->>>>>>> e263eff8
                         "ScheduleDelete", "ScheduleGetInfo",
                         "FileGetContents", "FileGetInfo",
                         "ContractUpdate", "ContractDelete", "ContractGetInfo", "ContractGetBytecode", "ContractGetRecords", "ContractCallLocal", 
