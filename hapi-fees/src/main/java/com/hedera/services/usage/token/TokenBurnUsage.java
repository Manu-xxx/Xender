package com.hedera.services.usage.token;

/*-
 * ‌
 * Hedera Services API Fees
 * ​
 * Copyright (C) 2018 - 2021 Hedera Hashgraph, LLC
 * ​
 * Licensed under the Apache License, Version 2.0 (the "License");
 * you may not use this file except in compliance with the License.
 * You may obtain a copy of the License at
 * 
 *      http://www.apache.org/licenses/LICENSE-2.0
 * 
 * Unless required by applicable law or agreed to in writing, software
 * distributed under the License is distributed on an "AS IS" BASIS,
 * WITHOUT WARRANTIES OR CONDITIONS OF ANY KIND, either express or implied.
 * See the License for the specific language governing permissions and
 * limitations under the License.
 * ‍
 */

import com.hedera.services.usage.SigUsage;
import com.hedera.services.usage.TxnUsageEstimator;
import com.hederahashgraph.api.proto.java.FeeData;
import com.hederahashgraph.api.proto.java.SubType;
import com.hederahashgraph.api.proto.java.TransactionBody;

import static com.hedera.services.usage.SingletonEstimatorUtils.ESTIMATOR_UTILS;
import static com.hederahashgraph.fee.FeeBuilder.LONG_SIZE;

public class TokenBurnUsage extends TokenTxnUsage<TokenBurnUsage> {

	private SubType currentSubType;

	private TokenBurnUsage(TransactionBody tokenBurnOp, TxnUsageEstimator usageEstimator) {
		super(tokenBurnOp, usageEstimator);
	}

	public static TokenBurnUsage newEstimate(TransactionBody tokenBurnOp, SigUsage sigUsage) {
		return new TokenBurnUsage(tokenBurnOp, estimatorFactory.get(sigUsage, tokenBurnOp, ESTIMATOR_UTILS));
	}

	public TokenBurnUsage givenSubType(SubType subType){
		this.currentSubType = subType;
		return this;
	}

	@Override
	TokenBurnUsage self() {
		return this;
	}

	public FeeData get() {
		var op = this.op.getTokenBurn();
<<<<<<< HEAD

=======
>>>>>>> 37147810
		if (currentSubType == SubType.TOKEN_NON_FUNGIBLE_UNIQUE) {
			usageEstimator.addBpt((long) op.getSerialNumbersCount() * LONG_SIZE);
			addTokenTransfersRecordRb(1, 0, op.getSerialNumbersCount());
		} else if (currentSubType == SubType.TOKEN_FUNGIBLE_COMMON) {
			addAmountBpt();
			addTokenTransfersRecordRb(1, 1, 0);
		}
		addEntityBpt();
		return usageEstimator.get(currentSubType);
	}
}<|MERGE_RESOLUTION|>--- conflicted
+++ resolved
@@ -9,9 +9,9 @@
  * Licensed under the Apache License, Version 2.0 (the "License");
  * you may not use this file except in compliance with the License.
  * You may obtain a copy of the License at
- * 
+ *
  *      http://www.apache.org/licenses/LICENSE-2.0
- * 
+ *
  * Unless required by applicable law or agreed to in writing, software
  * distributed under the License is distributed on an "AS IS" BASIS,
  * WITHOUT WARRANTIES OR CONDITIONS OF ANY KIND, either express or implied.
@@ -30,7 +30,6 @@
 import static com.hederahashgraph.fee.FeeBuilder.LONG_SIZE;
 
 public class TokenBurnUsage extends TokenTxnUsage<TokenBurnUsage> {
-
 	private SubType currentSubType;
 
 	private TokenBurnUsage(TransactionBody tokenBurnOp, TxnUsageEstimator usageEstimator) {
@@ -41,7 +40,7 @@
 		return new TokenBurnUsage(tokenBurnOp, estimatorFactory.get(sigUsage, tokenBurnOp, ESTIMATOR_UTILS));
 	}
 
-	public TokenBurnUsage givenSubType(SubType subType){
+	public TokenBurnUsage givenSubType(SubType subType) {
 		this.currentSubType = subType;
 		return this;
 	}
@@ -53,10 +52,6 @@
 
 	public FeeData get() {
 		var op = this.op.getTokenBurn();
-<<<<<<< HEAD
-
-=======
->>>>>>> 37147810
 		if (currentSubType == SubType.TOKEN_NON_FUNGIBLE_UNIQUE) {
 			usageEstimator.addBpt((long) op.getSerialNumbersCount() * LONG_SIZE);
 			addTokenTransfersRecordRb(1, 0, op.getSerialNumbersCount());
