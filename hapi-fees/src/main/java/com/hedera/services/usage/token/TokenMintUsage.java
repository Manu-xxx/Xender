package com.hedera.services.usage.token;

/*-
 * ‌
 * Hedera Services API Fees
 * ​
 * Copyright (C) 2018 - 2021 Hedera Hashgraph, LLC
 * ​
 * Licensed under the Apache License, Version 2.0 (the "License");
 * you may not use this file except in compliance with the License.
 * You may obtain a copy of the License at
 *
 *      http://www.apache.org/licenses/LICENSE-2.0
 *
 * Unless required by applicable law or agreed to in writing, software
 * distributed under the License is distributed on an "AS IS" BASIS,
 * WITHOUT WARRANTIES OR CONDITIONS OF ANY KIND, either express or implied.
 * See the License for the specific language governing permissions and
 * limitations under the License.
 * ‍
 */

import com.google.protobuf.ByteString;
import com.hedera.services.usage.SigUsage;
import com.hedera.services.usage.TxnUsageEstimator;
import com.hederahashgraph.api.proto.java.FeeData;
import com.hederahashgraph.api.proto.java.SubType;
import com.hederahashgraph.api.proto.java.TransactionBody;

import static com.hedera.services.usage.SingletonEstimatorUtils.ESTIMATOR_UTILS;

public class TokenMintUsage extends TokenTxnUsage<TokenMintUsage> {

	private SubType currentSubType;

	private TokenMintUsage(TransactionBody tokenMintOp, TxnUsageEstimator usageEstimator) {
		super(tokenMintOp, usageEstimator);
	}

	public TokenMintUsage givenSubType(SubType subType) {
		this.currentSubType = subType;
		return this;
	}

	public static TokenMintUsage newEstimate(TransactionBody tokenMintOp, SigUsage sigUsage) {
		return new TokenMintUsage(tokenMintOp, estimatorFactory.get(sigUsage, tokenMintOp, ESTIMATOR_UTILS));
	}

	@Override
	TokenMintUsage self() {
		return this;
	}

	public FeeData get() {
		var op = this.op.getTokenMint();

		if (currentSubType == SubType.TOKEN_NON_FUNGIBLE_UNIQUE) {
			var bytesToAdd = 0;
			for (ByteString o : op.getMetadataList()) {
				bytesToAdd += o.size();
			}
			usageEstimator.addBpt(bytesToAdd);
			usageEstimator.addRbs(bytesToAdd);
			var tokenSize = op.getMetadataList().size();
			usageEstimator.addRbs(tokenEntitySizes.bytesUsedForUniqueTokenTransfers(tokenSize));
<<<<<<< HEAD
		} else if (currentSubType == SubType.TOKEN_FUNGIBLE_COMMON) {
			addAmountBpt();
		}

		addEntityBpt();
		addTokenTransfersRecordRb(1, 1);
=======
			addTokenTransfersRecordRb(1, 0, tokenSize);
		} else if (currentSubType == SubType.TOKEN_FUNGIBLE_COMMON) {
			addAmountBpt();
			addTokenTransfersRecordRb(1, 1, 0);
		}

		addEntityBpt();

>>>>>>> bb9957f9
		return usageEstimator.get(currentSubType);
	}
}<|MERGE_RESOLUTION|>--- conflicted
+++ resolved
@@ -63,14 +63,6 @@
 			usageEstimator.addRbs(bytesToAdd);
 			var tokenSize = op.getMetadataList().size();
 			usageEstimator.addRbs(tokenEntitySizes.bytesUsedForUniqueTokenTransfers(tokenSize));
-<<<<<<< HEAD
-		} else if (currentSubType == SubType.TOKEN_FUNGIBLE_COMMON) {
-			addAmountBpt();
-		}
-
-		addEntityBpt();
-		addTokenTransfersRecordRb(1, 1);
-=======
 			addTokenTransfersRecordRb(1, 0, tokenSize);
 		} else if (currentSubType == SubType.TOKEN_FUNGIBLE_COMMON) {
 			addAmountBpt();
@@ -79,7 +71,6 @@
 
 		addEntityBpt();
 
->>>>>>> bb9957f9
 		return usageEstimator.get(currentSubType);
 	}
 }