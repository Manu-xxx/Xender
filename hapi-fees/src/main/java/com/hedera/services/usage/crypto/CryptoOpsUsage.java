--- conflicted
+++ resolved
@@ -158,7 +158,6 @@
 		return estimate.get();
 	}
 
-<<<<<<< HEAD
 	public void cryptoUpdateUsage(final SigUsage sigUsage,
 			final BaseTransactionMeta baseMeta,
 			final CryptoUpdateMeta cryptoUpdateMeta,
@@ -176,18 +175,6 @@
 
 		var maxAutomaticTokenAssociations = cryptoCreateMeta.getMaxAutomaticAssociations();
 
-=======
-	public void cryptoCreateUsage(final SigUsage sigUsage,
-			final BaseTransactionMeta baseMeta,
-			final CryptoCreateMeta cryptoCreateMeta,
-			final UsageAccumulator accumulator) {
-		accumulator.resetForTransaction(baseMeta, sigUsage);
-
-		var baseSize = cryptoCreateMeta.getBaseSize();
-
-		var maxAutomaticTokenAssociations = cryptoCreateMeta.getMaxAutomaticAssociations();
-
->>>>>>> 8e6892b8
 		var lifeTime = cryptoCreateMeta.getLifeTime();
 
 		if(maxAutomaticTokenAssociations > 0) {
@@ -195,17 +182,10 @@
 		}
 
 		/* Variable bytes plus two additional longs for balance and auto-renew period;
-<<<<<<< HEAD
-		   plus a boolean for receiver sig required. */
-		accumulator.addBpt(baseSize + 2 * LONG_SIZE + BOOL_SIZE);
-		accumulator.addRbs((CRYPTO_ENTITY_SIZES.fixedBytesInAccountRepr() + baseSize) * lifeTime);
-		/* 	A multiplier '27' is used here to match the cost of each auto-association slot with cost for
-=======
 			plus a boolean for receiver sig required. */
 		accumulator.addBpt(baseSize + 2 * LONG_SIZE + BOOL_SIZE);
 		accumulator.addRbs((CRYPTO_ENTITY_SIZES.fixedBytesInAccountRepr() + baseSize) * lifeTime);
 		/* A multiplier '27' is used here to match the cost of each auto-association slot with cost for
->>>>>>> 8e6892b8
 			one additional association in a tokenAssociate call */
 		accumulator.addRbs(maxAutomaticTokenAssociations * INT_SIZE * lifeTime * 27);
 		accumulator.addNetworkRbs(BASIC_ENTITY_ID_SIZE * USAGE_PROPERTIES.legacyReceiptStorageSecs());
