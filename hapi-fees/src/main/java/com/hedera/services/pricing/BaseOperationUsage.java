--- conflicted
+++ resolved
@@ -42,10 +42,7 @@
 import com.hederahashgraph.api.proto.java.TokenFeeScheduleUpdateTransactionBody;
 import com.hederahashgraph.api.proto.java.TokenID;
 import com.hederahashgraph.api.proto.java.TokenMintTransactionBody;
-<<<<<<< HEAD
 import com.hederahashgraph.api.proto.java.TokenWipeAccountTransactionBody;
-=======
->>>>>>> 271f7d3d
 import com.hederahashgraph.api.proto.java.TransactionBody;
 
 import java.util.ArrayList;
@@ -118,7 +115,6 @@
 					case DEFAULT:
 						throw new IllegalArgumentException("Canonical usage unknown");
 				}
-<<<<<<< HEAD
 			case TokenAccountWipe:
 				switch (type) {
 					case TOKEN_NON_FUNGIBLE_UNIQUE:
@@ -126,8 +122,6 @@
 					case DEFAULT:
 						throw new IllegalArgumentException("Canonical usage unknown");
 				}
-=======
->>>>>>> 271f7d3d
 			case TokenFeeScheduleUpdate:
 				return feeScheduleUpdate();
 			default:
@@ -146,20 +140,15 @@
 						.addMetadata(CANONICAL_NFT_METADATA))
 				.build();
 
-<<<<<<< HEAD
-		final var baseUsage = TokenMintUsage.newEstimate(canonicalTxn, SINGLE_SIG_USAGE)
-=======
 		final var helper = new TxnUsageEstimator(SINGLE_SIG_USAGE, canonicalTxn, ESTIMATOR_UTILS);
 		final var estimator = new TokenMintUsage(canonicalTxn, helper);
 		final var baseUsage = estimator
->>>>>>> 271f7d3d
 				.givenSubType(TOKEN_NON_FUNGIBLE_UNIQUE)
 				.givenExpectedLifetime(THREE_MONTHS_IN_SECONDS)
 				.get();
 		return UsageAccumulator.fromGrpc(baseUsage);
 	}
 
-<<<<<<< HEAD
 
 	private UsageAccumulator uniqueTokenWipe() {
 		final var target = TokenID.newBuilder().setTokenNum(1_234).build();
@@ -178,8 +167,6 @@
 		return UsageAccumulator.fromGrpc(baseUsage);
 	}
 
-=======
->>>>>>> 271f7d3d
 	private UsageAccumulator submitMessage() {
 		final var baseMeta = new BaseTransactionMeta(0, 0);
 		final var opMeta = new SubmitMessageMeta(100);
