package com.hedera.services.pricing;

/*-
 * ‌
 * Hedera Services API Fees
 * ​
 * Copyright (C) 2018 - 2021 Hedera Hashgraph, LLC
 * ​
 * Licensed under the Apache License, Version 2.0 (the "License");
 * you may not use this file except in compliance with the License.
 * You may obtain a copy of the License at
 *
 *      http://www.apache.org/licenses/LICENSE-2.0
 *
 * Unless required by applicable law or agreed to in writing, software
 * distributed under the License is distributed on an "AS IS" BASIS,
 * WITHOUT WARRANTIES OR CONDITIONS OF ANY KIND, either express or implied.
 * See the License for the specific language governing permissions and
 * limitations under the License.
 * ‍
 */

import org.junit.jupiter.api.Test;
import org.mockito.Mockito;

import static com.hederahashgraph.api.proto.java.HederaFunctionality.ConsensusSubmitMessage;
import static com.hederahashgraph.api.proto.java.HederaFunctionality.CryptoCreate;
import static com.hederahashgraph.api.proto.java.HederaFunctionality.CryptoTransfer;
import static com.hederahashgraph.api.proto.java.HederaFunctionality.CryptoUpdate;
import static com.hederahashgraph.api.proto.java.HederaFunctionality.FileAppend;
import static com.hederahashgraph.api.proto.java.HederaFunctionality.TokenAccountWipe;
import static com.hederahashgraph.api.proto.java.HederaFunctionality.TokenBurn;
import static com.hederahashgraph.api.proto.java.HederaFunctionality.TokenCreate;
import static com.hederahashgraph.api.proto.java.HederaFunctionality.TokenFeeScheduleUpdate;
import static com.hederahashgraph.api.proto.java.HederaFunctionality.TokenMint;
import static com.hederahashgraph.api.proto.java.SubType.DEFAULT;
import static com.hederahashgraph.api.proto.java.SubType.TOKEN_FUNGIBLE_COMMON;
import static com.hederahashgraph.api.proto.java.SubType.TOKEN_FUNGIBLE_COMMON_WITH_CUSTOM_FEES;
import static com.hederahashgraph.api.proto.java.SubType.TOKEN_NON_FUNGIBLE_UNIQUE;
import static com.hederahashgraph.api.proto.java.SubType.TOKEN_NON_FUNGIBLE_UNIQUE_WITH_CUSTOM_FEES;
import static com.hederahashgraph.api.proto.java.SubType.UNRECOGNIZED;
import static org.junit.jupiter.api.Assertions.assertThrows;
import static org.mockito.Mockito.verify;

class BaseOperationUsageTest {
	@Test
	void picksAppropriateOperation() {
		final var mock = Mockito.spy(new BaseOperationUsage());

		mock.baseUsageFor(CryptoTransfer, DEFAULT);
		verify(mock).hbarCryptoTransfer();

		mock.baseUsageFor(CryptoTransfer, TOKEN_FUNGIBLE_COMMON);
		verify(mock).htsCryptoTransfer();

		mock.baseUsageFor(CryptoTransfer, TOKEN_FUNGIBLE_COMMON_WITH_CUSTOM_FEES);
		verify(mock).htsCryptoTransferWithCustomFee();

		mock.baseUsageFor(CryptoTransfer, TOKEN_NON_FUNGIBLE_UNIQUE);
		verify(mock).nftCryptoTransfer();

		mock.baseUsageFor(CryptoTransfer, TOKEN_NON_FUNGIBLE_UNIQUE_WITH_CUSTOM_FEES);
		verify(mock).nftCryptoTransferWithCustomFee();

		mock.baseUsageFor(TokenAccountWipe, TOKEN_FUNGIBLE_COMMON);
		verify(mock).fungibleCommonTokenWipe();

		mock.baseUsageFor(TokenAccountWipe, TOKEN_NON_FUNGIBLE_UNIQUE);
		verify(mock).uniqueTokenWipe();

		mock.baseUsageFor(TokenBurn, TOKEN_FUNGIBLE_COMMON);
		verify(mock).fungibleCommonTokenBurn();

		mock.baseUsageFor(TokenBurn, TOKEN_NON_FUNGIBLE_UNIQUE);
		verify(mock).uniqueTokenBurn();

		mock.baseUsageFor(TokenMint, TOKEN_FUNGIBLE_COMMON);
		verify(mock).fungibleCommonTokenMint();

		mock.baseUsageFor(TokenMint, TOKEN_NON_FUNGIBLE_UNIQUE);
		verify(mock).uniqueTokenMint();

		mock.baseUsageFor(ConsensusSubmitMessage, DEFAULT);
		verify(mock).submitMessage();

		mock.baseUsageFor(TokenFeeScheduleUpdate, DEFAULT);
		verify(mock).feeScheduleUpdate();

		mock.baseUsageFor(FileAppend, DEFAULT);
		verify(mock).fileAppend();

		mock.baseUsageFor(TokenCreate, TOKEN_FUNGIBLE_COMMON);
		verify(mock).fungibleTokenCreate();

		mock.baseUsageFor(TokenCreate, TOKEN_NON_FUNGIBLE_UNIQUE);
		verify(mock).uniqueTokenCreate();

		mock.baseUsageFor(TokenCreate, TOKEN_FUNGIBLE_COMMON_WITH_CUSTOM_FEES);
		verify(mock).fungibleTokenCreateWithCustomFees();

		mock.baseUsageFor(TokenCreate, TOKEN_NON_FUNGIBLE_UNIQUE_WITH_CUSTOM_FEES);
		verify(mock).uniqueTokenCreateWithCustomFees();

		mock.baseUsageFor(CryptoCreate, DEFAULT);
		verify(mock).cryptoCreate();

		assertThrows(IllegalArgumentException.class,
				() -> mock.baseUsageFor(CryptoUpdate, DEFAULT));

		assertThrows(IllegalArgumentException.class,
				() -> mock.baseUsageFor(TokenCreate, UNRECOGNIZED));

		assertThrows(IllegalArgumentException.class,
				() -> mock.baseUsageFor(FileAppend, UNRECOGNIZED));

		assertThrows(IllegalArgumentException.class,
				() -> mock.baseUsageFor(CryptoTransfer, UNRECOGNIZED));

		assertThrows(IllegalArgumentException.class,
<<<<<<< HEAD
				() -> mock.baseUsageFor(TokenMint, UNRECOGNIZED));
=======
				() -> mock.baseUsageFor(TokenMint, TOKEN_FUNGIBLE_COMMON));

>>>>>>> b8fae10d
		assertThrows(IllegalArgumentException.class,
				() -> mock.baseUsageFor(TokenAccountWipe, TOKEN_FUNGIBLE_COMMON_WITH_CUSTOM_FEES));

		assertThrows(IllegalArgumentException.class,
				() -> mock.baseUsageFor(TokenBurn, TOKEN_NON_FUNGIBLE_UNIQUE_WITH_CUSTOM_FEES));
	}
}<|MERGE_RESOLUTION|>--- conflicted
+++ resolved
@@ -117,12 +117,7 @@
 				() -> mock.baseUsageFor(CryptoTransfer, UNRECOGNIZED));
 
 		assertThrows(IllegalArgumentException.class,
-<<<<<<< HEAD
 				() -> mock.baseUsageFor(TokenMint, UNRECOGNIZED));
-=======
-				() -> mock.baseUsageFor(TokenMint, TOKEN_FUNGIBLE_COMMON));
-
->>>>>>> b8fae10d
 		assertThrows(IllegalArgumentException.class,
 				() -> mock.baseUsageFor(TokenAccountWipe, TOKEN_FUNGIBLE_COMMON_WITH_CUSTOM_FEES));
 
