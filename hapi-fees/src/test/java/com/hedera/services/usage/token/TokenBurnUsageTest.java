package com.hedera.services.usage.token;

/*-
 * ‌
 * Hedera Services API Fees
 * ​
 * Copyright (C) 2018 - 2021 Hedera Hashgraph, LLC
 * ​
 * Licensed under the Apache License, Version 2.0 (the "License");
 * you may not use this file except in compliance with the License.
 * You may obtain a copy of the License at
 *
 *      http://www.apache.org/licenses/LICENSE-2.0
 *
 * Unless required by applicable law or agreed to in writing, software
 * distributed under the License is distributed on an "AS IS" BASIS,
 * WITHOUT WARRANTIES OR CONDITIONS OF ANY KIND, either express or implied.
 * See the License for the specific language governing permissions and
 * limitations under the License.
 * ‍
 */

import com.hedera.services.test.IdUtils;
import com.hedera.services.usage.EstimatorFactory;
import com.hedera.services.usage.SigUsage;
import com.hedera.services.usage.TxnUsage;
import com.hedera.services.usage.TxnUsageEstimator;
import com.hederahashgraph.api.proto.java.SubType;
import com.hederahashgraph.api.proto.java.Timestamp;
import com.hederahashgraph.api.proto.java.TokenBurnTransactionBody;
import com.hederahashgraph.api.proto.java.TokenID;
import com.hederahashgraph.api.proto.java.TransactionBody;
import com.hederahashgraph.api.proto.java.TransactionID;
import org.junit.jupiter.api.BeforeEach;
import org.junit.jupiter.api.Test;
import org.mockito.InOrder;
import org.mockito.Mockito;

import java.util.List;

import static com.hedera.services.test.UsageUtils.A_USAGES_MATRIX;
import static com.hedera.services.usage.SingletonUsageProperties.USAGE_PROPERTIES;
import static com.hedera.services.usage.token.entities.TokenEntitySizes.TOKEN_ENTITY_SIZES;
import static com.hederahashgraph.fee.FeeBuilder.BASIC_ENTITY_ID_SIZE;
import static com.hederahashgraph.fee.FeeBuilder.LONG_SIZE;
import static org.junit.Assert.assertEquals;
import static org.mockito.BDDMockito.any;
import static org.mockito.BDDMockito.given;
import static org.mockito.BDDMockito.mock;
import static org.mockito.BDDMockito.verify;

public class TokenBurnUsageTest {
	long now = 1_234_567L;
	int numSigs = 3, sigSize = 100, numPayerKeys = 1;
	SigUsage sigUsage = new SigUsage(numSigs, sigSize, numPayerKeys);
	TokenID id = IdUtils.asToken("0.0.75231");

	TokenBurnTransactionBody op;
	TransactionBody txn;

	EstimatorFactory factory;
	TxnUsageEstimator base;
	TokenBurnUsage subject;

	@BeforeEach
	public void setUp() throws Exception {
		base = mock(TxnUsageEstimator.class);
		given(base.get()).willReturn(A_USAGES_MATRIX);

		factory = mock(EstimatorFactory.class);
		given(factory.get(any(), any(), any())).willReturn(base);

		TxnUsage.estimatorFactory = factory;
	}

	@Test
	 void createsExpectedDelta() {
		givenOp();
		// and:
		subject = TokenBurnUsage.newEstimate(txn, sigUsage);
		subject.givenSubType(SubType.TOKEN_FUNGIBLE_COMMON);
		given(base.get(SubType.TOKEN_FUNGIBLE_COMMON)).willReturn(A_USAGES_MATRIX);
		// when:
		var actual = subject.get();

		// then:
		assertEquals(A_USAGES_MATRIX, actual);
		// and:
		verify(base).addBpt(8);
		verify(base).addBpt(BASIC_ENTITY_ID_SIZE);
		verify(base).addRbs(
				TOKEN_ENTITY_SIZES.bytesUsedToRecordTokenTransfers(1, 1, 0) *
						USAGE_PROPERTIES.legacyReceiptStorageSecs());
	}

	@Test
<<<<<<< HEAD
	public void createsExpectedDeltaForUnique() {
=======
	 void createsExpectedDeltaForUnique() {
>>>>>>> 37147810
		op = TokenBurnTransactionBody.newBuilder()
				.setToken(id)
				.addAllSerialNumbers(List.of(1L, 2L, 3L))
				.build();
		setTxn();
		// and:
		subject = TokenBurnUsage.newEstimate(txn, sigUsage).givenSubType(SubType.TOKEN_NON_FUNGIBLE_UNIQUE);
		given(base.get(SubType.TOKEN_NON_FUNGIBLE_UNIQUE)).willReturn(A_USAGES_MATRIX);
		// when:
		var actual = subject.get();

		// then:
		assertEquals(A_USAGES_MATRIX, actual);
		// and:
		InOrder inOrder = Mockito.inOrder(base);
		inOrder.verify(base).addBpt((long) op.getSerialNumbersCount() * LONG_SIZE);
		inOrder.verify(base)
				.addBpt(BASIC_ENTITY_ID_SIZE);
	}

	@Test
	void selfTest() {
		subject = TokenBurnUsage.newEstimate(txn, sigUsage).givenSubType(SubType.TOKEN_NON_FUNGIBLE_UNIQUE);
		assertEquals(subject, subject.self());
	}

	private void givenOp() {
		op = TokenBurnTransactionBody.newBuilder()
				.setToken(id)
				.setAmount(10)
				.build();
		setTxn();
	}

	private void setTxn() {
		txn = TransactionBody.newBuilder()
				.setTransactionID(TransactionID.newBuilder()
						.setTransactionValidStart(Timestamp.newBuilder()
								.setSeconds(now)))
				.setTokenBurn(op)
				.build();
	}
}<|MERGE_RESOLUTION|>--- conflicted
+++ resolved
@@ -49,7 +49,7 @@
 import static org.mockito.BDDMockito.mock;
 import static org.mockito.BDDMockito.verify;
 
-public class TokenBurnUsageTest {
+class TokenBurnUsageTest {
 	long now = 1_234_567L;
 	int numSigs = 3, sigSize = 100, numPayerKeys = 1;
 	SigUsage sigUsage = new SigUsage(numSigs, sigSize, numPayerKeys);
@@ -63,7 +63,7 @@
 	TokenBurnUsage subject;
 
 	@BeforeEach
-	public void setUp() throws Exception {
+	void setUp() {
 		base = mock(TxnUsageEstimator.class);
 		given(base.get()).willReturn(A_USAGES_MATRIX);
 
@@ -74,7 +74,7 @@
 	}
 
 	@Test
-	 void createsExpectedDelta() {
+	void createsExpectedDelta() {
 		givenOp();
 		// and:
 		subject = TokenBurnUsage.newEstimate(txn, sigUsage);
@@ -94,11 +94,7 @@
 	}
 
 	@Test
-<<<<<<< HEAD
-	public void createsExpectedDeltaForUnique() {
-=======
-	 void createsExpectedDeltaForUnique() {
->>>>>>> 37147810
+	void createsExpectedDeltaForUnique() {
 		op = TokenBurnTransactionBody.newBuilder()
 				.setToken(id)
 				.addAllSerialNumbers(List.of(1L, 2L, 3L))
