package com.hedera.services.usage.token;

/*-
 * ‌
 * Hedera Services API Fees
 * ​
 * Copyright (C) 2018 - 2021 Hedera Hashgraph, LLC
 * ​
 * Licensed under the Apache License, Version 2.0 (the "License");
 * you may not use this file except in compliance with the License.
 * You may obtain a copy of the License at
 *
 *      http://www.apache.org/licenses/LICENSE-2.0
 *
 * Unless required by applicable law or agreed to in writing, software
 * distributed under the License is distributed on an "AS IS" BASIS,
 * WITHOUT WARRANTIES OR CONDITIONS OF ANY KIND, either express or implied.
 * See the License for the specific language governing permissions and
 * limitations under the License.
 * ‍
 */

import com.google.protobuf.ByteString;
import com.hedera.services.test.IdUtils;
import com.hedera.services.usage.EstimatorFactory;
import com.hedera.services.usage.SigUsage;
import com.hedera.services.usage.TxnUsage;
import com.hedera.services.usage.TxnUsageEstimator;
import com.hederahashgraph.api.proto.java.SubType;
import com.hederahashgraph.api.proto.java.Timestamp;
import com.hederahashgraph.api.proto.java.TokenID;
import com.hederahashgraph.api.proto.java.TokenMintTransactionBody;
import com.hederahashgraph.api.proto.java.TransactionBody;
import com.hederahashgraph.api.proto.java.TransactionID;
import com.hederahashgraph.fee.FeeBuilder;
import org.junit.jupiter.api.BeforeEach;
import org.junit.jupiter.api.Test;

import java.util.List;

import static com.hedera.services.test.UsageUtils.A_USAGES_MATRIX;
import static com.hedera.services.usage.SingletonUsageProperties.USAGE_PROPERTIES;
import static com.hedera.services.usage.token.entities.TokenEntitySizes.TOKEN_ENTITY_SIZES;
import static org.junit.Assert.assertEquals;
import static org.mockito.BDDMockito.any;
import static org.mockito.BDDMockito.given;
import static org.mockito.BDDMockito.mock;
import static org.mockito.BDDMockito.verify;

class TokenMintUsageTest {
	private long now = 1_234_567L;
	private int numSigs = 3, sigSize = 100, numPayerKeys = 1;
	private SigUsage sigUsage = new SigUsage(numSigs, sigSize, numPayerKeys);
	private TokenID id = IdUtils.asToken("0.0.75231");

	private TokenMintTransactionBody op;
	private TransactionBody txn;

	private EstimatorFactory factory;
	private TxnUsageEstimator base;
	private TokenMintUsage subject;

	@BeforeEach
	void setUp() throws Exception {
		base = mock(TxnUsageEstimator.class);
		given(base.get()).willReturn(A_USAGES_MATRIX);
		given(base.get(SubType.TOKEN_FUNGIBLE_COMMON)).willReturn(A_USAGES_MATRIX);

		factory = mock(EstimatorFactory.class);
		given(factory.get(any(), any(), any())).willReturn(base);

		TxnUsage.estimatorFactory = factory;
	}

	@Test
	void createsExpectedDelta() {
		givenOp();
		// and:
		subject = TokenMintUsage.newEstimate(txn, sigUsage);
		subject.givenSubType(SubType.TOKEN_FUNGIBLE_COMMON);

		// when:
		var actual = subject.get();

		// then:
		assertEquals(A_USAGES_MATRIX, actual);
		// and:
		verify(base).addBpt(FeeBuilder.BASIC_ENTITY_ID_SIZE);
		verify(base).addRbs(
				TOKEN_ENTITY_SIZES.bytesUsedToRecordTokenTransfers(1, 1, 0) *
						USAGE_PROPERTIES.legacyReceiptStorageSecs());
	}

	@Test
<<<<<<< HEAD
	 void createsExpectedDeltaForUnique() {
=======
	void createsExpectedDeltaForUnique() {
>>>>>>> f3dca3b2
		op = TokenMintTransactionBody.newBuilder()
				.setToken(id)
				.addAllMetadata(List.of(ByteString.copyFromUtf8("memo")))
				.build();
		setTxn();
		// and:
		subject = TokenMintUsage.newEstimate(txn, sigUsage);
		subject.givenSubType(SubType.TOKEN_NON_FUNGIBLE_UNIQUE);
		given(base.get(SubType.TOKEN_NON_FUNGIBLE_UNIQUE)).willReturn(A_USAGES_MATRIX);
		// when:
		var actual = subject.get();

		// then:
		assertEquals(A_USAGES_MATRIX, actual);
		// and:
		verify(base).addRbs(TOKEN_ENTITY_SIZES.bytesUsedForUniqueTokenTransfers(op.getMetadataCount()));
		verify(base).addBpt(4L);
	}

	@Test
	void selfTest() {
		subject = TokenMintUsage.newEstimate(txn, sigUsage).givenSubType(SubType.TOKEN_NON_FUNGIBLE_UNIQUE);
		assertEquals(subject, subject.self());
	}

	private void givenOp() {
		op = TokenMintTransactionBody.newBuilder()
				.setToken(id)
				.build();
		setTxn();
	}

	private void setTxn() {
		txn = TransactionBody.newBuilder()
				.setTransactionID(TransactionID.newBuilder()
						.setTransactionValidStart(Timestamp.newBuilder()
								.setSeconds(now)))
				.setTokenMint(op)
				.build();
	}
}<|MERGE_RESOLUTION|>--- conflicted
+++ resolved
@@ -92,11 +92,7 @@
 	}
 
 	@Test
-<<<<<<< HEAD
-	 void createsExpectedDeltaForUnique() {
-=======
 	void createsExpectedDeltaForUnique() {
->>>>>>> f3dca3b2
 		op = TokenMintTransactionBody.newBuilder()
 				.setToken(id)
 				.addAllMetadata(List.of(ByteString.copyFromUtf8("memo")))
