/*
 * Copyright (C) 2022-2023 Hedera Hashgraph, LLC
 *
 * Licensed under the Apache License, Version 2.0 (the "License");
 * you may not use this file except in compliance with the License.
 * You may obtain a copy of the License at
 *
 *      http://www.apache.org/licenses/LICENSE-2.0
 *
 * Unless required by applicable law or agreed to in writing, software
 * distributed under the License is distributed on an "AS IS" BASIS,
 * WITHOUT WARRANTIES OR CONDITIONS OF ANY KIND, either express or implied.
 * See the License for the specific language governing permissions and
 * limitations under the License.
 */

pluginManagement { @Suppress("UnstableApiUsage") includeBuild("build-logic") }

plugins { id("com.hedera.hashgraph.settings") }

includeBuild("platform-sdk")

<<<<<<< HEAD
includeBuild("hedera-platform")

// If you turn this is on, 'platform-sdk' modules are built from source
// includeBuild("platform-sdk")

include(":hedera-node")

include(":app", "hedera-app")

include(":app-hapi-fees", "hapi-fees")

include(":app-hapi-utils", "hapi-utils")

include(":app-service-consensus", "hedera-consensus-service")

include(":app-service-consensus-impl", "hedera-consensus-service-impl")

include(":app-service-contract", "hedera-smart-contract-service")

include(":app-service-contract-impl", "hedera-smart-contract-service-impl")

include(":app-service-evm", "hedera-evm")

include(":app-service-evm-impl", "hedera-evm-impl")

include(":app-service-file", "hedera-file-service")

include(":app-service-file-impl", "hedera-file-service-impl")

include(":app-service-mono", "hedera-mono-service")

include(":app-service-network-admin", "hedera-network-admin-service")

include(":app-service-network-admin-impl", "hedera-network-admin-service-impl")

include(":app-service-schedule", "hedera-schedule-service")

include(":app-service-schedule-impl", "hedera-schedule-service-impl")

include(":app-service-token", "hedera-token-service")

include(":app-service-token-impl", "hedera-token-service-impl")

include(":app-service-util", "hedera-util-service")

include(":app-service-util-impl", "hedera-util-service-impl")

include(":app-spi", "hedera-app-spi")

include(":config", "hedera-config")

include(":hapi", "hapi")

include(":services-cli", "cli-clients")

include(":test-clients", "test-clients")

fun include(name: String, path: String) {
    include(name)
    project(name).projectDir = File(rootDir, "hedera-node/$path")
}

// Enable Gradle Build Scan
gradleEnterprise {
    buildScan {
        termsOfServiceUrl = "https://gradle.com/terms-of-service"
        termsOfServiceAgree = "yes"
    }
}

// The HAPI API version to use for Protobuf sources. This can be a tag or branch
// name from the hedera-protobufs GIT repo.
val hapiProtoVersion = "0.40.0-blocks-state-SNAPSHOT"
val hapiProtoBranchOrTag = "add-pbj-types-for-state" // hapiProtoVersion

gitRepositories {
    checkoutsDirectory.set(File(rootDir, "hedera-node/hapi"))
    // check branch in repo for updates every second
    refreshIntervalMillis.set(1000)
    include("hedera-protobufs") {
        uri.set("https://github.com/hashgraph/hedera-protobufs.git")
        // HAPI repo version
        tag.set(hapiProtoBranchOrTag)
        // do not load project from repo
        autoInclude.set(false)
    }
}

// Define the library catalogs available for projects to make use of
@Suppress("UnstableApiUsage")
dependencyResolutionManagement {
    @Suppress("UnstableApiUsage")
    versionCatalogs {
        // The libs of this catalog are the **ONLY** ones that are authorized to be part of the
        // runtime distribution. These libs can be depended on during compilation, or bundled as
        // part of runtime.
        create("libs") {
            version("google-proto", "3.19.4")
            version("grpc-proto", "1.45.1")
            version("hapi-proto", hapiProtoVersion)

            plugin("pbj", "com.hedera.pbj.pbj-compiler").version("0.7.5")
        }
    }
}
=======
includeBuild("hedera-node")
>>>>>>> 9002d3cf
<|MERGE_RESOLUTION|>--- conflicted
+++ resolved
@@ -20,112 +20,4 @@
 
 includeBuild("platform-sdk")
 
-<<<<<<< HEAD
-includeBuild("hedera-platform")
-
-// If you turn this is on, 'platform-sdk' modules are built from source
-// includeBuild("platform-sdk")
-
-include(":hedera-node")
-
-include(":app", "hedera-app")
-
-include(":app-hapi-fees", "hapi-fees")
-
-include(":app-hapi-utils", "hapi-utils")
-
-include(":app-service-consensus", "hedera-consensus-service")
-
-include(":app-service-consensus-impl", "hedera-consensus-service-impl")
-
-include(":app-service-contract", "hedera-smart-contract-service")
-
-include(":app-service-contract-impl", "hedera-smart-contract-service-impl")
-
-include(":app-service-evm", "hedera-evm")
-
-include(":app-service-evm-impl", "hedera-evm-impl")
-
-include(":app-service-file", "hedera-file-service")
-
-include(":app-service-file-impl", "hedera-file-service-impl")
-
-include(":app-service-mono", "hedera-mono-service")
-
-include(":app-service-network-admin", "hedera-network-admin-service")
-
-include(":app-service-network-admin-impl", "hedera-network-admin-service-impl")
-
-include(":app-service-schedule", "hedera-schedule-service")
-
-include(":app-service-schedule-impl", "hedera-schedule-service-impl")
-
-include(":app-service-token", "hedera-token-service")
-
-include(":app-service-token-impl", "hedera-token-service-impl")
-
-include(":app-service-util", "hedera-util-service")
-
-include(":app-service-util-impl", "hedera-util-service-impl")
-
-include(":app-spi", "hedera-app-spi")
-
-include(":config", "hedera-config")
-
-include(":hapi", "hapi")
-
-include(":services-cli", "cli-clients")
-
-include(":test-clients", "test-clients")
-
-fun include(name: String, path: String) {
-    include(name)
-    project(name).projectDir = File(rootDir, "hedera-node/$path")
-}
-
-// Enable Gradle Build Scan
-gradleEnterprise {
-    buildScan {
-        termsOfServiceUrl = "https://gradle.com/terms-of-service"
-        termsOfServiceAgree = "yes"
-    }
-}
-
-// The HAPI API version to use for Protobuf sources. This can be a tag or branch
-// name from the hedera-protobufs GIT repo.
-val hapiProtoVersion = "0.40.0-blocks-state-SNAPSHOT"
-val hapiProtoBranchOrTag = "add-pbj-types-for-state" // hapiProtoVersion
-
-gitRepositories {
-    checkoutsDirectory.set(File(rootDir, "hedera-node/hapi"))
-    // check branch in repo for updates every second
-    refreshIntervalMillis.set(1000)
-    include("hedera-protobufs") {
-        uri.set("https://github.com/hashgraph/hedera-protobufs.git")
-        // HAPI repo version
-        tag.set(hapiProtoBranchOrTag)
-        // do not load project from repo
-        autoInclude.set(false)
-    }
-}
-
-// Define the library catalogs available for projects to make use of
-@Suppress("UnstableApiUsage")
-dependencyResolutionManagement {
-    @Suppress("UnstableApiUsage")
-    versionCatalogs {
-        // The libs of this catalog are the **ONLY** ones that are authorized to be part of the
-        // runtime distribution. These libs can be depended on during compilation, or bundled as
-        // part of runtime.
-        create("libs") {
-            version("google-proto", "3.19.4")
-            version("grpc-proto", "1.45.1")
-            version("hapi-proto", hapiProtoVersion)
-
-            plugin("pbj", "com.hedera.pbj.pbj-compiler").version("0.7.5")
-        }
-    }
-}
-=======
-includeBuild("hedera-node")
->>>>>>> 9002d3cf
+includeBuild("hedera-node")