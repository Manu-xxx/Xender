/*
 * Copyright (C) 2022 Hedera Hashgraph, LLC
 *
 * Licensed under the Apache License, Version 2.0 (the "License");
 * you may not use this file except in compliance with the License.
 * You may obtain a copy of the License at
 *
 *      http://www.apache.org/licenses/LICENSE-2.0
 *
 * Unless required by applicable law or agreed to in writing, software
 * distributed under the License is distributed on an "AS IS" BASIS,
 * WITHOUT WARRANTIES OR CONDITIONS OF ANY KIND, either express or implied.
 * See the License for the specific language governing permissions and
 * limitations under the License.
 */
plugins {
    id("com.gradle.enterprise").version("3.10.3")
}

rootProject.name = "hedera-services"

// Define the subprojects
include(":hapi-utils")
include(":hapi-fees")
include(":hedera-node")
include(":test-clients")

// Enable Gradle Build Scan
gradleEnterprise {
    buildScan {
        termsOfServiceUrl = "https://gradle.com/terms-of-service"
        termsOfServiceAgree = "yes"
    }
}

// Define the library catalogs available for projects to make use of
dependencyResolutionManagement {
    @Suppress("UnstableApiUsage")
    versionCatalogs {
        // The libs of this catalog are the **ONLY** ones that are authorized to be part of the runtime
        // distribution. These libs can be depended on during compilation, or bundled as part of runtime.
        create("libs") {
            // Definition of version numbers for all libraries
            version("besu-version", "22.7.1")
            version("besu-native-version", "0.5.0")
            version("bouncycastle-version", "1.70")
            version("caffeine-version", "3.0.6")
            version("commons-codec-version", "1.15")
            version("commons-io-version", "2.11.0")
            version("commons-lang3-version", "3.12.0")
            version("dagger-version", "2.42")
            version("eddsa-version", "0.3.0")
            version("grpc-version", "1.39.0")
            version("guava-version", "31.1-jre")
<<<<<<< HEAD
            version("hapi-version", "0.30.0-CallOp-SNAPSHOT")
=======
            version("hapi-version", "0.30.0-SNAPSHOT")
>>>>>>> e65bdb1e
            version("headlong-version", "6.1.1")
            version("jackson-version", "2.12.6.1")
            version("javax-annotation-version", "1.3.2")
            version("javax-inject-version", "1")
            version("jetbrains-annotation-version", "16.0.2")
            version("log4j-version", "2.17.2")
            version("netty-version", "4.1.66.Final")
            version("protobuf-java-version", "3.19.4")
            version("swirlds-version", "0.29.1")
            version("tuweni-version", "2.2.0")

            // List of bundles provided for us. When applicable, favor using these over individual libraries.
            // Use when you need to use Besu
            bundle("besu", listOf("besu-bls12-381", "besu-evm", "besu-datatypes", "besu-secp256k1", "tuweni-units"))
            // Use when you need to use bouncy castle
            bundle("bouncycastle", listOf("bouncycastle-bcprov-jdk15on", "bouncycastle-bcpkix-jdk15on"))
            // Use when you need to make use of dependency injection.
            bundle("di", listOf("javax-inject", "dagger-api"))
            // Use when you need logging
            bundle("logging", listOf("log4j-api", "log4j-core"))
            // Use when you need to depend upon netty
            bundle("netty", listOf("netty-handler", "netty-transport-native-epoll"))
            // Use when you depend upon all or swirlds
            bundle(
                "swirlds",
                listOf(
                    "swirlds-common",
                    "swirlds-platform-core",
                    "swirlds-fchashmap",
                    "swirlds-merkle",
                    "swirlds-fcqueue",
                    "swirlds-jasperdb",
                    "swirlds-virtualmap"
                )
            )

            // Define the individual libraries
            library("besu-bls12-381", "org.hyperledger.besu", "bls12-381").versionRef("besu-native-version")
            library("besu-secp256k1", "org.hyperledger.besu", "secp256k1").versionRef("besu-native-version")
            library("besu-evm", "org.hyperledger.besu", "evm").versionRef("besu-version")
            library("besu-datatypes", "org.hyperledger.besu", "besu-datatypes").versionRef("besu-version")
            library("bouncycastle-bcprov-jdk15on", "org.bouncycastle", "bcprov-jdk15on").versionRef("bouncycastle-version")
            library("bouncycastle-bcpkix-jdk15on", "org.bouncycastle", "bcpkix-jdk15on").versionRef("bouncycastle-version")
            library("caffeine", "com.github.ben-manes.caffeine", "caffeine").versionRef("caffeine-version")
            library("commons-codec", "commons-codec", "commons-codec").versionRef("commons-codec-version")
            library("commons-io", "commons-io", "commons-io").versionRef("commons-io-version")
            library("commons-lang3", "org.apache.commons", "commons-lang3").versionRef("commons-lang3-version")
            library("dagger-api", "com.google.dagger", "dagger").versionRef("dagger-version")
            library("dagger-compiler", "com.google.dagger", "dagger-compiler").versionRef("dagger-version")
            library("eddsa", "net.i2p.crypto", "eddsa").versionRef("eddsa-version")
            library("grpc-protobuf", "io.grpc", "grpc-protobuf").versionRef("grpc-version")
            library("grpc-netty", "io.grpc", "grpc-netty").versionRef("grpc-version")
            library("guava", "com.google.guava", "guava").versionRef("guava-version")
            library("hapi", "com.hedera.hashgraph", "hedera-protobuf-java-api").versionRef("hapi-version")
            library("headlong", "com.esaulpaugh", "headlong").versionRef("headlong-version")
            library("jackson", "com.fasterxml.jackson.core", "jackson-databind").versionRef("jackson-version")
            library("javax-annotation", "javax.annotation", "javax.annotation-api").versionRef("javax-annotation-version")
            library("javax-inject", "javax.inject", "javax.inject").versionRef("javax-inject-version")
            library("jetbrains-annotation", "org.jetbrains", "annotations").versionRef("jetbrains-annotation-version")
            library("log4j-api", "org.apache.logging.log4j", "log4j-api").versionRef("log4j-version")
            library("log4j-core", "org.apache.logging.log4j", "log4j-core").versionRef("log4j-version")
            library("netty-transport-native-epoll", "io.netty", "netty-transport-native-epoll").versionRef("netty-version")
            library("netty-handler", "io.netty", "netty-handler").versionRef("netty-version")
            library("protobuf-java", "com.google.protobuf", "protobuf-java").versionRef("protobuf-java-version")
            library("swirlds-common", "com.swirlds", "swirlds-common").versionRef("swirlds-version")
            library("swirlds-platform-core", "com.swirlds", "swirlds-platform-core").versionRef("swirlds-version")
            library("swirlds-fchashmap", "com.swirlds", "swirlds-fchashmap").versionRef("swirlds-version")
            library("swirlds-merkle", "com.swirlds", "swirlds-merkle").versionRef("swirlds-version")
            library("swirlds-fcqueue", "com.swirlds", "swirlds-fcqueue").versionRef("swirlds-version")
            library("swirlds-jasperdb", "com.swirlds", "swirlds-jasperdb").versionRef("swirlds-version")
            library("swirlds-virtualmap", "com.swirlds", "swirlds-virtualmap").versionRef("swirlds-version")
            library("tuweni-units", "org.apache.tuweni", "tuweni-units").versionRef("tuweni-version")
        }

        // The libs of this catalog can be used for test or build uses.
        create("testLibs") {
            version("awaitility-version", "4.2.0")
            version("besu-internal-version", "22.1.1")
            version("commons-collections4-version", "4.4")
            version("ethereumj-version", "1.12.0-v0.5.0")
            version("hamcrest-version", "2.2")
            version("json-version", "20210307")
            version("junit5-version", "5.8.2")
            version("mockito-version", "4.6.1")
            version("picocli-version", "4.6.3")
            version("snakeyaml-version", "1.26")
            version("testcontainers-version", "1.17.2")

            bundle("junit5", listOf("junit-jupiter-api", "junit-jupiter-params", "junit-jupiter"))
            bundle("mockito", listOf("mockito-core", "mockito-jupiter"))
            bundle("testcontainers", listOf("testcontainers-core", "testcontainers-junit"))
            bundle("testing", listOf("junit-jupiter", "junit-jupiter-api", "junit-jupiter-params", "mockito-core", "mockito-jupiter", "hamcrest", "awaitility"))

            library("awaitility", "org.awaitility", "awaitility").versionRef("awaitility-version")
            library("besu-internal", "org.hyperledger.besu.internal", "crypto").versionRef("besu-internal-version")
            library("commons-collections4", "org.apache.commons", "commons-collections4").versionRef("commons-collections4-version")
            library("ethereumj", "com.hedera.hashgraph", "ethereumj-core").versionRef("ethereumj-version")
            library("hamcrest", "org.hamcrest", "hamcrest").versionRef("hamcrest-version")
            library("json", "org.json", "json").versionRef("json-version")
            library("junit-jupiter", "org.junit.jupiter", "junit-jupiter").versionRef("junit5-version")
            library("junit-jupiter-api", "org.junit.jupiter", "junit-jupiter-api").versionRef("junit5-version")
            library("junit-jupiter-params", "org.junit.jupiter", "junit-jupiter-params").versionRef("junit5-version")
            library("mockito-core", "org.mockito", "mockito-core").versionRef("mockito-version")
            library("mockito-jupiter", "org.mockito", "mockito-junit-jupiter").versionRef("mockito-version")
            library("picocli", "info.picocli", "picocli").versionRef("picocli-version")
            library("snakeyaml", "org.yaml", "snakeyaml").versionRef("snakeyaml-version")
            library("testcontainers-core", "org.testcontainers", "testcontainers").versionRef("testcontainers-version")
            library("testcontainers-junit", "org.testcontainers", "junit-jupiter").versionRef("testcontainers-version")
        }
    }
}<|MERGE_RESOLUTION|>--- conflicted
+++ resolved
@@ -52,11 +52,7 @@
             version("eddsa-version", "0.3.0")
             version("grpc-version", "1.39.0")
             version("guava-version", "31.1-jre")
-<<<<<<< HEAD
-            version("hapi-version", "0.30.0-CallOp-SNAPSHOT")
-=======
             version("hapi-version", "0.30.0-SNAPSHOT")
->>>>>>> e65bdb1e
             version("headlong-version", "6.1.1")
             version("jackson-version", "2.12.6.1")
             version("javax-annotation-version", "1.3.2")
