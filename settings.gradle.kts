--- conflicted
+++ resolved
@@ -114,14 +114,10 @@
     // distribution. These libs can be depended on during compilation, or bundled as part of
     // runtime.
     create("libs") {
-<<<<<<< HEAD
-      // The HAPI API version to use, this need to match the tag set on gitRepositories above
-      version("hapi-version", "0.37.0")
-=======
       // The HAPI API version to use, this need to match the Hapi protubuf java version from pom.xml
       // (https://github.com/hashgraph/hedera-protobufs-java.git)
-      version("hapi-version", "0.37.0-SNAPSHOT")
->>>>>>> c1537b76
+      version("hapi-version", "0.37.0")
+
 
       // Definition of version numbers for all libraries
       version("pbj-version", "0.3.0")
