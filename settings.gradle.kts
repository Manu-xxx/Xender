/*
 * Copyright (C) 2022 Hedera Hashgraph, LLC
 *
 * Licensed under the Apache License, Version 2.0 (the "License");
 * you may not use this file except in compliance with the License.
 * You may obtain a copy of the License at
 *
 *      http://www.apache.org/licenses/LICENSE-2.0
 *
 * Unless required by applicable law or agreed to in writing, software
 * distributed under the License is distributed on an "AS IS" BASIS,
 * WITHOUT WARRANTIES OR CONDITIONS OF ANY KIND, either express or implied.
 * See the License for the specific language governing permissions and
 * limitations under the License.
 */
import me.champeau.gradle.igp.gitRepositories

// Add local maven build directory to plugin repos
pluginManagement {
    repositories {
        gradlePluginPortal()
        mavenCentral()
        mavenLocal()
        maven {
            url = uri("https://oss.sonatype.org/content/repositories/snapshots")
        }
    }
}

plugins {
    id("com.gradle.enterprise").version("3.11.4")
    // Use GIT plugin to clone HAPI protobuf files
    // See documentation https://melix.github.io/includegit-gradle-plugin/latest/index.html
    id("me.champeau.includegit").version("0.1.5")
}

gitRepositories {
    checkoutsDirectory.set(file(rootProject.projectDir.getAbsolutePath() + "/hedera-node/hapi/"))
    include("hedera-protobufs") {
        uri.set("https://github.com/hashgraph/hedera-protobufs.git")
        // choose tag or branch of HAPI you would like to test with
        tag.set("main")
        // do not load project from repo
        autoInclude.set(false)
    }
}

include(":hedera-node")
include(":hedera-node:hedera-admin-service")
include(":hedera-node:hedera-admin-service-impl")
include(":hedera-node:hedera-consensus-service")
include(":hedera-node:hedera-consensus-service-impl")
include(":hedera-node:hedera-file-service")
include(":hedera-node:hedera-file-service-impl")
include(":hedera-node:hedera-network-service")
include(":hedera-node:hedera-network-service-impl")
include(":hedera-node:hedera-schedule-service")
include(":hedera-node:hedera-schedule-service-impl")
include(":hedera-node:hedera-smart-contract-service")
include(":hedera-node:hedera-smart-contract-service-impl")
include(":hedera-node:hedera-token-service")
include(":hedera-node:hedera-token-service-impl")
include(":hedera-node:hedera-util-service")
include(":hedera-node:hedera-util-service-impl")
include(":hedera-node:hapi-utils")
include(":hedera-node:hapi-fees")
include(":hedera-node:hapi")
include(":hedera-node:hedera-app")
include(":hedera-node:hedera-app-spi")
include(":hedera-node:hedera-evm")
include(":hedera-node:hedera-evm-impl")
include(":hedera-node:hedera-mono-service")
include(":test-clients")

// Enable Gradle Build Scan
gradleEnterprise {
    buildScan {
        termsOfServiceUrl = "https://gradle.com/terms-of-service"
        termsOfServiceAgree = "yes"
    }
}

// Define the library catalogs available for projects to make use of
dependencyResolutionManagement {
    @Suppress("UnstableApiUsage")
    versionCatalogs {
        // The libs of this catalog are the **ONLY** ones that are authorized to be part of the runtime
        // distribution. These libs can be depended on during compilation, or bundled as part of runtime.
        create("libs") {
            // Definition of version numbers for all libraries
            version("besu-version", "22.10.1")
            version("besu-native-version", "0.6.1")
            version("bouncycastle-version", "1.70")
            version("caffeine-version", "3.0.6")
            version("eclipse-collections-version", "10.4.0")
            version("commons-codec-version", "1.15")
            version("commons-io-version", "2.11.0")
            version("commons-collections4-version", "4.4")
            version("commons-lang3-version", "3.12.0")
            version("dagger-version", "2.42")
            version("eddsa-version", "0.3.0")
            version("grpc-version", "1.50.2")
            version("guava-version", "31.1-jre")
            version("hapi-version", "0.33.1-SNAPSHOT")
            version("headlong-version", "6.1.1")
            version("helidon-version", "3.0.2")
            version("jackson-version", "2.13.3")
            version("javax-annotation-version", "1.3.2")
            version("javax-inject-version", "1")
            version("jetbrains-annotation-version", "16.0.2")
            version("log4j-version", "2.17.2")
            version("netty-version", "4.1.66.Final")
            version("protobuf-java-version", "3.19.4")
            version("slf4j-version", "2.0.3")
            version("swirlds-version", "0.33.0-adhoc.xe9a470ae")
            version("tuweni-version", "2.2.0")
            version("jna-version", "5.12.1")
            version("jsr305-version", "3.0.2")
            version("spotbugs-version", "4.7.3")
            version("helidon-grpc-version", "3.0.2")

            // List of bundles provided for us. When applicable, favor using these over individual libraries.
            // Use when you need to use Besu
            bundle("besu", listOf("besu-bls12-381", "besu-evm", "besu-datatypes", "besu-secp256k1", "tuweni-units"))
            // Use when you need to use bouncy castle
            bundle("bouncycastle", listOf("bouncycastle-bcprov-jdk15on", "bouncycastle-bcpkix-jdk15on"))
            // Use when you need to make use of dependency injection.
            bundle("di", listOf("javax-inject", "dagger-api"))
            // Use when you need a grpc server
            bundle("helidon", listOf("helidon-server", "helidon-grpc-server", "helidon-io-grpc"))
            // Use when you need logging
            bundle("logging", listOf("log4j-api", "log4j-core", "log4j-slf4j", "slf4j-api"))
            // Use when you need to depend upon netty
            bundle("netty", listOf("netty-handler", "netty-transport-native-epoll"))
            // Use when you depend upon all or swirlds
            bundle(
                "swirlds",
                listOf(
                    "swirlds-common",
                    "swirlds-platform-core",
                    "swirlds-fchashmap",
                    "swirlds-merkle",
                    "swirlds-fcqueue",
                    "swirlds-jasperdb",
                    "swirlds-virtualmap"
                )
            )

            // Define the individual libraries
            library("besu-bls12-381", "org.hyperledger.besu", "bls12-381").versionRef("besu-native-version")
            library("besu-secp256k1", "org.hyperledger.besu", "secp256k1").versionRef("besu-native-version")
            library("besu-evm", "org.hyperledger.besu", "evm").versionRef("besu-version")
            library("besu-datatypes", "org.hyperledger.besu", "besu-datatypes").versionRef("besu-version")
            library(
                "bouncycastle-bcprov-jdk15on",
                "org.bouncycastle",
                "bcprov-jdk15on"
            ).versionRef("bouncycastle-version")
            library(
                "bouncycastle-bcpkix-jdk15on",
                "org.bouncycastle",
                "bcpkix-jdk15on"
            ).versionRef("bouncycastle-version")
            library("caffeine", "com.github.ben-manes.caffeine", "caffeine").versionRef("caffeine-version")
            library(
                "eclipse-collections",
                "org.eclipse.collections",
                "eclipse-collections"
            ).versionRef("eclipse-collections-version")
            library(
                "commons-collections4",
                "org.apache.commons",
                "commons-collections4"
            ).versionRef("commons-collections4-version")
            library("commons-codec", "commons-codec", "commons-codec").versionRef("commons-codec-version")
            library("commons-io", "commons-io", "commons-io").versionRef("commons-io-version")
            library("commons-lang3", "org.apache.commons", "commons-lang3").versionRef("commons-lang3-version")
            library("dagger-api", "com.google.dagger", "dagger").versionRef("dagger-version")
            library("dagger-compiler", "com.google.dagger", "dagger-compiler").versionRef("dagger-version")
            library("eddsa", "net.i2p.crypto", "eddsa").versionRef("eddsa-version")
            library("grpc-stub", "io.grpc", "grpc-stub").versionRef("grpc-version")
            library("grpc-protobuf", "io.grpc", "grpc-protobuf").versionRef("grpc-version")
            library("grpc-netty", "io.grpc", "grpc-netty").versionRef("grpc-version")
            library("guava", "com.google.guava", "guava").versionRef("guava-version")
            library("hapi", "com.hedera.hashgraph", "hedera-protobuf-java-api").versionRef("hapi-version")
            library("headlong", "com.esaulpaugh", "headlong").versionRef("headlong-version")
            library("helidon-server", "io.helidon.webserver", "helidon-webserver-http2").versionRef("helidon-version")
            library("helidon-grpc-server", "io.helidon.grpc", "helidon-grpc-server").versionRef("helidon-version")
            library("helidon-io-grpc", "io.helidon.grpc", "io.grpc").versionRef("helidon-version")
            library("jackson", "com.fasterxml.jackson.core", "jackson-databind").versionRef("jackson-version")
            library(
                "javax-annotation",
                "javax.annotation",
                "javax.annotation-api"
            ).versionRef("javax-annotation-version")
            library("javax-inject", "javax.inject", "javax.inject").versionRef("javax-inject-version")
            library("jetbrains-annotation", "org.jetbrains", "annotations").versionRef("jetbrains-annotation-version")
            library("jsr305-annotation", "com.google.code.findbugs", "jsr305").versionRef("jsr305-version")
            library("log4j-api", "org.apache.logging.log4j", "log4j-api").versionRef("log4j-version")
            library("log4j-core", "org.apache.logging.log4j", "log4j-core").versionRef("log4j-version")
            library("log4j-slf4j", "org.apache.logging.log4j", "log4j-slf4j-impl").versionRef("log4j-version")
            library(
                "netty-transport-native-epoll",
                "io.netty",
                "netty-transport-native-epoll"
            ).versionRef("netty-version")
            library("netty-handler", "io.netty", "netty-handler").versionRef("netty-version")
            library("protobuf-java", "com.google.protobuf", "protobuf-java").versionRef("protobuf-java-version")
            library("swirlds-common", "com.swirlds", "swirlds-common").versionRef("swirlds-version")
            library("slf4j-api", "org.slf4j", "slf4j-api").versionRef("slf4j-version")
            library("swirlds-platform-core", "com.swirlds", "swirlds-platform-core").versionRef("swirlds-version")
            library("swirlds-fchashmap", "com.swirlds", "swirlds-fchashmap").versionRef("swirlds-version")
            library("swirlds-merkle", "com.swirlds", "swirlds-merkle").versionRef("swirlds-version")
            library("swirlds-fcqueue", "com.swirlds", "swirlds-fcqueue").versionRef("swirlds-version")
            library("swirlds-jasperdb", "com.swirlds", "swirlds-jasperdb").versionRef("swirlds-version")
            library("swirlds-virtualmap", "com.swirlds", "swirlds-virtualmap").versionRef("swirlds-version")
            library("tuweni-units", "org.apache.tuweni", "tuweni-units").versionRef("tuweni-version")
            library("jna", "net.java.dev.jna", "jna").versionRef("jna-version")
            library(
                "spotbugs-annotations",
                "com.github.spotbugs",
                "spotbugs-annotations"
            ).versionRef("spotbugs-version")
        }

        // The libs of this catalog can be used for test or build uses.
        create("testLibs") {
            version("awaitility-version", "4.2.0")
            version("besu-internal-version", "22.1.1")
            version("commons-collections4-version", "4.4")
            version("hamcrest-version", "2.2")
            version("json-version", "20210307")
            version("junit5-version", "5.9.0")
            version("helidon-version", "3.0.2")
            version("mockito-version", "4.6.1")
            version("picocli-version", "4.6.3")
            version("snakeyaml-version", "1.26")
            version("testcontainers-version", "1.17.2")
            version("classgraph-version", "4.8.65")
            version("google-truth-version", "1.1.3")
            version("assertj-version", "3.23.1")

            bundle("junit5", listOf("junit-jupiter-api", "junit-jupiter-params", "junit-jupiter"))
            bundle("mockito", listOf("mockito-core", "mockito-jupiter"))
            bundle("testcontainers", listOf("testcontainers-core", "testcontainers-junit"))
<<<<<<< HEAD
=======

>>>>>>> 12f1c493
            bundle(
                "testing",
                listOf(
                    "junit-jupiter",
                    "junit-jupiter-api",
                    "junit-jupiter-params",
                    "mockito-core",
                    "mockito-jupiter",
                    "hamcrest",
                    "awaitility",
<<<<<<< HEAD
                    "google-truth",
                    "assertj-core"
                )
            )
=======
                    "assertj-core"
                )
            )

>>>>>>> 12f1c493
            library("google-truth", "com.google.truth", "truth").versionRef("google-truth-version")
            library("awaitility", "org.awaitility", "awaitility").versionRef("awaitility-version")
            library("besu-internal", "org.hyperledger.besu.internal", "crypto").versionRef("besu-internal-version")
            library(
                "commons-collections4",
                "org.apache.commons",
                "commons-collections4"
            ).versionRef("commons-collections4-version")
            library("hamcrest", "org.hamcrest", "hamcrest").versionRef("hamcrest-version")
            library("helidon-grpc-client", "io.helidon.grpc", "helidon-grpc-client").versionRef("helidon-version")
            library("json", "org.json", "json").versionRef("json-version")
            library("junit-jupiter", "org.junit.jupiter", "junit-jupiter").versionRef("junit5-version")
            library("junit-jupiter-api", "org.junit.jupiter", "junit-jupiter-api").versionRef("junit5-version")
            library("junit-jupiter-params", "org.junit.jupiter", "junit-jupiter-params").versionRef("junit5-version")
            library("mockito-core", "org.mockito", "mockito-core").versionRef("mockito-version")
            library("mockito-jupiter", "org.mockito", "mockito-junit-jupiter").versionRef("mockito-version")
            library("mockito-inline", "org.mockito", "mockito-inline").versionRef("mockito-version")
            library("picocli", "info.picocli", "picocli").versionRef("picocli-version")
            library("snakeyaml", "org.yaml", "snakeyaml").versionRef("snakeyaml-version")
            library("testcontainers-core", "org.testcontainers", "testcontainers").versionRef("testcontainers-version")
            library("testcontainers-junit", "org.testcontainers", "junit-jupiter").versionRef("testcontainers-version")
            library("classgraph", "io.github.classgraph", "classgraph").versionRef("classgraph-version")
            library("assertj-core", "org.assertj", "assertj-core").versionRef("assertj-version")
        }
    }
}<|MERGE_RESOLUTION|>--- conflicted
+++ resolved
@@ -243,10 +243,7 @@
             bundle("junit5", listOf("junit-jupiter-api", "junit-jupiter-params", "junit-jupiter"))
             bundle("mockito", listOf("mockito-core", "mockito-jupiter"))
             bundle("testcontainers", listOf("testcontainers-core", "testcontainers-junit"))
-<<<<<<< HEAD
-=======
-
->>>>>>> 12f1c493
+
             bundle(
                 "testing",
                 listOf(
@@ -257,17 +254,10 @@
                     "mockito-jupiter",
                     "hamcrest",
                     "awaitility",
-<<<<<<< HEAD
-                    "google-truth",
                     "assertj-core"
                 )
             )
-=======
-                    "assertj-core"
-                )
-            )
-
->>>>>>> 12f1c493
+
             library("google-truth", "com.google.truth", "truth").versionRef("google-truth-version")
             library("awaitility", "org.awaitility", "awaitility").versionRef("awaitility-version")
             library("besu-internal", "org.hyperledger.besu.internal", "crypto").versionRef("besu-internal-version")
