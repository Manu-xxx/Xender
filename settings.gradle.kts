--- conflicted
+++ resolved
@@ -61,12 +61,8 @@
             version("guava-version", "31.1-jre")
             version("hapi-version", "0.32.0-SNAPSHOT")
             version("headlong-version", "6.1.1")
-<<<<<<< HEAD
             version("helidon-version", "3.0.2")
-            version("jackson-version", "2.12.6.1")
-=======
             version("jackson-version", "2.13.3")
->>>>>>> c87e9cf4
             version("javax-annotation-version", "1.3.2")
             version("javax-inject-version", "1")
             version("jetbrains-annotation-version", "16.0.2")
