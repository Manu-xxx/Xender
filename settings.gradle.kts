--- conflicted
+++ resolved
@@ -83,12 +83,8 @@
             version("log4j-version", "2.17.2")
             version("netty-version", "4.1.66.Final")
             version("protobuf-java-version", "3.19.4")
-<<<<<<< HEAD
-            version("swirlds-version", "0.33.0-adhoc.xc467ff1e")
-=======
             version("slf4j-version", "2.0.3")
             version("swirlds-version", "0.33.0-alpha.3")
->>>>>>> f2be3223
             version("tuweni-version", "2.2.0")
             version("jna-version", "5.12.1")
             version("jsr305-version", "3.0.2")
