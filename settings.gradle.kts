/*
 * Copyright (C) 2022 Hedera Hashgraph, LLC
 *
 * Licensed under the Apache License, Version 2.0 (the "License");
 * you may not use this file except in compliance with the License.
 * You may obtain a copy of the License at
 *
 *      http://www.apache.org/licenses/LICENSE-2.0
 *
 * Unless required by applicable law or agreed to in writing, software
 * distributed under the License is distributed on an "AS IS" BASIS,
 * WITHOUT WARRANTIES OR CONDITIONS OF ANY KIND, either express or implied.
 * See the License for the specific language governing permissions and
 * limitations under the License.
 */
plugins {
    id("com.gradle.enterprise").version("3.10.3")
}

include(":hedera-node")
include(":hedera-node:hedera-admin-service")
include(":hedera-node:hedera-admin-service-impl")
include(":hedera-node:hedera-consensus-service")
include(":hedera-node:hedera-consensus-service-impl")
include(":hedera-node:hedera-file-service")
include(":hedera-node:hedera-file-service-impl")
include(":hedera-node:hedera-network-service")
include(":hedera-node:hedera-network-service-impl")
include(":hedera-node:hedera-schedule-service")
include(":hedera-node:hedera-schedule-service-impl")
include(":hedera-node:hedera-smart-contract-service")
include(":hedera-node:hedera-smart-contract-service-impl")
include(":hedera-node:hedera-token-service")
include(":hedera-node:hedera-token-service-impl")
include(":hedera-node:hedera-util-service")
include(":hedera-node:hedera-util-service-impl")
include(":hedera-node:hapi-utils")
include(":hedera-node:hapi-fees")
include(":hedera-node:hedera-app")
include(":hedera-node:hedera-app-spi")
include(":hedera-node:hedera-evm")
include(":hedera-node:hedera-evm-impl")
include(":hedera-node:hedera-mono-service")
include(":test-clients")

// Enable Gradle Build Scan
gradleEnterprise {
    buildScan {
        termsOfServiceUrl = "https://gradle.com/terms-of-service"
        termsOfServiceAgree = "yes"
    }
}

// Define the library catalogs available for projects to make use of
dependencyResolutionManagement {
    @Suppress("UnstableApiUsage")
    versionCatalogs {
        // The libs of this catalog are the **ONLY** ones that are authorized to be part of the runtime
        // distribution. These libs can be depended on during compilation, or bundled as part of runtime.
        create("libs") {
            // Definition of version numbers for all libraries
            version("besu-version", "22.10.1")
            version("besu-native-version", "0.6.1")
            version("bouncycastle-version", "1.70")
            version("caffeine-version", "3.0.6")
            version("eclipse-collections-version", "10.4.0")
            version("commons-codec-version", "1.15")
            version("commons-io-version", "2.11.0")
            version("commons-collections4-version", "4.4")
            version("commons-lang3-version", "3.12.0")
            version("dagger-version", "2.42")
            version("eddsa-version", "0.3.0")
            version("grpc-version", "1.50.2")
            version("guava-version", "31.1-jre")
            version("hapi-version", "0.33.0-SNAPSHOT")
            version("headlong-version", "6.1.1")
            version("helidon-version", "3.0.2")
            version("jackson-version", "2.13.3")
            version("javax-annotation-version", "1.3.2")
            version("javax-inject-version", "1")
            version("jetbrains-annotation-version", "16.0.2")
            version("log4j-version", "2.17.2")
            version("netty-version", "4.1.66.Final")
            version("protobuf-java-version", "3.19.4")
            version("slf4j-version", "2.0.3")
            version("swirlds-version", "0.33.0-adhoc.x9dd2967e")
            version("tuweni-version", "2.2.0")
            version("jna-version", "5.12.1")
            version("jsr305-version", "3.0.2")
            version("spotbugs-version", "4.7.3")

            // List of bundles provided for us. When applicable, favor using these over individual libraries.
            // Use when you need to use Besu
            bundle("besu", listOf("besu-bls12-381", "besu-evm", "besu-datatypes", "besu-secp256k1", "tuweni-units"))
            // Use when you need to use bouncy castle
            bundle("bouncycastle", listOf("bouncycastle-bcprov-jdk15on", "bouncycastle-bcpkix-jdk15on"))
            // Use when you need to make use of dependency injection.
            bundle("di", listOf("javax-inject", "dagger-api"))
            // Use when you need a grpc server
            bundle("helidon", listOf("helidon-server", "helidon-grpc", "helidon-io-grpc"))
            // Use when you need logging
            bundle("logging", listOf("log4j-api", "log4j-core", "log4j-slf4j", "slf4j-api"))
            // Use when you need to depend upon netty
            bundle("netty", listOf("netty-handler", "netty-transport-native-epoll"))
            // Use when you depend upon all or swirlds
            bundle(
                "swirlds",
                listOf(
                    "swirlds-common",
                    "swirlds-platform-core",
                    "swirlds-fchashmap",
                    "swirlds-merkle",
                    "swirlds-fcqueue",
                    "swirlds-jasperdb",
                    "swirlds-virtualmap"
                )
            )

            // Define the individual libraries
            library("besu-bls12-381", "org.hyperledger.besu", "bls12-381").versionRef("besu-native-version")
            library("besu-secp256k1", "org.hyperledger.besu", "secp256k1").versionRef("besu-native-version")
            library("besu-evm", "org.hyperledger.besu", "evm").versionRef("besu-version")
            library("besu-datatypes", "org.hyperledger.besu", "besu-datatypes").versionRef("besu-version")
            library("bouncycastle-bcprov-jdk15on", "org.bouncycastle", "bcprov-jdk15on").versionRef("bouncycastle-version")
            library("bouncycastle-bcpkix-jdk15on", "org.bouncycastle", "bcpkix-jdk15on").versionRef("bouncycastle-version")
            library("caffeine", "com.github.ben-manes.caffeine", "caffeine").versionRef("caffeine-version")
            library("eclipse-collections", "org.eclipse.collections", "eclipse-collections").versionRef("eclipse-collections-version")
            library("commons-collections4", "org.apache.commons", "commons-collections4").versionRef("commons-collections4-version")
            library("commons-codec", "commons-codec", "commons-codec").versionRef("commons-codec-version")
            library("commons-io", "commons-io", "commons-io").versionRef("commons-io-version")
            library("commons-lang3", "org.apache.commons", "commons-lang3").versionRef("commons-lang3-version")
            library("dagger-api", "com.google.dagger", "dagger").versionRef("dagger-version")
            library("dagger-compiler", "com.google.dagger", "dagger-compiler").versionRef("dagger-version")
            library("eddsa", "net.i2p.crypto", "eddsa").versionRef("eddsa-version")
            library("grpc-protobuf", "io.grpc", "grpc-protobuf").versionRef("grpc-version")
            library("grpc-netty", "io.grpc", "grpc-netty").versionRef("grpc-version")
            library("guava", "com.google.guava", "guava").versionRef("guava-version")
            library("hapi", "com.hedera.hashgraph", "hedera-protobuf-java-api").versionRef("hapi-version")
            library("headlong", "com.esaulpaugh", "headlong").versionRef("headlong-version")
            library("helidon-server", "io.helidon.webserver", "helidon-webserver-http2").versionRef("helidon-version")
            library("helidon-grpc", "io.helidon.grpc", "helidon-grpc-server").versionRef("helidon-version")
            library("helidon-io-grpc", "io.helidon.grpc", "io.grpc").versionRef("helidon-version")
            library("jackson", "com.fasterxml.jackson.core", "jackson-databind").versionRef("jackson-version")
            library("javax-annotation", "javax.annotation", "javax.annotation-api").versionRef("javax-annotation-version")
            library("javax-inject", "javax.inject", "javax.inject").versionRef("javax-inject-version")
            library("jetbrains-annotation", "org.jetbrains", "annotations").versionRef("jetbrains-annotation-version")
            library("jsr305-annotation", "com.google.code.findbugs", "jsr305").versionRef("jsr305-version")
            library("log4j-api", "org.apache.logging.log4j", "log4j-api").versionRef("log4j-version")
            library("log4j-core", "org.apache.logging.log4j", "log4j-core").versionRef("log4j-version")
            library("log4j-slf4j", "org.apache.logging.log4j", "log4j-slf4j-impl").versionRef("log4j-version")
            library("netty-transport-native-epoll", "io.netty", "netty-transport-native-epoll").versionRef("netty-version")
            library("netty-handler", "io.netty", "netty-handler").versionRef("netty-version")
            library("protobuf-java", "com.google.protobuf", "protobuf-java").versionRef("protobuf-java-version")
            library("swirlds-common", "com.swirlds", "swirlds-common").versionRef("swirlds-version")
            library("slf4j-api", "org.slf4j", "slf4j-api").versionRef("slf4j-version")
            library("swirlds-platform-core", "com.swirlds", "swirlds-platform-core").versionRef("swirlds-version")
            library("swirlds-fchashmap", "com.swirlds", "swirlds-fchashmap").versionRef("swirlds-version")
            library("swirlds-merkle", "com.swirlds", "swirlds-merkle").versionRef("swirlds-version")
            library("swirlds-fcqueue", "com.swirlds", "swirlds-fcqueue").versionRef("swirlds-version")
            library("swirlds-jasperdb", "com.swirlds", "swirlds-jasperdb").versionRef("swirlds-version")
            library("swirlds-virtualmap", "com.swirlds", "swirlds-virtualmap").versionRef("swirlds-version")
            library("tuweni-units", "org.apache.tuweni", "tuweni-units").versionRef("tuweni-version")
            library("jna", "net.java.dev.jna", "jna").versionRef("jna-version")
            library("spotbugs-annotations", "com.github.spotbugs", "spotbugs-annotations").versionRef("spotbugs-version")
        }

        // The libs of this catalog can be used for test or build uses.
        create("testLibs") {
            version("awaitility-version", "4.2.0")
            version("besu-internal-version", "22.1.1")
            version("commons-collections4-version", "4.4")
            version("hamcrest-version", "2.2")
            version("json-version", "20210307")
            version("junit5-version", "5.9.0")
            version("helidon-version", "3.0.2")
            version("mockito-version", "4.6.1")
            version("picocli-version", "4.6.3")
            version("snakeyaml-version", "1.26")
            version("testcontainers-version", "1.17.2")
            version("truth-java8-extension-version", "1.1.3")
            version("classgraph-version", "4.8.65")
            version("assertj-version", "3.23.1")

            bundle("junit5", listOf("junit-jupiter-api", "junit-jupiter-params", "junit-jupiter"))
            bundle("mockito", listOf("mockito-core", "mockito-jupiter"))
            bundle("testcontainers", listOf("testcontainers-core", "testcontainers-junit"))
<<<<<<< HEAD
            bundle(
                "testing",
                listOf(
                    "junit-jupiter",
                    "junit-jupiter-api",
                    "junit-jupiter-params",
                    "mockito-core",
                    "mockito-jupiter",
                    "hamcrest",
                    "awaitility",
                    "truth-java8-extension",
                    "assertj-core"
                )
            )
=======
            bundle("testing", listOf("junit-jupiter", "junit-jupiter-api", "junit-jupiter-params", "mockito-core", "mockito-jupiter", "hamcrest", "awaitility", "truth-java8-extension", "assertj-core"))
>>>>>>> e5db2938

            library("awaitility", "org.awaitility", "awaitility").versionRef("awaitility-version")
            library("besu-internal", "org.hyperledger.besu.internal", "crypto").versionRef("besu-internal-version")
            library("commons-collections4", "org.apache.commons", "commons-collections4").versionRef("commons-collections4-version")
            library("hamcrest", "org.hamcrest", "hamcrest").versionRef("hamcrest-version")
            library("helidon-grpc-client", "io.helidon.grpc", "helidon-grpc-client").versionRef("helidon-version")
            library("json", "org.json", "json").versionRef("json-version")
            library("junit-jupiter", "org.junit.jupiter", "junit-jupiter").versionRef("junit5-version")
            library("junit-jupiter-api", "org.junit.jupiter", "junit-jupiter-api").versionRef("junit5-version")
            library("junit-jupiter-params", "org.junit.jupiter", "junit-jupiter-params").versionRef("junit5-version")
            library("mockito-core", "org.mockito", "mockito-core").versionRef("mockito-version")
            library("mockito-jupiter", "org.mockito", "mockito-junit-jupiter").versionRef("mockito-version")
            library("picocli", "info.picocli", "picocli").versionRef("picocli-version")
            library("snakeyaml", "org.yaml", "snakeyaml").versionRef("snakeyaml-version")
            library("testcontainers-core", "org.testcontainers", "testcontainers").versionRef("testcontainers-version")
            library("testcontainers-junit", "org.testcontainers", "junit-jupiter").versionRef("testcontainers-version")
            library("truth-java8-extension", "com.google.truth.extensions", "truth-java8-extension").versionRef("truth-java8-extension-version")
            library("classgraph", "io.github.classgraph", "classgraph").versionRef("classgraph-version")
            library("assertj-core", "org.assertj", "assertj-core").versionRef("assertj-version")
        }
    }
}<|MERGE_RESOLUTION|>--- conflicted
+++ resolved
@@ -184,24 +184,7 @@
             bundle("junit5", listOf("junit-jupiter-api", "junit-jupiter-params", "junit-jupiter"))
             bundle("mockito", listOf("mockito-core", "mockito-jupiter"))
             bundle("testcontainers", listOf("testcontainers-core", "testcontainers-junit"))
-<<<<<<< HEAD
-            bundle(
-                "testing",
-                listOf(
-                    "junit-jupiter",
-                    "junit-jupiter-api",
-                    "junit-jupiter-params",
-                    "mockito-core",
-                    "mockito-jupiter",
-                    "hamcrest",
-                    "awaitility",
-                    "truth-java8-extension",
-                    "assertj-core"
-                )
-            )
-=======
             bundle("testing", listOf("junit-jupiter", "junit-jupiter-api", "junit-jupiter-params", "mockito-core", "mockito-jupiter", "hamcrest", "awaitility", "truth-java8-extension", "assertj-core"))
->>>>>>> e5db2938
 
             library("awaitility", "org.awaitility", "awaitility").versionRef("awaitility-version")
             library("besu-internal", "org.hyperledger.besu.internal", "crypto").versionRef("besu-internal-version")
