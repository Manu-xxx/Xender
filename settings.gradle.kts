--- conflicted
+++ resolved
@@ -180,32 +180,14 @@
             version("snakeyaml-version", "1.26")
             version("testcontainers-version", "1.17.2")
             version("classgraph-version", "4.8.65")
-<<<<<<< HEAD
             version("google-truth-version", "1.1.3")
-=======
             version("assertj-version", "3.23.1")
->>>>>>> e5db2938
 
             bundle("junit5", listOf("junit-jupiter-api", "junit-jupiter-params", "junit-jupiter"))
             bundle("mockito", listOf("mockito-core", "mockito-jupiter"))
             bundle("testcontainers", listOf("testcontainers-core", "testcontainers-junit"))
-<<<<<<< HEAD
-            bundle(
-                "testing",
-                listOf(
-                    "junit-jupiter",
-                    "junit-jupiter-api",
-                    "junit-jupiter-params",
-                    "mockito-core",
-                    "mockito-jupiter",
-                    "hamcrest",
-                    "awaitility",
-                    "google-truth"
-                )
-            )
-=======
-            bundle("testing", listOf("junit-jupiter", "junit-jupiter-api", "junit-jupiter-params", "mockito-core", "mockito-jupiter", "hamcrest", "awaitility", "truth-java8-extension", "assertj-core"))
->>>>>>> e5db2938
+
+            bundle("testing", listOf("junit-jupiter", "junit-jupiter-api", "junit-jupiter-params", "mockito-core", "mockito-jupiter", "hamcrest", "awaitility", "google-truth", "assertj-core"))
 
             library("google-truth", "com.google.truth", "truth").versionRef("google-truth-version")
             library("awaitility", "org.awaitility", "awaitility").versionRef("awaitility-version")
@@ -223,10 +205,6 @@
             library("snakeyaml", "org.yaml", "snakeyaml").versionRef("snakeyaml-version")
             library("testcontainers-core", "org.testcontainers", "testcontainers").versionRef("testcontainers-version")
             library("testcontainers-junit", "org.testcontainers", "junit-jupiter").versionRef("testcontainers-version")
-<<<<<<< HEAD
-=======
-            library("truth-java8-extension", "com.google.truth.extensions", "truth-java8-extension").versionRef("truth-java8-extension-version")
->>>>>>> e5db2938
             library("classgraph", "io.github.classgraph", "classgraph").versionRef("classgraph-version")
             library("assertj-core", "org.assertj", "assertj-core").versionRef("assertj-version")
         }
