--- conflicted
+++ resolved
@@ -100,134 +100,21 @@
 }
 
 gitRepositories {
-<<<<<<< HEAD
-  checkoutsDirectory.set(file(rootProject.projectDir.absolutePath + "/hedera-node/hapi/"))
-  include("hedera-protobufs") {
-    uri.set("https://github.com/hashgraph/hedera-protobufs.git")
-    // choose tag or branch of HAPI you would like to test with
-    // this looks for a tag in hedera-protobufs repo
-    // This version needs to match tha HAPI version below in versionCatalogs
-    tag.set("add-staking-info")
-    // do not load project from repo
-    autoInclude.set(false)
-  }
-=======
     checkoutsDirectory.set(file(rootProject.projectDir.absolutePath + "/hedera-node/hapi/"))
     include("hedera-protobufs") {
         uri.set("https://github.com/hashgraph/hedera-protobufs.git")
         // choose tag or branch of HAPI you would like to test with
         // this looks for a tag in hedera-protobufs repo
         // This version needs to match tha HAPI version below in versionCatalogs
-        tag.set("add-pbj-types-for-state")
+        tag.set("add-staking-info")
         // do not load project from repo
         autoInclude.set(false)
     }
->>>>>>> ebb5afc8
 }
 
 // Define the library catalogs available for projects to make use of
 @Suppress("UnstableApiUsage")
 dependencyResolutionManagement {
-<<<<<<< HEAD
-  @Suppress("UnstableApiUsage")
-  versionCatalogs {
-    // The libs of this catalog are the **ONLY** ones that are authorized to be part of the runtime
-    // distribution. These libs can be depended on during compilation, or bundled as part of
-    // runtime.
-    create("libs") {
-      // The HAPI API version to use, this need to match the tag set on gitRepositories above
-      val hapiVersion = "0.40.0-staking-SNAPSHOT"
-
-      val besuNativeVersion = "0.6.1"
-      val besuVersion = "23.1.2"
-      val bouncycastleVersion = "1.70"
-      val daggerVersion = "2.42"
-      val eclipseCollectionsVersion = "10.4.0"
-      val grpcVersion = "1.48.2" // higher 'grpc-netty' versions lead to hanging integration tests
-      val helidonVersion = "3.0.2"
-      val jacksonVersion = "2.13.3"
-      val log4jVersion = "2.17.1"
-      val mockitoVersion = "4.6.1"
-      val nettyVersion = "4.1.77.Final"
-      val swirldsVersion = "0.39.0-alpha.3"
-      val systemStubsVersion = "2.0.2"
-      val testContainersVersion = "1.17.2"
-      val tuweniVersion = "2.2.0"
-
-      version("awaitility", "4.2.0")
-      version("com.fasterxml.jackson.core", jacksonVersion)
-      version("com.fasterxml.jackson.databind", jacksonVersion)
-      version("com.github.benmanes.caffeine", "3.0.6")
-      version("com.github.docker.java.api", "3.2.13")
-      version("com.github.spotbugs.annotations", "4.7.3")
-      version("com.google.common", "31.1-jre")
-      version("com.google.protobuf", "3.19.4")
-      version("com.google.protobuf.util", "3.19.2")
-      version("com.hedera.hashgraph.protobuf.java.api", hapiVersion)
-      version("com.hedera.pbj.runtime", "0.6.0")
-      version("com.sun.jna", "5.12.1")
-      version("com.swirlds.base", swirldsVersion)
-      version("com.swirlds.cli", swirldsVersion)
-      version("com.swirlds.common", swirldsVersion)
-      version("com.swirlds.config", swirldsVersion)
-      version("com.swirlds.fchashmap", swirldsVersion)
-      version("com.swirlds.fcqueue", swirldsVersion)
-      version("com.swirlds.jasperdb", swirldsVersion)
-      version("com.swirlds.logging", swirldsVersion)
-      version("com.swirlds.merkle", swirldsVersion)
-      version("com.swirlds.platform", swirldsVersion)
-      version("com.swirlds.test.framework", swirldsVersion)
-      version("com.swirlds.virtualmap", swirldsVersion)
-      version("dagger", daggerVersion)
-      version("dagger.compiler", daggerVersion)
-      version("grpc.netty", grpcVersion)
-      version("grpc.stub", grpcVersion)
-      version("headlong", "6.1.1")
-      version("info.picocli", "4.6.3")
-      version("io.github.classgraph", "4.8.65")
-      version("io.grpc", helidonVersion)
-      version("io.helidon.grpc.client", helidonVersion)
-      version("io.helidon.grpc.core", helidonVersion)
-      version("io.helidon.grpc.server", helidonVersion)
-      version("io.netty.handler", nettyVersion)
-      version("io.netty.transport", nettyVersion)
-      version("io.netty.transport.epoll", nettyVersion)
-      version("javax.inject", "1")
-      version("net.i2p.crypto.eddsa", "0.3.0")
-      version("org.antlr.antlr4.runtime", "4.11.1")
-      version("org.apache.commons.codec", "1.15")
-      version("org.apache.commons.collections4", "4.4")
-      version("org.apache.commons.io", "2.11.0")
-      version("org.apache.commons.lang3", "3.12.0")
-      version("org.apache.logging.log4j", log4jVersion)
-      version("org.apache.logging.log4j.core", log4jVersion)
-      version("org.assertj.core", "3.23.1")
-      version("org.bouncycastle.pkix", bouncycastleVersion)
-      version("org.bouncycastle.provider", bouncycastleVersion)
-      version("org.eclipse.collections.api", eclipseCollectionsVersion)
-      version("org.eclipse.collections.impl", eclipseCollectionsVersion)
-      version("org.hamcrest", "2.2")
-      version("org.hyperledger.besu.crypto", besuVersion)
-      version("org.hyperledger.besu.datatypes", besuVersion)
-      version("org.hyperledger.besu.evm", besuVersion)
-      version("org.hyperledger.besu.secp256k1", besuNativeVersion)
-      version("org.json", "20210307")
-      version("org.junit.jupiter.api", "5.9.0")
-      version("org.junitpioneer", "2.0.1")
-      version("org.mockito", mockitoVersion)
-      version("org.mockito.inline", mockitoVersion)
-      version("org.mockito.junit.jupiter", mockitoVersion)
-      version("org.opentest4j", "1.2.0")
-      version("org.slf4j", "2.0.3")
-      version("org.testcontainers", testContainersVersion)
-      version("org.testcontainers.junit.jupiter", testContainersVersion)
-      version("tuweni.bytes", tuweniVersion)
-      version("tuweni.units", tuweniVersion)
-      version("uk.org.webcompere.systemstubs.core", systemStubsVersion)
-      version("uk.org.webcompere.systemstubs.jupiter", systemStubsVersion)
-
-      plugin("pbj", "com.hedera.pbj.pbj-compiler").version("0.6.0")
-=======
     @Suppress("UnstableApiUsage")
     versionCatalogs {
         // The libs of this catalog are the **ONLY** ones that are authorized to be part of the
@@ -236,7 +123,7 @@
         // runtime.
         create("libs") {
             // The HAPI API version to use, this need to match the tag set on gitRepositories above
-            val hapiVersion = "0.40.0-blocks-state-SNAPSHOT"
+            val hapiVersion = "0.40.0-staking-SNAPSHOT"
 
             val besuNativeVersion = "0.6.1"
             val besuVersion = "23.1.2"
@@ -320,6 +207,5 @@
 
             plugin("pbj", "com.hedera.pbj.pbj-compiler").version("0.6.0")
         }
->>>>>>> ebb5afc8
     }
 }