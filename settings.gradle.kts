--- conflicted
+++ resolved
@@ -72,11 +72,7 @@
             version("eddsa-version", "0.3.0")
             version("grpc-version", "1.50.2")
             version("guava-version", "31.1-jre")
-<<<<<<< HEAD
             version("hapi-version", "0.33.0-virtual-addresses-SNAPSHOT")
-=======
-            version("hapi-version", "0.33.0-grpc-1.45.1-SNAPSHOT")
->>>>>>> a83fcfde
             version("headlong-version", "6.1.1")
             version("helidon-version", "3.0.2")
             version("jackson-version", "2.13.3")
